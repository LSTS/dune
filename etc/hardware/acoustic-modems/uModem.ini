--- conflicted
+++ resolved
@@ -35,11 +35,6 @@
 [Transports.Seatrac]
 Enabled                                 = Never
 
-<<<<<<< HEAD
-[Transports.CommManager]
-Acoustic Address Section                = Micromodem Addresses
-
-=======
 [Transports.UAN]
 Enabled                                 = Always
 Entity Label                            = Acoustic Access Controller
@@ -52,7 +47,6 @@
 [UserInterfaces.MantaPanel]
 Sections of System Addresses            = Micromodem Addresses
 
->>>>>>> 08ee090e
 [Sensors.MLBLTracker]
 Enabled                                 = Hardware
 Serial Port - Device                    = tcp://10.0.50.100:5000

--- conflicted
+++ resolved
@@ -34,18 +34,6 @@
 Source Level                            = 1
 Debug Level                             = None
 Source Level - Control                  = true
-<<<<<<< HEAD
-=======
-
-[Transports.Evologics/Simulator]
-Entity Label                            = Acoustic Modem Simulator
-Enabled                                 = Simulation
-IPv4 Address                            = 127.0.0.1
-TCP Port                                = 9200
-Source Level                            = 1
-Source Level - Control                  = true
-Debug Level                             = None
->>>>>>> 08ee090e
 
 [Transports.SerialOverTCP/Evologics]
 Enabled                                    = Never
@@ -55,7 +43,6 @@
 Serial Port - Baud Rate                    = 19200
 
 [Transports.UAN]
-<<<<<<< HEAD
 Address Section                         = Evologics Addresses
 
 # Simulators
@@ -66,7 +53,4 @@
 Transmission Speed                      = 4000
 
 # Uncomment to use Evologics simulator
-# [Require ../../../private/etc/simulation/evologics-simulator.ini]
-=======
-Address Section                         = Evologics Addresses
->>>>>>> 08ee090e
+# [Require ../../../private/etc/simulation/evologics-simulator.ini]
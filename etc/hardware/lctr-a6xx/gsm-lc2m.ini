--- conflicted
+++ resolved
@@ -28,21 +28,6 @@
 ############################################################################
 
 [Transports.SMS]
-<<<<<<< HEAD
-Enabled                                 = Hardware
-Entity Label                            = SMS
-Activation Time                         = 0
-Deactivation Time                       = 0
-Debug Level                             = None
-Execution Priority                      = 10
-Serial Port - Device                    = /dev/ttyACM1
-Serial Port - Baud Rate                 = 115200
-Reply Timeout                           = 2.0
-RSSI Periodicity                        = 10
-Read SMS Periodicity                    = 10
-SMS Send Timeout                        = 60
-USSD code                               = 123
-=======
 Enabled                                             = Hardware
 Entity Label                                        = SMS
 Active                                              = true
@@ -51,5 +36,4 @@
 IO Port - Device                                    = uart:///dev/ttyUSB3:115200
 Time to Check Mailbox in Seconds                    = 120
 Maximum Time to Accept SMS in Hours                 = 24
-Number of Consecutive Errors to Restart Task        = 5
->>>>>>> fb06d5e2
+Number of Consecutive Errors to Restart Task        = 5
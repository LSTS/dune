############################################################################
# Copyright 2007-2025 Universidade do Porto - Faculdade de Engenharia      #
# Laboratório de Sistemas e Tecnologia Subaquática (LSTS)                  #
############################################################################
# This file is part of DUNE: Unified Navigation Environment.               #
#                                                                          #
# Commercial Licence Usage                                                 #
# Licencees holding valid commercial DUNE licences may use this file in    #
# accordance with the commercial licence agreement provided with the       #
# Software or, alternatively, in accordance with the terms contained in a  #
# written agreement between you and Faculdade de Engenharia da             #
# Universidade do Porto. For licensing terms, conditions, and further      #
# information contact lsts@fe.up.pt.                                       #
#                                                                          #
# Modified European Union Public Licence - EUPL v.1.1 Usage                #
# Alternatively, this file may be used under the terms of the Modified     #
# EUPL, Version 1.1 only (the "Licence"), appearing in the file LICENCE.md #
# included in the packaging of this file. You may not use this work        #
# except in compliance with the Licence. Unless required by applicable     #
# law or agreed to in writing, software distributed under the Licence is   #
# distributed on an "AS IS" basis, WITHOUT WARRANTIES OR CONDITIONS OF     #
# ANY KIND, either express or implied. See the Licence for the specific    #
# language governing permissions and limitations at                        #
# https://github.com/LSTS/dune/blob/master/LICENCE.md and                  #
# http://ec.europa.eu/idabc/eupl.html.                                     #
############################################################################
# Author: Pedro Gonçalves                                                  #
# Author: João Costa                                                       #
############################################################################
# AutoNaut configuration file                                              #
############################################################################

# Public
[Require asv/basic.ini]

# Private
[Require ../private/etc/sensors/nortek-adcp.ini]
[Require ../private/etc/power/cpc.ini]
[Require ../private/etc/sensors/hemispherev200s.ini]
[Require ../private/etc/sensors/ais.ini]

############################################################################
# General Parameters.                                                      #
############################################################################

[General]
Vehicle                                             = caravel
Vehicle Type                                        = autonaut
Battery Capacity                                    = 90000

[Transports.Announce]
System Type                                         = usv

############################################################################
# Actuators.                                                               #
############################################################################

############################################################################
# Autonomy.                                                                #
############################################################################

[Autonomy.TextActions]
Enabled                                             = Always
Entity Label                                        = Text Actions
Valid Commands                                      = abort,
                                                      errors,
                                                      info,
                                                      force,
                                                      go,
                                                      help,
                                                      phone,
                                                      sk,
                                                      start
Debug Level                                         = None

############################################################################
# Control.                                                                 #
############################################################################

[Control.ASV.Autopilot]
Enabled                                             = Hardware
Entity Label                                        = Heading Controller
# Enable Gain Scheduling                              = false
# Use new gains                                       = false
# Preferred scheduling                                = adcp
Enable Thrust Assistance                            = true
Enable Thrust During Turn                           = true
Thrust Assistance                                   = 0.75
Maximum Thrust Actuation                            = 0.75
Thruster Always On                                  = false
Minimum Speed for Thrust                            = 0.6
Maximum Rudder Actuation                            = 1.0
# Course PID Gains Transect                           = 0.75, 0.001, 0.0
Course PID Gains Turning                            = 0.5, 0.0, 0.0
# Ramp Actuation Limit                                = 0.0
Log PID Parcels                                     = true
Entity Label - Navigation                           = Navigation Manager
# Activate LP Filtering                               = false
# Activate N Filtering                                = false
# Activate BS Filtering                               = false
# Activate External Filtering                         = false
# External Filter Type                                = LPF
# LP taps                                             = 20
# LPF scaling                                         = 1.2
# NF taps                                             = 10
# BSF taps                                            = 10
# BSF scaling                                         = 20
# External Filter Frequency                           = 1.0
# SOG threshold - Heading Control                     = 0.2
# Gain Scheduling Interval                            = 60
# Correlation Limit                                   = 0
# Amplitude Limit                                     = 0
# Vehicle Pitch Rate Limit                            = 18
# Vehicle Roll Rate Limit                             = 20
Debug Level                                         = None

[Control.ASV.HeadingAndSpeed]
Enabled                                             = Never

[Control.ASV.RemoteOperation.DifferentialThrust]
Enabled                                             = Never

[Control.ASV.RemoteOperation.ThrusterAndRudder]
Enabled                                             = Always
Entity Label - CAS                                  = Path Control
Active - Scope                                      = global

[Control.Path.CAS]
Enabled                                             = Always
Entity Label                                        = Path Control
# Entity Label - Wind                                 = AirMar120WX
# Entity Label - Heave                                = GPS           # Invalid source in simulation
# Entity Label - Wave Frequency                       = Wave Frequency Estimator
Enable Collision Avoidance                          = false
# Enable Anti Grounding                               = false
Maximum Obstacle Surveillance Range                 = 5000
Remove Disappeared Obstacles                        = 240
Prediction Horizon - Simulation Time                = 600
Horizon Time Step                                   = 5
Prediction Horizon Geog Constraints                 = 600
Weight on Time to Evaluation Instant                = 0.5
Weight on Time to Evaluation Instant for Grounding  = 0.05
Weight on Distance at Evaluation Instant            = 4.0
COLREGS Distance                                    = 1000.0
SB_MPC Surveillance Range                           = 2000.0
Minimum safe distance to vessels                    = 300.0
Minimum safe distance to land                       = 800.0
Cost of collisions                                  = 1.0
# Cost of grounding                                   = 100.0
# Weights environmental factors                       = 10.0,50.0,50.0,50.0,100.0 #bathymetry, heave, wave, wind, current
Cost of not complying COLREGS                       = 3.0
Cost of changing COLREGS                            = 100.0
PHI AH                                              = 68.5
PHI OT                                              = 68.5
PHI HO                                              = 22.5
PHI CR                                              = 68.5
Cost of Deviating from Nominal Speed                = 10.5
Cost of Changing Speed Offset                       = 0.5
Cost of Deviating from Nominal Course               = 1.5
Cost of Course change to SB                         = 0.5
Cost of Course change to Port                       = 0.9
Cost of Selecting Turn to SB                        = 1.5
Cost of Selecting Turn to Port                      = 10.5
Guidance Strategy                                   = 0
WP Acceptance Radius                                = 20.0
LOS lookahead distance                              = 300.0
LOS integral gain                                   = 0.0
Course offset range                                 = 90.0
Positive granularity                                = 15.0
# Radius around threat                                = 50.0
# Course offsets                                      = 90.0,75.0,60.0,45.0,30.0,15.0,0.0,-15.0,-30.0,-45.0,-60.0,-75.0,-90.0
Course Control                                      = true
Along-track -- Monitor                              = false
Cross-track -- Monitor                              = false
Debug Level                                         = None
Use Radius To Endpoint                              = true
Radius To Endpoint                                  = 50.0
Maximum Track Length                                = 2500000

[Control.Path.VectorField]
Enabled                                             = Never

############################################################################
# Maneuver.                                                                #
############################################################################

[Maneuver.CompassCalibration]
Enabled                                            = Always
Entity Label                                       = Compass Calibration Maneuver
Activation Time                                    = 0
Deactivation Time                                  = 0
Debug Level                                        = None
Execution Priority                                 = 10
Maximum Pitch Variation                            = 20.0
Entity Label - Compass                             = AHRS
Cross Track Tolerance                              = 1.0
Number Of Turns                                    = 50
Calibrate Compass                                  = true

############################################################################
# Navigation.                                                              #
############################################################################

[Navigation.General.Estimator]
Enabled                                             = Hardware
Entity Label                                        = Wave Frequency Estimator
Active                                              = false
Omega_f LPF cutoff frequency                        = 20.0
LPF taps                                            = 10.0
Data sampling frequency                             = 2.0
Estimation period                                   = 60.0
Estimation duration                                 = 120.0
Minimum gain                                        = 5.0
Maximum gain                                        = 20.0
Switching amplitude                                 = 0.2
WEF initial guess                                   = 1.0
Entity Label - Heave                                = GPS
Entity Label - EulerAngles                          = GPS
Debug Level                                         = None

[Navigation.General.Estimator/Simulation]
Enabled                                             = Simulation
Entity Label                                        = Wave Frequency Estimator
Active                                              = false
Omega_f LPF cutoff frequency                        = 20.0
LPF taps                                            = 10.0
Data sampling frequency                             = 2.0
Estimation period                                   = 60.0
Estimation duration                                 = 120.0
Minimum gain                                        = 5.0
Maximum gain                                        = 20.0
Switching amplitude                                 = 0.2
WEF initial guess                                   = 1.0
Entity Label - Heave                                = Simulated Heave
Entity Label - EulerAngles                          = Simulated IMU
Debug Level                                         = None

[Navigation.General.GPSNavigation]
Enabled                                             = Never
Entity Label                                        = GPS Navigation
Entity Label - GPS                                  = GPS
Entity Label - IMU                                  = Simulated IMU
Entity Label - Yaw                                  = Simulated IMU
Debug Level                                         = None

[Navigation.General.NavManager]
Enabled                                             = Hardware
# Need testing GPS -> AHRS, Heading check
Entity Label - Main Euler Angles                    = AHRS
Entity Label - Secondary Euler Angles               = GPS
Entity Label - Angular Velocity                     = AHRS
Main unit                                           = GPS
Entity Label - Distance                             = ADCP

[Navigation.General.NavManager/Simulation]
Enabled                                             = Simulation
Entity Label                                        = Simulated Navigation Manager
Entity Label - Main Euler Angles                    = Simulated IMU
Entity Label - Angular Velocity                     = Simulated IMU
Main unit                                           = GPS
Input timeout                                       = 30

############################################################################
# Monitors.                                                                #
############################################################################

[Monitors.Boot]
Enabled                                             = Hardware
Entity Label                                        = Boot Monitor
Boot Message Delay                                  = 10
Boot Message TTL                                    = 300
Task Label for SMS Number                           = Monitors.Emergency
Task Parameter for SMS Number                       = SMS Recipient Number
External Info Text                                  = caravel

[Monitors.Clock]
Enabled                                             = Hardware
Entity Label                                        = Clock
Minimum GPS Fixes                                   = 30
Maximum Clock Offset                                = 2
Boot Synchronization Timeout                        = 60
Hardware Clock Synchronization Command              = hwclock -w

[Monitors.HostResources]
Enabled                                             = Always
Entity Label                                        = Host Resources
Active                                              = false
Activation Time                                     = 0
Deactivation Time                                   = 0
Debug Level                                         = None

[Monitors.CPUScaling]
Enabled                                             = Hardware
Entity Label                                        = CPU Scaling
Activation Time                                     = 0
Deactivation Time                                   = 0
Debug Level                                         = None
Use Linux Liquorix                                  = false
# Default linux kernel: powersave, ondemand, performance
# Liquorix linux kernel: ondemand, userspace, performance
Set CPU In Mode                                     = powersave
# CPU ARIES: 500MHz <> 1900MHz
Set Maximum CPU Frequency in MHz                    = 500

[Monitors.Emergency]
Enabled                                             = Hardware
Active                                              = true
Transmission Interface                              = Both
Lost Communications Timeout                         = 1800
SMS Recipient Number                                = +351912439480
External Info Text                                  = caravel

[Monitors.Entities]
Default Monitoring                                  = Daemon,
                                                      Operational Limits,
                                                      Path Control

Default Monitoring -- Hardware                      = Clock,
                                                      Navigation Manager

[Monitors.Medium]
Enabled                                             = Simulation
Entity Label                                        = Medium
Active                                              = true
Active - Scope                                      = idle
Active - Visibility                                 = developer
Activation Time                                     = 0
Deactivation Time                                   = 0
Debug Level                                         = None
Execution Priority                                  = 10
Execution Frequency                                 = 1
Air Speed Threshold                                 = 12.0
Altitude Threshold                                  = 1
Entity Label - Medium Sensor                        = Medium Sensor
Vehicle Type                                        = UUV
Initialization Time                                 = 20.0
Wet Data Timeout                                    = 3.0
Salinity Threshold                                  = 1.0
Sound Speed Threshold                               = 1000.0
GPS Timeout                                         = 2.0
Vehicle Sub-Type                                    = None

[Monitors.Servos]
Enabled                                             = Never

[Monitors.FuelLevel]
Enabled                                             = Never

[Monitors.Log]
Enabled                                             = Hardware
Entity Label                                        = Log Monitor
Log Timeout                                         = 1d
Max Storage                                         = 90
Max Storage Procedure                               = stop

[Monitors.Payload]
Enabled                                             = Always
Entity Label                                        = Payload Monitor
Debug Level                                         = None
Maximum payload size                                = 250
Payload timeout                                     = 120
Payload Messages                                    = VerticalProfile:ADCP - North:10800,
                                                      VerticalProfile:ADCP - East:10800,
                                                      VerticalProfile:CTD - Temperature:1800,
                                                      VerticalProfile:CTD - Salinity:1800,
                                                      VerticalProfile:CTD - Conductivity:7200,
                                                      VerticalProfile:Fluorometers - Chlorophyll:10800,
                                                      VerticalProfile:Fluorometers - Turbidity:10800,
                                                      VerticalProfile:Fluorometers - Dissolved Organic Matter:10800,
                                                      VerticalProfile:AirMar120WX - Average:10800,
                                                      VerticalProfile:AirMar120WX - Maximum:10800,
                                                      VerticalProfile:Dissolved Oxygen:10800,
                                                      Voltage:Batteries:3600,
                                                      Current:Batteries:3600,
                                                      Temperature:Mainboard (Core):3600
Message TTL                                         = 120
Active                                              = true
Active - Scope                                      = global
Active - Visibility                                 = user

[Monitors.Thrusters]
Enabled                                             = Hardware
Entity Label                                        = Monitor Thruster
Active                                              = true
Debug Level                                         = None
Current Threshold in Amperes                        = 1.0
Thruster Current Channel Label                      = THRUST_D
Monitor only when submerged                         = true
Auto Restart                                        = true
Send Satellite Updates                              = true
Thruster Power Channel Label                        = THRUSTER_C
Thruster ID                                         = 0
Expected Actuation                                  = 15
Periodic Check During Error                         = 30

[Monitors.ZeroTier]
Enabled                                             = Hardware
Entity Label                                        = ZeroTier
Active                                              = false
Debug Level                                         = None
AutoReconnect                                       = false
AutoCheck Interval in Minutes                       = 20
Label of GSM Modem Power                            = MOBILE_1_C
Send Satellite Updates                              = true
Remote Hosts IP to Check for Connectivity           = 10.188.254.253,
                                                      10.188.2.118,
                                                      10.188.0.230,
                                                      10.188.0.116

[Monitors.NavigationLight]
Enabled                                             = Hardware
Entity Label                                        = Stern Light
Debug Level                                         = None
Active                                              = true
Execution Frequency                                 = 1
Distance Method                                     = both
Proximity Distance                                  = 1
Discard AIS Timeout                                 = 300
Light State No Targets                              = -1
Light State With Targets                            = 0
Light Entity                                        = CPC
Light Parameter Label                               = LED Period

############################################################################
# Power.                                                                   #
############################################################################

[Power.CPC]
Enabled                                             = Hardware
Entity Label                                        = CPC
IO Port - Device                                    = uart:///dev/ttyS2:115200
Voltage Offset                                      = 1.0
Use Software Fuse                                   = false
# Change to false for auxiliar CPU
Is Main CPU                                         = true
Number of retries to connect to CPC                 = 3
Debug Level                                         = None
# Change to true on Mission mode
Send SMS Text Messages                              = true
# Mission, Test
# Change to "Mission" in real operation scenario
Operation Mode                                      = Mission
# -1 turn off the led, 0 turn on the led, > 0 blink the led at the period defined
LED Period                                          = 2 # seconds
<<<<<<< HEAD
Set PWM1 Minimum                                    = 40
Set PWM1 Center                                     = 90
Set PWM1 Maximum                                    = 140
Set PWM2 Center                                     = 1520
# Change to true for CPU-AUX
Force Water Mode at Boot                            = false
# Change to false in real operation scenario
Set CPC to use NAV and Iridium at Boot              = false
#turn off to save sensor life
Power Channel 10 Entity Label                       = ECHOTRIP_C
Power Channel 10 Turn On                            = true
#turn off to save sensor life
Power Channel 11 Entity Label                       = OXYGEN_C
Power Channel 11 Turn On                            = true
#turn off to save sensor life
Power Channel 13 Entity Label                       = Private (CTD_C)
Power Channel 13 Turn On                            = true
#turn off to save sensor life
Power Channel 15 Entity Label                       = ADCP_C
Power Channel 15 Turn On                            = true
Power Channel 19 Entity Label                       = MOBILE_2_C
Power Channel 19 Turn On                            = false

[Power.CPC/HIL]
Enabled                                             = HIL
Entity Label                                        = CPC
IO Port - Device                                    = uart:///dev/ttyS2:115200
Voltage Offset                                      = 1.0
Use Software Fuse                                   = false
# Change to false for auxiliar CPU
Is Main CPU                                         = true
# Mission, Test
# Change to "Mission" in real operation scenario
Operation Mode                                      = Test
# -1 turn off the led, 0 turn on the led, > 0 blink the led at the period defined
LED Period                                          = 2 # seconds
Set PWM1 Minimum                                    = 40
Set PWM1 Center                                     = 90
Set PWM1 Maximum                                    = 140
Set PWM2 Center                                     = 1520
# Change to false in real operation scenario
Set CPC to use NAV and Iridium at Boot              = false
#turn off to save sensor life
Power Channel 10 Entity Label                       = ECHOTRIP_C
Power Channel 10 Turn On                            = false
#turn off to save sensor life
Power Channel 11 Entity Label                       = OXYGEN_C
Power Channel 11 Turn On                            = false
#turn off to save sensor life
Power Channel 13 Entity Label                       = Private (CTD_C)
Power Channel 13 Turn On                            = true
#turn off to save sensor life
Power Channel 15 Entity Label                       = ADCP_C
Power Channel 15 Turn On                            = false
Power Channel 19 Entity Label                       = MOBILE_2_C
Power Channel 19 Turn On                            = false
######
#Motor is turned off to save it on HIL
Set PWM2 Minimum                                    = 1539
Set PWM2 Center                                     = 1540
Set PWM2 Maximum                                    = 1541
=======
Set PWM1 Minimum                                    = 1205
Set PWM1 Center                                     = 1520
Set PWM1 Maximum                                    = 1820
Set PWM3 Minimum                                    = 35
Set PWM3 Center                                     = 90
Set PWM3 Maximum                                    = 135
# Change to true for CPU-AUX and release mode
Force Water Mode at Boot                            = false
# Change to false in real operation scenario
Set CPC to use NAV and Iridium at Boot              = false
Power Channel 6 Entity Label                        = AIS_C
Power Channel 6 Turn On                             = false
Power Channel 7 Entity Label                        = IRIDIUM_1_C
Power Channel 7 Turn On                             = true
Power Channel 8 Entity Label                        = IRIDIUM_2_C
Power Channel 8 Turn On                             = false
Power Channel 10 Entity Label                       = GNSS_C
Power Channel 10 Turn On                            = false
Power Channel 11 Entity Label                       = ECHOTRIP_C
Power Channel 11 Turn On                            = false
Power Channel 12 Entity Label                       = OXYGEN_C
Power Channel 12 Turn On                            = false
Power Channel 13 Entity Label                       = AIRMAR_C
Power Channel 13 Turn On                            = false
Power Channel 14 Entity Label                       = CTD_C
Power Channel 14 Turn On                            = true
Power Channel 16 Entity Label                       = ADCP_C
Power Channel 16 Turn On                            = false
Power Channel 19 Entity Label                       = MOBILE_1_C
Power Channel 19 Turn On                            = true
Power Channel 20 Entity Label                       = Private (MOBILE_2_C)
Power Channel 20 Turn On                            = false
Power Channel Label for Thruster                    = THRUSTER_C
>>>>>>> 8b734f59

############################################################################
# Sensors.                                                                 #
############################################################################

[Sensors.AirMar120WX]
Enabled                                             = Hardware
Entity Label                                        = AirMar120WX
Activation Time                                     = 10.0
Deactivation Time                                   = 3.0
Debug Level                                         = None
IO Port - Device                                    = uart:///dev/ttyS8:4800
Input Timeout                                       = 7.0
Angle offset                                        = 5
Power Channel - Names                               = AIRMAR_C
Post Power On Delay                                 = 5
Vertical Profile Periodicity                        = 60

[Sensors.AIS650]
Enabled                                             = Hardware
IO Port - Device                                    = uart:///dev/ttyS10:38400
Debug Level                                         = None
Log messages                                        = false # to log raw data (disable for production)
Power Channel - Names                               = AIS_C

[Sensors.EcoPuckTriple]
Enabled                                             = Hardware
Entity Label                                        = Fluorometers
Debug Level                                         = None
IO Port - Device                                    = uart:///dev/ttyS11:19200
Input Timeout                                       = 5.0
Power Channel - Names                               = ECHOTRIP_C
Activation Time                                     = 10.0
Active                                              = false
Active - Scope                                      = global
Active - Visibility                                 = user
Sample Time Duration                                = 60
Sample Time Duration - Visibility                   = user
Sample Time Duration - Scope                        = global
Periodicity of Data Sampling                        = 80
Periodicity of Data Sampling - Visibility           = user
Periodicity of Data Sampling - Scope                = global
Vertical Profile Periodicity                        = 60

[Sensors.HemisphereV200s]
Enabled                                             = Hardware
IO Port - Device                                    = uart:///dev/ttyS9:19200
Entity Label                                        = GPS
Debug Level                                         = None
Power Channel - Names                               = GNSS_C

[Sensors.LIMU]
Enabled                                             = Hardware
Entity Label                                        = AHRS
Activation Time                                     = 20.0
IO Port - Device                                    = uart:///dev/ttyS4
Power Channel - Names                               = AHRS_C
Post Power On Delay                                 = 2.0
Debug Level                                         = None
Output Frequency                                    = 4
Hard-Iron Calibration                               = 0.0410, -0.0470, 0.0
Last Calibration Time                               = 2024-05-09 14:04
Raw Data                                            = false
Timeout - Error                                     = 3.0
Timeout - Failure                                   = 6.0
Rotation Matrix                                     = 1.0, 0.0, 0.0,
                                                      0.0, 1.0, 0.0,
                                                      0.0, 0.0, 1.0

[Sensors.NortekADCP]
Enabled                                             = Hardware
Entity Label                                        = ADCP
Active                                              = false
Active - Scope                                      = global
Active - Visibility                                 = user
Activation Time                                     = 10
Debug Level                                         = None
IO Port - Device                                    = uart:///dev/ttyS6:115200
Power Channel - Names                               = ADCP_C
Post Power On Delay                                 = 2.0
Sample Time Duration                                = 60
Sample Time Duration - Visibility                   = user
Sample Time Duration - Scope                        = global
Periodicity of Data Sampling                        = 1800
Periodicity of Data Sampling - Visibility           = user
Periodicity of Data Sampling - Scope                = global
Vertical Profile Periodicity                        = 60

[Sensors.ThermalZone]
Enabled                                             = Hardware
Entity Label                                        = Thermal Zone
Execution Frequency                                 = 1
Path                                                = /sys/class/thermal/thermal_zone0/temp
Entity Label - Temperature                          = Mainboard (Core)

[Sensors.Optode4835]
Enabled                                             = Hardware
Entity Label                                        = Dissolved Oxygen
Active                                              = false
Active - Scope                                      = global
Active - Visibility                                 = user
Debug Level                                         = None
Execution Priority                                  = 20
Activation Time                                     = 60
IO Port - Device                                    = uart:///dev/ttyS7:9600
Measurement String Identifier                       = 4835
Entity Label - Temperature                          = CTD
Entity Label - Depth                                = CTD
Entity Label - Salinity                             = CTD
Power Channel - Names                               = OXYGEN_C
Power On Delay                                      = 2.0
Sample Time Duration                                = 60
Sample Time Duration - Visibility                   = user
Sample Time Duration - Scope                        = global
Periodicity of Data Sampling                        = 80
Periodicity of Data Sampling - Visibility           = user
Periodicity of Data Sampling - Scope                = global
Vertical Profile Periodicity                        = 60

[Sensors.RBRlegato3]
Enabled                                             = Hardware
Entity Label                                        = CTD
Active                                              = true
Active - Scope                                      = global
Active - Visibility                                 = developer
Debug Level                                         = None
Activation Time                                     = 10.0
IO Port - Device                                    = uart:///dev/ttyS5:115200
Sample Period (ms)                                  = 125
Sample Time Duration                                = 0.0
Sample Time Duration - Visibility                   = user
Sample Time Duration - Scope                        = global
Periodicity of Data Sampling                        = 0.0
Periodicity of Data Sampling - Visibility           = user
Periodicity of Data Sampling - Scope                = global
Power Channel - Names                               = CTD_C
Power On Delay                                      = 3.0
Input Timeout                                       = 60
Vertical Profile Periodicity                        = 60

############################################################################
# Simulators.                                                              #
############################################################################

[Simulators.Autopilot]
Enabled                                             = Simulation
Entity Label                                        = Autopilot
Entity Label - Navigation                           = Simulated Navigation Manager
Entity Label - GPS                                  = GPS
Maximum Rudder Actuation                            = 1.0
Course PID Gains                                    = 0.75, 0.001, 0.0
Ramp Actuation Limit                                = 0.0
Log PID Parcels                                     = true
Desired turning rate                                = 0.0
Heading Control                                     = false
SOG threshold - Heading Control                     = 0.2
Thrust Assistance                                   = 0.75
Debug Level                                         = None

[Simulators.CTD]
Enabled                                             = Simulation
Entity Label                                        = CTD Simulator

[Simulators.GPS]
Enabled                                             = Simulation
Entity Label                                        = GPS

[Simulators.Motor]
Enabled                                             = Simulation
Execution Frequency                                 = 20
Entity Label                                        = Motor
Thruster Id                                         = 0
Thruster Act to RPM Factor                          = 1.0, 3600.0

[Simulators.Motor/Port]
Enabled                                             = Never

[Simulators.Motor/Starboard]
Enabled                                             = Never

[Simulators.Servos]
Enabled                                             = Simulation
Entity Label                                        = Rudder Servo
Maximum Angle                                       = 45.0

[VSIM/Model/autonaut]
Type                                                =  Boat
Mass                                                =  180

############################################################################
# Supervisors.                                                             #
############################################################################

[Supervisors.ClockPPS]
Enabled                                             = Never

[Supervisors.Grounding]
Enabled                                             = Never
Entity Label                                        = ENC Parser
Digital Map Path                                    = /home/autonaut/autonaut-toolchain/L2/dune/misc/poi_depthmap_depare-rad-indexed.db
Debug Path                                          = /home/autonaut/autonaut-toolchain/L2/debug/
Digital Map Resolution                              = 50.0
Range Around Location                               = 300.0
Surroundings Check Frequency                        = 60
Check path depth                                    = true
Check path safety                                   = true
Check depth contours                                = true
Contours radius                                     = 2000
Safety depth threshold                              = 10
Corridor width                                      = 100
Entity Label - GPS simulation                       = GPS
Entity Label - GPS hardware                         = GPS
ENC Features                                        = BCN,LIGHTS,WRECKS,#CTNARE,DEPARE,EXEZNE,NAVLNE,OBSTRN,PILPNT,UWTROC,
Debug Level                                         = Debug

[Supervisors.Autonaut]
Enabled                                             = Always
Entity Label                                        = Autonaut Supervisor
Activation Time                                     = 0
Deactivation Time                                   = 0
Debug Level                                         = None
Execution Priority                                  = 10
Execution Frequency                                 = 2
Loiter On Service -- Time                           = 21600
## Azores
# Final Loiter -- Position                            = 38.52668, -26.65283
## Porto
Final Loiter -- Position                            = 41.22528, -8.99094

############################################################################
# Transports.                                                              #
############################################################################

[Transports.SMS]
Enabled                                             = Hardware
Entity Label                                        = SMS
Active                                              = false
Activation Time                                     = 10
Debug Level                                         = None
IO Port - Device                                    = uart:///dev/ttyUSB3:115200
Time to Check Mailbox in Seconds                    = 300
Maximum Time to Accept SMS in Hours                 = 24
Number of Consecutive Errors to Restart Task        = 5
Send SMS Text Messages                              = true

[Transports.HTTP]
Threads                                             = 10
Number Lines From LogBook to send                   = 500

[Transports.IridiumSBD]
Enabled                                             = Hardware
Debug Level                                         = None
Entity Label                                        = Iridium Modem
<<<<<<< HEAD
Serial Port - Device                                = /dev/ttyS3
Serial Port - Baud Rate                             = 19200
Use 9523N Module                                    = false
Serial Port 9523 - Baud Rate                        = 115200
=======
IO Port - Device                                    = uart:///dev/ttyS3:19200
IO Port - Device 9523                               = uart:///dev/ttyS3:115200
Use 9523N Module                                    = false
>>>>>>> 8b734f59
Mailbox Check - Periodicity                         = 300
Active                                              = true
Transmission Window                                 = 300
Reception Window                                    = 60
Monitor Iridium Modems                              = true
Monitor Iridium Task Label                          = CPC

[Transports.Iridium]
Enabled                                             = Hardware
Entity Label                                        = Iridium Transport
Device updates - Periodicity                        = 600
Announce Periodicity                                = 600
Active                                              = true

[Transports.IridiumOperation]
Enabled                                             = Always
Active                                              = true
Entity Label                                        = Iridium Operation
Debug Level                                         = None
Maximum iridium payload size                        = 250
Message TTL                                         = 240                 # Don't use rate limiter below this value
Iridium Operation Timeout                           = 1200
Transport                                           = Aborted,            # No rate limiter
                                                      EstimatedState,
                                                      PlanControl,        # No rate limiter
                                                      VehicleState
Rate Limiters                                       = EstimatedState:5400,
                                                      VehicleState:1800
Loopback Internal Messages                          = true

[Transports.FTP]
Enabled                                             = Simulation

[Transports.Logging]
Flush Interval                                      = 0.5
Transports+                                         = MessagePartControl
Filtered Entities+                                  = VerticalProfile:ADCP - North+ADCP - East

[Transports.UDP]
Transports+                                         = AisInfo,
                                                      RemoteSensorInfo,
                                                      DevDataText
Filtered Entities                                   = Distance:Altimeter+DVL Filtered+Echo Sounder,
                                                      DevDataText:AIS

[Transports.CommManager]
<<<<<<< HEAD
Iridium Reports Period                              = 120
=======
Iridium Reports Period                              = 1800
>>>>>>> 8b734f59

############################################################################
# To test the limited msgs communication with the DUNE system.

#[Transports.UDP]
#Enabled                                             = Never
[Transports.UDP/Filtered]
Enabled                                             = Never
#Enabled                                             = Always
Entity Label                                        = UDP Filtered
Debug Level                                         = None
Activation Time                                     = 0
Deactivation Time                                   = 0
Execution Priority                                  = 10
Announce Service                                    = true
Contact Refresh Periodicity                         = 5.0
Contact Timeout                                     = 30
Dynamic Nodes                                       = true
Local Messages Only                                 = false
Local Port                                          = 6002
Print Incoming Messages                             = 0
Print Outgoing Messages                             = 0
Communication Range                                 = 0
Underwater Communications                           = true
Loopback Internal Messages                          = true
Transports                                          = Aborted,
                                                      AirSaturation,
                                                      Chlorophyll,
                                                      CurrentProfile,
                                                      DissolvedOrganicMatter,
                                                      DissolvedOxygen,
                                                      EntityInfo,
                                                      EntityList,
                                                      EntityParameters,
                                                      EntityState,
                                                      EstimatedState,
                                                      FollowRefState,
                                                      FuelLevel,
                                                      IridiumMsgRx,
                                                      IridiumMsgTx,
                                                      IridiumTxStatus,
                                                      PathControlState,
                                                      PlanControl,
                                                      PlanControlState,
                                                      PlanDB,
                                                      Rpm,
                                                      Salinity,
                                                      SonarData,
                                                      StateReport,
                                                      Temperature,
                                                      Turbidity,
                                                      VehicleState

Filtered Entities                                   = Current:Batteries,
                                                      CpuUsage:Daemon,
                                                      Temperature:MainCore,
                                                      Voltage:Batteries,
                                                      Distance:Altimeter+DVL Filtered+Echo Sounder,
                                                      Temperature:CTD+Depth Sensor+CTD Simulator,
                                                      Voltage:Batteries+Rhodamine+Turbidity+Chlorophyll,
                                                      PlanControlState:Iridium Operation

Rate Limiters                                       = Rpm:10,
                                                      Salinity:10,
                                                      Temperature:10<|MERGE_RESOLUTION|>--- conflicted
+++ resolved
@@ -442,69 +442,6 @@
 Operation Mode                                      = Mission
 # -1 turn off the led, 0 turn on the led, > 0 blink the led at the period defined
 LED Period                                          = 2 # seconds
-<<<<<<< HEAD
-Set PWM1 Minimum                                    = 40
-Set PWM1 Center                                     = 90
-Set PWM1 Maximum                                    = 140
-Set PWM2 Center                                     = 1520
-# Change to true for CPU-AUX
-Force Water Mode at Boot                            = false
-# Change to false in real operation scenario
-Set CPC to use NAV and Iridium at Boot              = false
-#turn off to save sensor life
-Power Channel 10 Entity Label                       = ECHOTRIP_C
-Power Channel 10 Turn On                            = true
-#turn off to save sensor life
-Power Channel 11 Entity Label                       = OXYGEN_C
-Power Channel 11 Turn On                            = true
-#turn off to save sensor life
-Power Channel 13 Entity Label                       = Private (CTD_C)
-Power Channel 13 Turn On                            = true
-#turn off to save sensor life
-Power Channel 15 Entity Label                       = ADCP_C
-Power Channel 15 Turn On                            = true
-Power Channel 19 Entity Label                       = MOBILE_2_C
-Power Channel 19 Turn On                            = false
-
-[Power.CPC/HIL]
-Enabled                                             = HIL
-Entity Label                                        = CPC
-IO Port - Device                                    = uart:///dev/ttyS2:115200
-Voltage Offset                                      = 1.0
-Use Software Fuse                                   = false
-# Change to false for auxiliar CPU
-Is Main CPU                                         = true
-# Mission, Test
-# Change to "Mission" in real operation scenario
-Operation Mode                                      = Test
-# -1 turn off the led, 0 turn on the led, > 0 blink the led at the period defined
-LED Period                                          = 2 # seconds
-Set PWM1 Minimum                                    = 40
-Set PWM1 Center                                     = 90
-Set PWM1 Maximum                                    = 140
-Set PWM2 Center                                     = 1520
-# Change to false in real operation scenario
-Set CPC to use NAV and Iridium at Boot              = false
-#turn off to save sensor life
-Power Channel 10 Entity Label                       = ECHOTRIP_C
-Power Channel 10 Turn On                            = false
-#turn off to save sensor life
-Power Channel 11 Entity Label                       = OXYGEN_C
-Power Channel 11 Turn On                            = false
-#turn off to save sensor life
-Power Channel 13 Entity Label                       = Private (CTD_C)
-Power Channel 13 Turn On                            = true
-#turn off to save sensor life
-Power Channel 15 Entity Label                       = ADCP_C
-Power Channel 15 Turn On                            = false
-Power Channel 19 Entity Label                       = MOBILE_2_C
-Power Channel 19 Turn On                            = false
-######
-#Motor is turned off to save it on HIL
-Set PWM2 Minimum                                    = 1539
-Set PWM2 Center                                     = 1540
-Set PWM2 Maximum                                    = 1541
-=======
 Set PWM1 Minimum                                    = 1205
 Set PWM1 Center                                     = 1520
 Set PWM1 Maximum                                    = 1820
@@ -538,7 +475,6 @@
 Power Channel 20 Entity Label                       = Private (MOBILE_2_C)
 Power Channel 20 Turn On                            = false
 Power Channel Label for Thruster                    = THRUSTER_C
->>>>>>> 8b734f59
 
 ############################################################################
 # Sensors.                                                                 #
@@ -792,16 +728,9 @@
 Enabled                                             = Hardware
 Debug Level                                         = None
 Entity Label                                        = Iridium Modem
-<<<<<<< HEAD
-Serial Port - Device                                = /dev/ttyS3
-Serial Port - Baud Rate                             = 19200
-Use 9523N Module                                    = false
-Serial Port 9523 - Baud Rate                        = 115200
-=======
 IO Port - Device                                    = uart:///dev/ttyS3:19200
 IO Port - Device 9523                               = uart:///dev/ttyS3:115200
 Use 9523N Module                                    = false
->>>>>>> 8b734f59
 Mailbox Check - Periodicity                         = 300
 Active                                              = true
 Transmission Window                                 = 300
@@ -848,11 +777,7 @@
                                                       DevDataText:AIS
 
 [Transports.CommManager]
-<<<<<<< HEAD
-Iridium Reports Period                              = 120
-=======
 Iridium Reports Period                              = 1800
->>>>>>> 8b734f59
 
 ############################################################################
 # To test the limited msgs communication with the DUNE system.

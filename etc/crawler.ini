############################################################################
# Copyright 2007-2023 Universidade do Porto - Faculdade de Engenharia      #
# Laboratório de Sistemas e Tecnologia Subaquática (LSTS)                  #
############################################################################
# This file is part of DUNE: Unified Navigation Environment.               #
#                                                                          #
# Commercial Licence Usage                                                 #
# Licencees holding valid commercial DUNE licences may use this file in    #
# accordance with the commercial licence agreement provided with the       #
# Software or, alternatively, in accordance with the terms contained in a  #
# written agreement between you and Faculdade de Engenharia da             #
# Universidade do Porto. For licensing terms, conditions, and further      #
# information contact lsts@fe.up.pt.                                       #
#                                                                          #
# Modified European Union Public Licence - EUPL v.1.1 Usage                #
# Alternatively, this file may be used under the terms of the Modified     #
# EUPL, Version 1.1 only (the "Licence"), appearing in the file LICENCE.md #
# included in the packaging of this file. You may not use this work        #
# except in compliance with the Licence. Unless required by applicable     #
# law or agreed to in writing, software distributed under the Licence is   #
# distributed on an "AS IS" basis, WITHOUT WARRANTIES OR CONDITIONS OF     #
# ANY KIND, either express or implied. See the Licence for the specific    #
# language governing permissions and limitations at                        #
# https://github.com/LSTS/dune/blob/master/LICENCE.md and                  #
# http://ec.europa.eu/idabc/eupl.html.                                     #
############################################################################
# Author: João Costa                                                       #
############################################################################
# Crawler configuration file                                               #
############################################################################
[Require common/imc-addresses.ini]
[Require common/transports.ini]
[Require common/plans.ini]
[Require common/maneuvers.ini]
[Require ./hardware/lctr-a6xx/seatrac.ini]

############################################################################
# General Parameters.                                                      #
############################################################################
[General]
Vehicle                                 = crawler
Vehicle Type                            = usv
Battery Capacity                        = 2080                      #N/A
Power Model -- Conversion - Watt        = 0, 14, 23.5, 48, 88       #TO BE DONE
Power Model -- Conversion - RPM         = 0, 500, 850, 1200, 1485   #TO BE DONE
Speed Conversion -- Actuation           = 0, 36, 44, 59.4           #TO BE DONE
Speed Conversion -- RPM                 = 0, 900, 1100, 1485        #TO BE DONE
Speed Conversion -- MPS                 = 0, 1, 1.3, 1.8            #TO BE DONE
Maximum Absolute Speed                  = 1.6                       #TO BE DONE
Maximum Underwater RPMs                 = 1700.0                    #TO BE DONE
Absolute Maximum Depth                  = 50.0                      #TO BE DONE
Absolute Minimum Altitude               = 0                         #??
Time Of Arrival Factor                  = 5.0                       #TO BE DONE
Underwater Depth Threshold              = 0.3                       #TO BE DONE

[Drivers.CLP]
Enabled                                 = Always
<<<<<<< HEAD
Entity Label                            = CrawlerSerial
Debug Level                             = None 
Serial Port - Device                    = /dev/ttyPICO
Serial Port - Baud Rate                 = 115200
Input Timeout                           = 3.0
=======
Entity Label                            = CLP
Debug Level                             = None
IO Port - Device                        = uart:///dev/ttyPICO:115200
Input Timeout                           = 5.0
Activation Time                         = 20.0
Initialization String 0 - Command       = @STOP,*
Initialization String 1 - Command       = @VERS,*
Initialization String 2 - Command       = @START,*
Initialization String 0 - Reply         = $STOP,*
Initialization String 1 - Reply         = $VERS,1.0.0,*
Initialization String 2 - Reply         = $RSP,ACK,*
>>>>>>> ee6f9af4

[Transports.Announce]
#Ignored Interfaces                      = eth0:prv
System Type                             = usv

[Transports.UDP]
Enabled                                 = Always
Entity Label                            = UDP
Debug Level                             = None
Activation Time                         = 0
Deactivation Time                       = 0
Execution Priority                      = 10
Announce Service                        = true
Contact Refresh Periodicity             = 5.0
Contact Timeout                         = 30
Dynamic Nodes                           = true
Local Messages Only                     = false
Transports                              = CpuUsage,
                                          Distance,
                                          Depth,
                                          EntityList,
                                          EntityParameters,
                                          EntityState,
                                          EstimatedState,
                                          FollowRefState,
                                          FuelLevel,
                                          GpsFix,
                                          GroundVelocity,
                                          Heartbeat,
                                          LogBookEntry,
                                          LogBookControl,
                                          OperationalLimits,
                                          PathControlState,
                                          PlanControl,
                                          PlanControlState,
                                          PlanDB,
                                          PlanGeneration,
                                          PowerChannelState,
                                          Pressure,
                                          ReportControl,
                                          RemoteActions,
                                          RemoteActionsRequest,
                                          Rpm,
                                          RSSI,
                                          SetThrusterActuation,
                                          SimulatedState,
                                          StateReport,
                                          StorageUsage,
                                          TCPRequest,
                                          TCPStatus,
                                          Temperature,
                                          TextMessage,
                                          TransmissionRequest,
                                          TransmissionStatus,
                                          UamTxFrame,
                                          UamRxFrame,
                                          UamTxStatus,
                                          UamRxRange,
                                          UsblAnglesExtended,
                                          UsblPositionExtended,
                                          UsblFixExtended,
                                          UsblModem,
                                          UsblConfig,
                                          VehicleMedium,
                                          VehicleState,
                                          Voltage
Filtered Entities                       = CpuUsage:Daemon,
                                          Distance:Altimeter+DVL Filtered+Echo Sounder,
                                          Temperature:CTD+Depth Sensor+CTD Simulator,
                                          Voltage:Batteries+Rhodamine+Turbidity+Chlorophyll
Rate Limiters                           = AlignmentState:0.5,
                                          CpuUsage:0.2,
                                          Distance:0.2,
                                          EntityState:1,
                                          EstimatedState:2,
                                          FuelLevel:0.1,
                                          Rpm:1,
                                          SimulatedState:0.5,
                                          StorageUsage:0.05,
                                          Temperature:0.1,
                                          Voltage:0.1
Local Port                              = 6002
Print Incoming Messages                 = 0
Print Outgoing Messages                 = 0
Communication Range                     = 0
Underwater Communications               = true
Always Transmitted Messages             = Abort,
                                          SimulatedState
Static Destinations                     = 10.0.254.24:6002

[Transports.Logging]
Enabled                                 = Always
Entity Label                            = Logger
Debug Level                             = None
Activation Time                         = 0
Deactivation Time                       = 0
Execution Priority                      = 2
Flush Interval                          = 5
LSF Compression Method                  = gzip
LSF Volume Size                         = 0
Transports                              = Abort,
                                          Acceleration,
                                          AlignmentState,
                                          AngularVelocity,
                                          Announce,
                                          Brake,
                                          ClockControl,
                                          CompassCalibration,
                                          Collision,
                                          ControlLoops,
                                          ControlParcel,
                                          CpuUsage,
                                          Current,
                                          DataSanity,
                                          Depth,
                                          DesiredControl,
                                          DesiredZ,
                                          DesiredHeading,
                                          DesiredHeadingRate,
                                          DesiredPath,
                                          DesiredPitch,
                                          DesiredSpeed,
                                          DevCalibrationControl,
                                          DevCalibrationState,
                                          DevDataBinary,
                                          DevDataText,
                                          Distance,
                                          DvlRejection,
                                          Elevator,
                                          EmergencyControl,
                                          EmergencyControlState,
                                          EntityActivationState,
                                          EntityInfo,
                                          EntityList,
                                          EntityMonitoringState,
                                          EntityParameters,
                                          EntityState,
                                          EstimatedState,
                                          EstimatedStreamVelocity,
                                          EulerAngles,
                                          EulerAnglesDelta,
                                          FollowPath,
                                          FollowRefState,
                                          FuelLevel,
                                          Goto,
                                          GpsFix,
                                          GpsFixRejection,
                                          GroundVelocity,
                                          Heartbeat,
                                          IdleManeuver,
                                          LogBookEntry,
                                          Loiter,
                                          ManeuverControlState,
                                          NavigationData,
                                          NavigationUncertainty,
                                          OperationalLimits,
                                          PathControlState,
                                          PlanControl,
                                          PlanControlState,
                                          PlanDB,
                                          PlanGeneration,
                                          PlanSpecification,
                                          PlanStatistics,
                                          PopEntityParameters,
                                          PopUp,
                                          PowerChannelControl,
                                          PowerChannelState,
                                          Pulse,
                                          PulseDetectionControl,
                                          PushEntityParameters,
                                          Pressure,
                                          Rows,
                                          QueryEntityParameters,
                                          Reference,
                                          RemoteActions,
                                          RemoteActionsRequest,
                                          RemoteState,
                                          ReportControl,
                                          Rpm,
                                          RSSI,
                                          SimAcousticMessage,
                                          SaveEntityParameters,
                                          ServoPosition,
                                          SetEntityParameters,
                                          SetServoPosition,
                                          SetThrusterActuation,
                                          SonarData,
                                          SimulatedState,
                                          SoundSpeed,
                                          StateReport,
                                          StationKeeping,
                                          StopManeuver,
                                          TCPRequest,
                                          TCPStatus,
                                          Teleoperation,
                                          TeleoperationDone,
                                          Temperature,
                                          TextMessage,
                                          TransmissionRequest,
                                          TransmissionStatus,
                                          TransportBindings,
                                          UamRxFrame,
                                          UamTxFrame,
                                          UamTxStatus,
                                          UamRxRange,
                                          UsblAnglesExtended,
                                          UsblPositionExtended,
                                          UsblFixExtended,
                                          UsblModem,
                                          UsblConfig,
                                          VehicleCommand,
                                          VehicleMedium,
                                          VehicleState,
                                          VelocityDelta,
                                          Voltage,
                                          WaterDensity,
                                          WaterVelocity,
                                          YoYo

[Transports.TCP.Server/Console]
Enabled                                 = Never
Entity Label                            = TCP Server
Debug Level                             = None
Activation Time                         = 0
Deactivation Time                       = 0
Execution Priority                      = 10
Port                                    = 6002
Trace - Incoming Messages               = false
Trace - Outgoing Messages               = false
Transports                              = DevCalibrationControl,
                                          DevCalibrationState,
                                          EntityList,
                                          LogBookControl,
                                          LoggingControl,
                                          OperationalLimits,
                                          PlanGeneration,
                                          PlanControl,
                                          PlanControlState,
                                          PlanDB,
                                          RemoteState,
                                          RemoteActions,
                                          VehicleCommand,
                                          VehicleState,
                                          RemoteActions,
                                          RemoteActionsRequest

[Transports.TCP.Server/BackSeat]
Enabled                                 = Always
Entity Label                            = Back Seat TCP Server
Announce Service                        = false
Debug Level                             = None
Activation Time                         = 0
Deactivation Time                       = 0
Execution Priority                      = 10
Port                                    = 6006
Trace - Incoming Messages               = false
Trace - Outgoing Messages               = false
Transports                              = Announce,
                                          Abort,
                                          AcousticLink,
                                          AlignmentState,
                                          Distance,
                                          EntityList,
                                          EntityParameters,
                                          EstimatedState,
                                          FollowRefState,
                                          FuelLevel,
                                          FollowRefState,
                                          GpsFix,
                                          GroundVelocity,
                                          IridiumTxStatus,
                                          PathControlState,
                                          PlanControl,
                                          PlanControlState,
                                          PlanDB,
                                          Pressure,
                                          RemoteActions,
                                          RemoteActionsRequest,
                                          ReportControl,
                                          Salinity,
                                          SoiCommand,
                                          SoiPlan,
                                          Temperature,
                                          TextMessage,
                                          TransmissionStatus,
                                          UamRxFrame,
                                          UamTxStatus,
                                          VehicleMedium,
                                          VehicleState
Filtered Entities                       = Temperature:CTD+OEMX+CTD Simulator

[Transports.TCPOnDemand]
Enabled                                 = Always
Entity Label                            = TCP On Demand

[Transports.Seatrac]
Enabled                                 = Hardware 
Serial Port - Device                    = /dev/ttyUSB3
Serial Port - Baud Rate                 = 115200
Address Section                         = Seatrac Addresses BugWright2
Debug Level                             = Spew

[Transports.UAN]
Enabled                                 = Always
Entity Label                            = Acoustic Access Controller
Address Section                         = Seatrac Addresses BugWright2
############################################################################
# Control.                                                                 #
############################################################################
[Control.ASV.RemoteOperation]
#[Control.AUV.RemoteOperation]
Enabled                                 = Always
Entity Label                            = Remote Control
Connection Timeout                      = 2.0
Execution Frequency                     = 10
Additional Actions                      = Lights:HalfSlider,Thrust:Axis
Active - Scope                          = maneuver
Active - Visibility                     = developer

############################################################################
# Monitors.                                                                #
############################################################################
[Monitors.FuelLevel]
Enabled                                 = Never

[Monitors.Entities]
Default Monitoring                      = Daemon,
                                          GPS,
                                          Operational Limits

Default Monitoring -- Hardware          = Clock,
                                          Collisions,
                                          Motor Controller - Port,
                                          Motor Controller - Starboard

[Monitors.OperationalLimits]
Enabled                                 = Always
Entity Label                            = Operational Limits
Activation Time                         = 0
Deactivation Time                       = 0
Debug Level                             = None
Execution Priority                      = 10
Execution Frequency                     = 4
Hysteresis Threshold - Maximum Depth    = 0.3
Hysteresis Threshold - Minimum Altitude = 0.3
Minimum Depth to Check Altitude         = 0.3
Initial Setting - Maximum Altitude      = -1
Initial Setting - Maximum Depth         = -1
Initial Setting - Maximum Speed         = -1
Initial Setting - Maximum Vertical Rate = -1
Initial Setting - Minimum Altitude      = -1
Initial Setting - Minimum Speed         = -1

[Monitors.Clock]
Enabled                                 = Never
Entity Label                            = Clock
Minimum GPS Fixes                       = 30
Maximum Clock Offset                    = 2
Boot Synchronization Timeout            = 60
Hardware Clock Synchronization Command  = hwclock -w

[Monitors.Entities]
Enabled                                 = Always
Entity Label                            = Entity Monitor
Activation Time                         = 0
Deactivation Time                       = 0
Debug Level                             = None
Execution Priority                      = 10
Report Timeout                          = 5
Transition Time Gap                     = 4.0
Maximum Consecutive Transitions         = 3
Default Monitoring                      = Daemon,
                                          GPS,
                                          Logger,
                                          Operational Limits
Default Monitoring -- Hardware          = Clock,
                                          Motor Controller,
                                          Servo Controller

[Monitors.Medium]
Enabled                                 = Always
Entity Label                            = Medium
Active                                  = true
Active - Scope                          = idle
Active - Visibility                     = developer
Activation Time                         = 0
Deactivation Time                       = 0
Debug Level                             = None
Execution Priority                      = 10
Execution Frequency                     = 1
Air Speed Threshold                     = 12.0
Altitude Threshold                      = 1
Entity Label - Medium Sensor            = Medium Sensor
Vehicle Type                            = UUV
Initialization Time                     = 20.0
Wet Data Timeout                        = 3.0
Salinity Threshold                      = 1.0
Sound Speed Threshold                   = 1000.0
GPS Timeout                             = 2.0
Vehicle Sub-Type                        = None

############################################################################
# Hardware.                                                                #
############################################################################
[Sensors.GPS]
Enabled                                 = Hardware
Activation Time                         = 10
Entity Label                            = GPS
#IO Port - Device                        = uart:///dev/uart/8:115200
IO Port - Device                        = uart:///dev/ttyGPS:9600
#Sentence Order                          = GPZDA, GPGGA, GPRMC, GPVTG
Sentence Order                          = GPGGA, GPRMC

[Sensors.WaterLinkedDVL]
Enabled                                 = Never 
Entity Label                            = DVL
Activation Time                         = 3.0
IO Port - Device                        = tcp://192.168.194.95:16171
Debug Level                             = Spew
Device Orientation                      = 0, 0, 0

############################################################################
# Supervisors.                                                             #
############################################################################
[Supervisors.Power]
Enabled                                 = Hardware
Entity Label                            = Power Supervisor
Main Power Channel                      = System
Command - On Power Down                 = services syslog stop && mount -o remount,ro /opt && shutdown

[Supervisors.Vehicle]
Enabled                                 = Always
Entity Label                            = Vehicle Supervisor
Activation Time                         = 0
Deactivation Time                       = 0
Debug Level                             = None
Execution Priority                      = 10
Execution Frequency                     = 2
Allows External Control                 = false
Maneuver Handling Timeout               = 1.0

[Supervisors.ClockPPS]
Enabled                                 = Never
Entity Label                            = Clock
Activation Time                         = 0
Deactivation Time                       = 0
Debug Level                             = None
Execution Priority                      = 10
Serial Port - Device                    = /dev/ttyS0
PPS - Device                            = /dev/pps0
PPS - Propagation Delay                 = 675
PPS - Maximum Offset                    = 50
GPS Offset Count                        = 10
Execute On Synchronization              = hwclock -w

[Supervisors.Power]
Enabled                                 = Never
Entity Label                            = Power Supervisor
Activation Time                         = 0
Deactivation Time                       = 0
Debug Level                             = None
Execution Priority                      = 10
Main Power Channel                      = System
Command - On Power Down                 = services syslog stop && mount -o remount,ro /opt
Command - On Power Down Abort           = mount -o remount,rw /opt && services syslog restart

[Supervisors.Reporter]
Enabled                                 = Never
Entity Label                            = Report Supervisor
Activation Time                         = 0
Deactivation Time                       = 0
Debug Level                             = None
Execution Priority                      = 10
Acoustic Reports                        = false
Acoustic Reports Periodicity            = 180.0

############################################################################
# Simulators.                                                              #
############################################################################
[Require common/vsim-models.ini]

# Vehicle simulator.
[Simulators.VSIM]
Enabled                                 = Simulation
Entity Label                            = Simulation Engine
Execution Frequency                     = 25
Stream Speed East                       = 0
Stream Speed North                      = 0

# GPS simulator.
[Simulators.GPS]
Enabled                                 = Simulation
Execution Frequency                     = 1
Entity Label                            = GPS
Number of Satellites                    = 8
HACC                                    = 2
HDOP                                    = 0.9
Activation Depth                        = 0.2
Report Ground Velocity                  = false
Report Yaw                              = false
Initial Position                        = 41.1850, -8.7062

# Port motor.
[Simulators.Motor/Port]
Enabled                                 = Simulation
Entity Label                            = Motor - Port
Execution Frequency                     = 20
Thruster Act to RPM Factor              = 9.55, 2450.40
Thruster Id                             = 0

# Starboard motor.
[Simulators.Motor/Starboard]
Enabled                                 = Simulation
Entity Label                            = Motor - Starboard
Execution Frequency                     = 20
Thruster Act to RPM Factor              = 9.55, 2450.40
Thruster Id                             = 1<|MERGE_RESOLUTION|>--- conflicted
+++ resolved
@@ -55,13 +55,6 @@
 
 [Drivers.CLP]
 Enabled                                 = Always
-<<<<<<< HEAD
-Entity Label                            = CrawlerSerial
-Debug Level                             = None 
-Serial Port - Device                    = /dev/ttyPICO
-Serial Port - Baud Rate                 = 115200
-Input Timeout                           = 3.0
-=======
 Entity Label                            = CLP
 Debug Level                             = None
 IO Port - Device                        = uart:///dev/ttyPICO:115200
@@ -73,7 +66,6 @@
 Initialization String 0 - Reply         = $STOP,*
 Initialization String 1 - Reply         = $VERS,1.0.0,*
 Initialization String 2 - Reply         = $RSP,ACK,*
->>>>>>> ee6f9af4
 
 [Transports.Announce]
 #Ignored Interfaces                      = eth0:prv

<?xml version="1.0" encoding="UTF-8"?>
<!--
++++++++++++++++++++++++++++++++++++++++++++++++++++++++++++++++++++++++++++++
+ Copyright (C) 2007-2013 Laboratório de Sistemas e Tecnologia Subaquática   +
+ Departamento de Engenharia Electrotécnica e de Computadores                +
+ Rua Dr. Roberto Frias, 4200-465 Porto, Portugal                            +
++++++++++++++++++++++++++++++++++++++++++++++++++++++++++++++++++++++++++++++
-->
<messages xmlns:xsi="http://www.w3.org/2001/XMLSchema-instance"
          xsi:noNamespaceSchemaLocation="IMC.xsd"
          name="IMC"
          long-name="Inter Module Communication"
<<<<<<< HEAD
          version="5.1.0">
=======
          version="5.1.0"
          revision="$Rev: 1734 $"
          creation="$Date: 2013-03-03 10:56:23 +0000 (Sun, 03 Mar 2013) $">
>>>>>>> edbd5957

  <description>
    This document describes the communications protocol associated
    with the LSTS software framework. Concepts such as *message*,
    *field* and *packet* are explained in detail in the subsequent
    chapters.

    Inter module communication is achieved by the exchange of messages
    that can be recognized and interpreted by all participating
    modules. A message is a self-contained collection of data fields
    conveying relevant information about a given subject. The mean by
    which the messages are exchanged is not described in this
    document, but the reader can assume that at least the UDP Internet
    protocol is available at all ends of the communications channel.

    The Neptus Command and Control Unit (CCU), currently being used at
    LSTS, supports mission planning and control, using the described
    messaging API. This software entity can be used to define a plan
    before execution and monitor the plan's execution by presenting an
    operating console. For further details on this software contact
    the LSTS.

    A CCU exercises authority over a vehicle (real or
    simulated). Usually this term is applied to software in the class
    of LSTS Neptus, but can also be applied to software modules
    extending the vehicle core control software.

    The LSTS reserves itself the right to use message identification
    numbers up to 999. Thus if a third party needs to extend this API
    it must use identification numbers starting at 1000. The
    identification number 65535 has a special meaning and must not be
    used to extend the IMC protocol.
  </description>

  <types>
    <description>
      Messages and packets can be viewed as a finite collection of
      fields. The list of valid field types is presented below.
    </description>
    <type name="int8_t" size="1">
      <description>
        8 bit signed integer.
      </description>
    </type>
    <type name="uint8_t" size="1">
      <description>
        8 bit unsigned integer.
      </description>
    </type>
    <type name="int16_t" size="2">
      <description>
        16 bit signed integer.
      </description>
    </type>
    <type name="uint16_t" size="2">
      <description>
        16 bit unsigned integer.
      </description>
    </type>
    <type name="int32_t" size="4">
      <description>
        32 bit signed integer.
      </description>
    </type>
    <type name="uint32_t" size="4">
      <description>
        32 bit unsigned integer.
      </description>
    </type>
    <type name="int64_t" size="8">
      <description>
        A 64 bit signed integer
      </description>
    </type>
    <type name="fp32_t" size="4">
      <description>
        32 bit single precision floating point number in IEEE 754 format.
      </description>
    </type>
    <type name="fp64_t" size="8">
      <description>
        64 bit double precision floating point number in IEEE 754 format.
      </description>
    </type>
    <type name="rawdata">
      <description>
        Variable length byte stream.
      </description>
    </type>
    <type name="plaintext">
      <description>
        Variable length ASCII character stream.
      </description>
    </type>
    <type name="message">
      <description>
        An inline message. Useful for encapsulating other messages.
      </description>
    </type>
    <type name="message-list">
      <description>
        A list of messages.
      </description>
    </type>
  </types>

  <serialization>
    <description>
      To ensure accurate transportation some field types may require
      special treatment on transmission and reception. The operation
      of preparing a field type for transmission is called
      serialization, the inverse action is called deserialization. No
      special serialization is required for types that are not
      described in the table below, their values should be used as is.
    </description>
    <type name="rawdata">
      <description>
        A sequence of type *rawdata* is serialized by prepending a
        value of type *uint16_t*, representing the length of the
        sequence, to the stream of bytes. On deserialization the
        prepended value is used to retrieve the correct size of data
        bytes. The *rawdata* type length is limited only by the
        communication protocol in use.
      </description>
    </type>
    <type name="plaintext">
      <description>
        A sequence of type *plaintext* is serialized by prepending a
        value of type *uint16_t*, representing the length of the
        sequence, to the stream of ASCII characters. On
        deserialization the prepended value is used to retrieve the
        correct ASCII character sequence size. The *plaintext* type
        length is limited only by the communication protocol in use.
      </description>
    </type>
    <type name="message">
      <description>
        A field of type *message* is serialized by prepending a value
        of type *uint16_t*, representing the identification number of
        the message, to the serialized message payload. The special
        identification number 65535 must be used when no message is
        present. On deserialization the prepended value is used to
        retrieve the correct message identification number. The
        *message* type length is limited only by the communication
        protocol in use.
      </description>
    </type>
    <type name="message-list">
      <description>
        A field of type *message-list* is serialized by prepending a
        value of type *uint16_t*, representing the number of messages
        in the list, to the serialized message payload. On
        deserialization the prepended value is used to retrieve the
        correct number of messages
      </description>
    </type>
  </serialization>

  <units>
    <description>
      The following table lists the units used in the subsequent
      chapters.
    </description>
    <unit abbrev="A" name="Ampere"/>
    <unit abbrev="bit" name="Bit"/>
    <unit abbrev="bps" name="Bits per second"/>
    <unit abbrev="byte" name="Byte"/>
    <unit abbrev="g" name="Gravity acceleration"/>
    <unit abbrev="dB" name="Decibel"/>
    <unit abbrev="dB/m" name="Decibel per meter"/>
    <unit abbrev="dBHz" name="Decibel hertz"/>
    <unit abbrev="°" name="Degree"/>
    <unit abbrev="°C" name="Degree Celsius"/>
    <unit abbrev="G" name="Gauss"/>
    <unit abbrev="hPa" name="Hectopascal"/>
    <unit abbrev="Hz" name="Hertz"/>
    <unit abbrev="kg/m/m/m" name="Kilogram per cubic metre"/>
    <unit abbrev="MiB" name="Mebibyte"/>
    <unit abbrev="m" name="Meter"/>
    <unit abbrev="m/s" name="Meter per second"/>
    <unit abbrev="m/s/s" name="Meter per second^2"/>
    <unit abbrev="ms" name="Millisecond"/>
    <unit abbrev="S/m" name="Siemens per meter"/>
    <unit abbrev="Nm" name="Newton meter"/>
    <unit abbrev="N" name="Newton"/>
    <unit abbrev="Pa" name="Pascal"/>
    <unit abbrev="%" name="Percent"/>
    <unit abbrev="PSU" name="Pratical Salinity Unit"/>
    <unit abbrev="rad" name="Radian"/>
    <unit abbrev="rad/s" name="Radian per second"/>
    <unit abbrev="rpm" name="Revolutions per minute"/>
    <unit abbrev="rpm/s" name="Revolutions per minute per second"/>
    <unit abbrev="s" name="Second"/>
    <unit abbrev="V" name="Volt"/>
    <unit abbrev="Enumerated" name="Enumeration of integer values"/>
    <unit abbrev="List" name="Comma separated list of values"/>
    <unit abbrev="Bitfield" name="Bit field"/>
    <unit abbrev="TupleList" name="List of key/value tuples">
      <description>
        This unit is a list of label/value tuples and is only valid in
        plaintext fields. The label and value portions of a tuple are
        separated using the equal sign (=) and tuples are separated
        using the semicolon character (;). These delimiting characters
        must not be used elsewhere. Leading and trailing semicolons
        must be removed.
        Examples: "label1=12;label2=3" or "label1=12" or "label1=test_2".
      </description>
    </unit>
  </units>

  <enumerations>
    <def name="Boolean Value" abbrev="Boolean" prefix="BOOL">
      <value id="0" name="False" abbrev="FALSE"/>
      <value id="1" name="True" abbrev="TRUE"/>
    </def>

    <def name="Controlled Mode" abbrev="ControlledMode" prefix="CTLMD">
      <value id="0" name="Relinquish / Handoff Control" abbrev="RELINQUISH_HANDOFF_CTL"/>
      <value id="1" name="Request Control" abbrev="REQUEST_CTL"/>
      <value id="2" name="Override Control" abbrev="OVERRIDE_CTL"/>
    </def>

    <def name="Speed Units" abbrev="SpeedUnits" prefix="SUNITS">
      <value id="0" name="Meters per second" abbrev="METERS_PS"/>
      <value id="1" name="RPM" abbrev="RPM"/>
      <value id="2" name="Percentage" abbrev="PERCENTAGE"/>
    </def>

    <def name="System Type" abbrev="SystemType" prefix="SYSTEMTYPE">
      <value id="0" name="CCU" abbrev="CCU"/>
      <value id="1" name="Human-portable Sensor" abbrev="HUMANSENSOR"/>
      <value id="2" name="UUV" abbrev="UUV"/>
      <value id="3" name="USV" abbrev="USV"/>
      <value id="4" name="UAV" abbrev="UAV"/>
      <value id="5" name="UGV" abbrev="UGV"/>
      <value id="6" name="Static sensor" abbrev="STATICSENSOR"/>
      <value id="7" name="Mobile sensor" abbrev="MOBILESENSOR"/>
      <value id="8" name="Wireless Sensor Network" abbrev="WSN"/>
    </def>

    <def name="Z Units" abbrev="ZUnits" prefix="Z" >
      <value id="0" name="None" abbrev="NONE"/>
      <value id="1" name="Depth" abbrev="DEPTH"/>
      <value id="2" name="Altitude" abbrev="ALTITUDE"/>
      <value id="3" name="Height" abbrev="HEIGHT"/>
    </def>
  </enumerations>

  <bitfields>
    <def prefix="CL" name="Control Loops Mask" abbrev="CLoopsMask">
      <value id="0x00000000" abbrev="NONE" name="None"/>
      <value id="0x00000001" abbrev="PATH" name="Path Control"/>
      <value id="0x00000002" abbrev="TELEOPERATION" name="Teleoperation Control"/>
      <value id="0x00000004" abbrev="ALTITUDE" name="Altitude Control"/>
      <value id="0x00000008" abbrev="DEPTH" name="Depth Control"/>
      <value id="0x00000010" abbrev="ROLL" name="Roll Control"/>
      <value id="0x00000020" abbrev="PITCH" name="Pitch Control"/>
      <value id="0x00000040" abbrev="YAW" name="Yaw Control"/>
      <value id="0x00000080" abbrev="SPEED" name="Speed Control"/>
      <value id="0x00000100" abbrev="YAW_RATE" name="Yaw Rate Control"/>
      <value id="0x00000200" abbrev="VERTICAL_RATE" name="Vertical Rate Control"/>
      <value id="0x00000400" abbrev="TORQUE" name="Torque Control"/>
      <value id="0x40000000" abbrev="EXTERNAL" name="Unspecified External Control"/>
      <value id="0x80000000" abbrev="NO_OVERRIDE" name="Non-overridable control"/>
      <value id="0xFFFFFFFF" abbrev="ALL" name="All"/>
    </def>

    <def prefix="OPL" name="Operational Limits Mask" abbrev="OpLimitsMask">
      <value id="0x01" name="Maximum Depth" abbrev="MAX_DEPTH"/>
      <value id="0x02" name="Minimum Altitude" abbrev="MIN_ALT"/>
      <value id="0x04" name="Maximum Altitude" abbrev="MAX_ALT"/>
      <value id="0x08" name="Minimum Speed" abbrev="MIN_SPEED"/>
      <value id="0x10" name="Maximum Speed" abbrev="MAX_SPEED"/>
      <value id="0x20" name="Maximum Vertical Rate" abbrev="MAX_VRATE"/>
      <value id="0x40" name="Operation Area" abbrev="AREA"/>
    </def>
  </bitfields>

  <message-groups>
    <message-group name="Maneuver" abbrev="Maneuver">
      <message-type abbrev="Goto"/>
      <message-type abbrev="PopUp"/>
      <message-type abbrev="Teleoperation"/>
      <message-type abbrev="Loiter"/>
      <message-type abbrev="IdleManeuver"/>
      <message-type abbrev="LowLevelControl"/>
      <message-type abbrev="Rows"/>
      <message-type abbrev="FollowPath"/>
      <message-type abbrev="YoYo"/>
      <message-type abbrev="StationKeeping"/>
      <message-type abbrev="Elevator"/>
      <message-type abbrev="FollowTrajectory"/>
      <message-type abbrev="CustomManeuver"/>
      <message-type abbrev="VehicleFormation"/>
      <message-type abbrev="CompassCalibration"/>
      <message-type abbrev="CoverArea"/>
      <message-type abbrev="FollowReference"/>
    </message-group>

    <message-group name="Control Command" abbrev="ControlCommand">
      <message-type abbrev="DesiredZ"/>
      <message-type abbrev="DesiredHeading"/>
      <message-type abbrev="DesiredRoll"/>
      <message-type abbrev="DesiredPitch"/>
      <message-type abbrev="DesiredSpeed"/>
      <message-type abbrev="DesiredPath"/>
    </message-group>

    <message-group abbrev="Payload" name="Payload">
      <message-type abbrev="SonarConfig"/>
    </message-group>
  </message-groups>

  <flags>
    <flag abbrev="periodic" name="Periodic"/>
    <flag abbrev="deprecated" name="Deprecated"/>
  </flags>

  <header>
    <description>
      The packet header contains handling information in the form of
      supplemental fields, it is always placed at the beginning of a
      packet.
    </description>
    <field name="Synchronization Number" abbrev="sync" type="uint16_t" value="0xFE51" fixed="true">
      <description>
        The synchronization number marks the beginning of a packet.

        It denotes the packet API version and can be used to deduce
        the byte order of the sending host.

        It encodes value 0xFE[major][minor] where [major] equals the
        major version number of the protocol and [minor] equals the
        minor version of the protocol.

        The packet recipient is responsible for the correct
        interpretation of the synchronization number and byte order
        conversions.
      </description>
    </field>
    <field name="Message Identification Number" abbrev="mgid" type="uint16_t">
      <description>
        The identification number of the message contained in the
        packet. This field is used for correct message interpretation
        and deserialization.
      </description>
    </field>
    <field name="Message size" abbrev="size" type="uint16_t" unit="byte">
      <description>
        The size of the message data in the packet.
      </description>
    </field>
    <field name="Time stamp" abbrev="timestamp" type="fp64_t" unit="s">
      <description>
        The time when the packet was sent, as seen by the packet
        dispatcher. The number of seconds is represented in Universal
        Coordinated Time (UCT) in seconds since Jan 1, 1970 using IEEE
        double precision floating point numbers.
      </description>
    </field>
    <field name="Source Address" abbrev="src" type="uint16_t">
      <description>
        The Source IMC system ID.
      </description>
    </field>
    <field name="Source Entity" abbrev="src_ent" type="uint8_t">
      <description>
        The entity generating this message at the source address.
      </description>
    </field>
    <field name="Destination Address" abbrev="dst" type="uint16_t">
      <description>
        The Destination IMC system ID.
      </description>
    </field>
    <field name="Destination Entity" abbrev="dst_ent" type="uint8_t">
      <description>
        The entity that should process this message at the destination
        address.
      </description>
    </field>
  </header>

  <footer>
    <description>
      The packet footer contains validation information in the form of
      supplemental fields, it is always placed at the end of a packet.
    </description>
    <field name="Check Sum (CRC-16-IBM)" abbrev="crc16" type="uint16_t">
      <description>
        The check sum field is computed using the CRC-16-IBM with
        polynomial 0x8005 (x^16 + x^15 + x^2 + 1). The data
        contributing for the CRC includes all preceding header and
        message bytes.
      </description>
    </field>
  </footer>

  <groups>
    <group name="Core" abbrev="GroupCore" min="0" max="49"/>
    <group name="Simulation" abbrev="GroupSimulation" min="50" max="99"/>
    <group name="Storage" abbrev="GroupStorage" min="100" max="149"/>
    <group name="Networking" abbrev="GroupNetworking" min="150" max="199"/>
    <group name="Acoustic Networking" abbrev="GroupAcousticNetworking" min="200" max="249"/>
    <group name="Sensors" abbrev="GroupSensors" min="250" max="299"/>
    <group name="Actuation" abbrev="GroupActuation" min="300" max="349"/>
    <group name="Navigation" abbrev="GroupNavigation" min="350" max="399"/>
    <group name="Guidance" abbrev="GroupGuidance" min="400" max="449"/>
    <group name="Maneuvering" abbrev="GroupManeuvering" min="450" max="499"/>
    <group name="Vehicle Supervision" abbrev="GroupVehicleSupervision" min="500" max="549"/>
    <group name="Plan Supervision" abbrev="GroupPlanSupervision" min="550" max="599"/>
    <group name="CCU" abbrev="GroupCcu" min="600" max="649"/>
    <group name="Autonomy" abbrev="GroupAutonomy" min="650" max="699"/>
    <group name="Vision" abbrev="GroupVision" min="700" max="749"/>
    <group name="External" abbrev="GroupExternal" min="750" max="799"/>
    <group name="Development" abbrev="GroupDevelopment" min="800" max="849"/>
    <group name="Custom" abbrev="GroupCustom" min="1000" max="65534"/>
  </groups>

  <!-- Core -->
  <message id="1" name="Entity State" abbrev="EntityState" source="vehicle">
    <description>
      State reported by an entity in the vehicle. The source entity is
      identified in the message header.
    </description>
    <field name="State" abbrev="state" type="uint8_t" unit="Enumerated" prefix="ESTA">
      <description>
        State of entity.
      </description>
      <value id="0" name="Bootstrapping" abbrev="BOOT"/>
      <value id="1" name="Normal Operation" abbrev="NORMAL"/>
      <value id="2" name="Fault" abbrev="FAULT"/>
      <value id="3" name="Error" abbrev="ERROR"/>
      <value id="4" name="Failure" abbrev="FAILURE"/>
    </field>
    <field name="Flags" abbrev="flags" type="uint8_t" unit="Bitfield" prefix="EFLA">
      <description>
        Complementary entity state flags.
      </description>
      <value id="0x01" abbrev="HUMAN_INTERVENTION" name="Human Intervention Required"/>
    </field>
    <field name="Complementary description" type="plaintext" abbrev="description">
      <description>
        Complementary human-readable description of entity state.
      </description>
    </field>
  </message>

  <message id="2" name="Query Entity State" abbrev="QueryEntityState" flags="periodic">
    <description>
      Request entities to report their state. Entities should respond
      by issuing an appropriate EntityState message.
    </description>
  </message>

  <message id="3" name="Entity Information" abbrev="EntityInfo" source="vehicle">
    <description>
      This message describes an entity.
    </description>
    <field name="Entity Identifier" abbrev="id" type="uint8_t">
      <description>
        Entity identifier.
      </description>
    </field>
    <field name="Label" abbrev="label" type="plaintext">
      <description>
        Entity label or empty if the entity id is not valid.
      </description>
    </field>
    <field name="Component name" abbrev="component" type="plaintext">
      <description>
        Name of the plugin/component/subsystem associated with this
        entity.
      </description>
    </field>
    <field name="Activation Time" abbrev="act_time" type="uint16_t" unit="s">
      <description>
        Amount of time needed to properly activate the entity.
      </description>
    </field>
    <field name="Deactivation Time" abbrev="deact_time" type="uint16_t" unit="s">
      <description>
        Amount of time needed to properly deactivate the entity.
      </description>
    </field>
  </message>

  <message id="4" name="Query Entity Information" abbrev="QueryEntityInfo" source="ccu">
    <description>
      Request information about an entity identifier. The receiving
      system shall reply with an EntityInfo message with the details
      of that entity.
    </description>
    <field name="Entity Identifier" abbrev="id" type="uint8_t">
      <description>
        Entity identifier.
      </description>
    </field>
  </message>

  <message id="5" name="Entity List" abbrev="EntityList" source="vehicle">
    <description>
      This message describes the names and identification numbers of
      all entities in the system.
    </description>
    <field name="operation" abbrev="op" type="uint8_t" unit="Enumerated" prefix="OP">
      <description>
        Operation to perform.
      </description>
      <value abbrev="REPORT" name="Report" id="0"/>
      <value abbrev="QUERY" name="Query" id="1"/>
    </field>
    <field name="list" abbrev="list" type="plaintext" unit="TupleList">
      <description>
        Example: "Battery=11;CTD=3"
      </description>
    </field>
  </message>

  <message id="6" name="Entity Control" abbrev="EntityControl" source="vehicle,ccu">
    <description>
      Control the activity of entities.
    </description>
    <field name="Operation" abbrev="op" type="uint8_t" prefix="ECO" unit="Enumerated">
      <description>
        Activate or deactivate an entity.
      </description>
      <value id="0" abbrev="DEACTIVATE" name="Activate Entity"/>
      <value id="1" abbrev="ACTIVATE" name="Deactivate Entity"/>
    </field>
  </message>

  <message id="7" name="CPU Usage" abbrev="CpuUsage" source="vehicle" flags="periodic">
    <description>
      Report of software CPU usage.
    </description>
    <field name="Usage percentage" abbrev="value" type="uint8_t" min="0" max="100" unit="%">
      <description>
        The CPU usage, in percentage, of the sending software.
      </description>
    </field>
  </message>

  <message id="8" name="Transport Bindings" abbrev="TransportBindings" source="vehicle">
    <description>
      Message generated when tasks bind to messages.
    </description>
    <field name="Consumer name" abbrev="consumer" type="plaintext">
      <description>
        The name of the consumer (e.g. task name).
      </description>
    </field>
    <field name="Message Identifier" abbrev="message_id" type="uint16_t">
      <description>
        The id of the message to be listened to.
      </description>
    </field>
  </message>

  <message id="9" name="Restart System" abbrev="RestartSystem" source="ccu">
    <description>
      Request the destination system to restart itself.
    </description>
  </message>

  <message id="10" name="Parameter" abbrev="Parameter" source="ccu,vehicle" flags="deprecated">
    <description>
      This message gives information about a configuration parameter.
    </description>
    <field name="Section Name" abbrev="section" type="plaintext">
      <description>
        The name of the configuration section.
      </description>
    </field>
    <field name="Parameter Name" abbrev="param" type="plaintext">
      <description>
        The name of the parameter.
      </description>
    </field>
    <field name="Value" abbrev="value" type="plaintext">
      <description>
        The current value of the parameter.
      </description>
    </field>
  </message>

  <message id="11" name="Parameters Control" abbrev="ParameterControl" source="ccu" flags="deprecated">
    <description>
      This message is used to control the configuration in
      IMC-compatible systems.
    </description>
    <field name="Operation" abbrev="op" type="uint8_t" unit="Enumerated" prefix="OP">
      <description>
        The operation to be done to the configuration is encoded here.
      </description>
      <value abbrev="SET_PARAMS" name="Set Parameters" id="1">
        <description>
          Change the value of parameters (these changes will be
          potentially lost if the vehicle is shut down)
        </description>
      </value>
      <value abbrev="SAVE_PARAMS" name="Save Parameters" id="2">
        <description>
          Change the value of parameters (these changes will be stored to disk)
        </description>
      </value>
      <value abbrev="RESET_PARAMS" name="Reset Parameters" id="3">
        <description>
          Revert the passed parameters to default values. If *params*
          is empty, then all parameters will be reverted to default.
        </description>
      </value>
      <value abbrev="QUERY_PARAMS" name="Query Parameters" id="4">
        <description>
          Request a list of current parameter values. The parameters
          to be retrieved match that on the *params* field.
        </description>
      </value>
      <value abbrev="PARAMS_LIST" name="Parameters listing" id="5">
        <description>
          After being queried for parameters, a system answers with a
          message using this operation and *params* field set.
        </description>
      </value>
    </field>
    <field name="Parameters" abbrev="params" type="message-list" message-type="Parameter">
      <description>
        The list of parameters to be retrieved / to be set /
        answered. Parameters are encoded as a list of :ref:`Parameter`
        messages.
      </description>
    </field>
  </message>

  <message id="12" name="Device Calibration Control" abbrev="DevCalibrationControl" source="vehicle,ccu">
    <description>
      This message controls the calibration procedure of a given
      device. The destination device is selected using the destination
      entity identification number.
    </description>
    <field name="Operation" abbrev="op" type="uint8_t" unit="Enumerated" prefix="DCAL">
      <description>
        Operation to perform.
      </description>
      <value id="0" name="Start" abbrev="START">
        <description>
          Start calibration procedure.
        </description>
      </value>
      <value id="1" name="Stop" abbrev="STOP">
        <description>
          Stop calibration procedure.
        </description>
      </value>
      <value id="2" name="Perform Next Calibration Step" abbrev="STEP_NEXT">
        <description>
          Perform next step of the calibration procedure.
        </description>
      </value>
      <value id="3" name="Perform Previous Calibration Step" abbrev="STEP_PREVIOUS">
        <description>
          Perform previous step of the calibration procedure.
        </description>
      </value>
    </field>
  </message>

  <message id="13" name="Device Calibration State" abbrev="DevCalibrationState" source="vehicle,ccu">
    <description>
      State of the calibration procedure.
    </description>
    <field name="Total Steps" abbrev="total_steps" type="uint8_t">
      <description>
        Total number of steps of the calibration procedure.
      </description>
    </field>
    <field name="Current Step Number" abbrev="step_number" type="uint8_t">
      <description>
        Number of the current step being performed.
      </description>
    </field>
    <field name="Description" abbrev="step" type="plaintext">
      <description>
        Human-readable description of the current step.
      </description>
    </field>
    <field name="Flags" abbrev="flags" type="uint8_t" unit="Bitfield" prefix="DCS">
      <description>
        Additional flags.
      </description>
      <value id="0x01" abbrev="PREVIOUS_NOT_SUPPORTED" name="Previous Step Not Supported">
        <description>
          Jumping to the previous calibration step is not supported.
        </description>
      </value>
      <value id="0x02" abbrev="NEXT_NOT_SUPPORTED" name="Next Step Not Supported">
        <description>
          Jumping to the next calibration step is not supported.
        </description>
      </value>
      <value id="0x04" abbrev="WAITING_CONTROL" name="Waiting Device Calibration Control">
        <description>
          The calibration procedure was suspended and must be resumed or
          cancelled with a DeviceCalibrationControl message.
        </description>
      </value>
      <value id="0x08" abbrev="ERROR" name="Calibration Error">
        <description>
          Calibration was interrupted due to an error and must be
          restarted or cancelled with a DeviceCalibrationControl
          message.
        </description>
      </value>
      <value id="0x10" abbrev="COMPLETED" name="Calibration Procedure Completed">
        <description>
          The calibration procedure was completed.
        </description>
      </value>
    </field>
  </message>

  <message id="14" name="Entity Activation State" abbrev="EntityActivationState" source="vehicle,ccu">
    <description>
      State of entity activation/deactivation.
    </description>
    <field name="State" abbrev="state" type="uint8_t" unit="Enumerated" prefix="EAS">
      <description>
        Current state.
      </description>
      <value id="0" abbrev="INACTIVE" name="Entity is Inactive">
        <description>
          Entity is inactive.
        </description>
      </value>
      <value id="1" abbrev="ACTIVE" name="Entity is Active">
        <description>
          Entity is active.
        </description>
      </value>
      <value id="2" abbrev="ACT_IP" name="Activation in Progress">
        <description>
          Activation is in progress.
        </description>
      </value>
      <value id="3" abbrev="ACT_DONE" name="Activation Completed">
        <description>
          Activation is completed.
        </description>
      </value>
      <value id="4" abbrev="ACT_FAIL" name="Activation Failed">
        <description>
          The activation procedure failed and the field 'error' contains the error message.
        </description>
      </value>
      <value id="5" abbrev="DEACT_IP" name="Deactivation In Progress">
        <description>
          Deactivation is in progress.
        </description>
      </value>
      <value id="6" abbrev="DEACT_DONE" name="Deactivation Completed">
        <description>
          Deactivation is in progress.
        </description>
      </value>
      <value id="7" abbrev="DEACT_FAIL" name="Deactivation Failed">
        <description>
          The deactivation procedure failed and the field 'error' contains the error message.
        </description>
      </value>
    </field>
    <field name="Error" abbrev="error" type="plaintext">
      <description>
        Human-readable error message.
      </description>
    </field>
  </message>

  <!-- Simulation -->
  <message id="50" name="Simulated State" abbrev="SimulatedState" source="vehicle">
    <description>
      This message presents the simulated state of the vehicle. The simulated
      state attempts to provide a realistic state interpretation of operating
      various kinds of vehicles.
    </description>
    <field name="Latitude (WGS-84)" abbrev="lat" type="fp64_t" unit="rad" min="-1.5707963267948966" max="1.5707963267948966">
      <description>
        WGS-84 Latitude.
      </description>
    </field>
    <field name="Longitude (WGS-84)" abbrev="lon" type="fp64_t" unit="rad" min="-3.141592653589793" max="3.141592653589793">
      <description>
        WGS-84 Longitude.
      </description>
    </field>
    <field name="Height (WGS-84)" abbrev="height" type="fp32_t" unit="m">
      <description>
        Height above the WGS-84 ellipsoid.
      </description>
    </field>
    <field name="Offset north (m)" abbrev="x" type="fp32_t" unit="m">
      <description>
        The North offset of the North/East/Down field.
      </description>
    </field>
    <field name="Offset east (m)" abbrev="y" type="fp32_t" unit="m">
      <description>
        The East offset of the North/East/Down field.
      </description>
    </field>
    <field name="Offset down (m)" abbrev="z" type="fp32_t" unit="m">
      <description>
        The Down offset of the North/East/Down field.
      </description>
    </field>
    <field name="Rotation over x axis" abbrev="phi" type="fp32_t" unit="rad" min="-3.141592653589793" max="3.141592653589793">
      <description>
        The phi Euler angle from the vehicle's attitude.
      </description>
    </field>
    <field name="Rotation over y axis" abbrev="theta" type="fp32_t" unit="rad" min="-3.141592653589793" max="3.141592653589793">
      <description>
        The theta Euler angle from the vehicle's attitude.
      </description>
    </field>
    <field name="Rotation over z axis" abbrev="psi" type="fp32_t" unit="rad" min="-3.141592653589793" max="3.141592653589793">
      <description>
        The psi Euler angle from the vehicle's attitude.
      </description>
    </field>
    <field name="Body-Fixed xx Linear Velocity" abbrev="u" type="fp32_t" unit="m/s">
      <description>
        Body-fixed frame xx axis linear velocity component.
      </description>
    </field>
    <field name="Body-Fixed yy Linear Velocity" abbrev="v" type="fp32_t" unit="m/s">
      <description>
        Body-fixed frame yy axis linear velocity component.
      </description>
    </field>
    <field name="Body-Fixed zz Linear Velocity" abbrev="w" type="fp32_t" unit="m/s">
      <description>
        Body-fixed frame zz axis linear velocity component.
      </description>
    </field>
    <field name="Angular Velocity in x" abbrev="p" type="fp32_t" unit="rad/s" min="-3.141592653589793" max="3.141592653589793">
      <description>
        The angular velocity over body-fixed xx axis (roll rate).
      </description>
    </field>
    <field name="Angular Velocity in y" abbrev="q" type="fp32_t" unit="rad/s" min="-3.141592653589793" max="3.141592653589793">
      <description>
        The angular velocity over body-fixed yy axis (pitch rate).
      </description>
    </field>
    <field name="Angular Velocity in z" abbrev="r" type="fp32_t" unit="rad/s" min="-3.141592653589793" max="3.141592653589793">
      <description>
        The angular velocity over body-fixed zz axis (yaw rate).
      </description>
    </field>
    <field name="Stream Velocity X (North)" abbrev="svx" type="fp32_t" unit="m/s">
      <description>
        Stream Velocity xx axis velocity component.
      </description>
    </field>
    <field name="Stream Velocity Y (East)" abbrev="svy" type="fp32_t" unit="m/s">
      <description>
        Stream Velocity yy axis velocity component.
      </description>
    </field>
    <field name="Stream Velocity Z (Down)" abbrev="svz" type="fp32_t" unit="m/s">
      <description>
        Stream Velocity zz axis velocity component.
      </description>
    </field>
  </message>

  <message id="51" name="Leak Simulation" abbrev="LeakSimulation">
    <description>
      Simulate leak behavior.
    </description>
    <field name="Operation" abbrev="op" type="uint8_t" prefix="LSIM" unit="Enumerated">
      <description>
        Indicates whether leaks have been detected or not.
      </description>
      <value id="0" abbrev="OFF" name="Leaks Off"/>
      <value id="1" abbrev="ON" name="Leaks On"/>
    </field>
    <field name="Leak Entities" abbrev="entities" type="plaintext">
      <description>
        Comma separated list of leak entities (empty for all leaks
        configured).
      </description>
    </field>
  </message>

  <message id="52" name="Underwater Acoustics Simulation" abbrev="UASimulation">
    <description>
      Underwater acoustics simulation request.
    </description>
    <field name="Type" abbrev="type" type="uint8_t" prefix="UAS" unit="Enumerated">
      <description>Type of request.</description>
      <value id="0" abbrev="DATA" name="Data Transmission"/>
      <value id="1" abbrev="PING" name="Ping"/>
      <value id="2" abbrev="PING_REPLY" name="Ping Reply"/>
    </field>
    <field name="Transmission Speed" abbrev="speed" unit="bps" type="uint16_t">
      <description>
        Transmission speed.
      </description>
    </field>
    <field name="Data" abbrev="data" type="rawdata">
      <description>
        Data for transmission requests.
      </description>
    </field>
  </message>

  <!-- Storage -->
  <message id="100" name="Storage Usage" abbrev="StorageUsage" source="vehicle" flags="periodic">
    <description>
      Report of storage usage.
    </description>
    <field name="Available" abbrev="available" type="uint32_t" unit="MiB">
      <description>
        The available storage of the reporting device.
      </description>
    </field>
    <field name="Usage" abbrev="value" type="uint8_t" min="0" max="100" unit="%">
      <description>
        The percentage of storage used by the reporting device.
      </description>
    </field>
  </message>

  <message id="101" name="Cache Control" abbrev="CacheControl" source="vehicle,ccu">
    <description>
      Control caching of messages to persistent storage.
    </description>
    <field name="Control Operation" abbrev="op" type="uint8_t" unit="Enumerated" prefix="COP">
      <description>
        Operation to perform.
      </description>
      <value id="0" name="Store" abbrev="STORE"/>
      <value id="1" name="Load" abbrev="LOAD"/>
      <value id="2" name="Clear" abbrev="CLEAR"/>
      <value id="3" name="Copy Snapshot" abbrev="COPY"/>
      <value id="4" name="Snapshot Copy Complete" abbrev="COPY_COMPLETE"/>
    </field>
    <field name="Snapshot destination" abbrev="snapshot" type="plaintext">
      <description>
        Destination for the cache snapshot file.
      </description>
    </field>
    <field name="Message" abbrev="message" type="message">
      <description>
        Message to store.
      </description>
    </field>
  </message>

  <message id="102" name="Logging Control" abbrev="LoggingControl" source="vehicle,ccu">
    <description>
      Control logging of messages to persistent storage.
    </description>
    <field name="Control Operation" abbrev="op" type="uint8_t" unit="Enumerated" prefix="COP">
      <description>
        Operation to perform.
      </description>
      <value id="0" name="Request Start of Logging" abbrev="REQUEST_START">
        <description>
          Request the logging manager to start logging. The logging
          manager will reply with a STARTED operation. If logging is
          already in progress the current log will be closed and a new
          one will be opened (therefore the logging manager will send
          two messages - STOPPED and STARTED). The field 'name'
          represents the label that will be appended to the log path.
        </description>
      </value>
      <value id="1" name="Logging Started" abbrev="STARTED">
        <description>
          The logging manager will send a message with this operation
          everytime a log is successfully started. The field 'name'
          contains the complete name of the log.
        </description>
      </value>
      <value id="2" name="Request Logging Stop" abbrev="REQUEST_STOP">
        <description>
          Request the logging manager to stop logging messages. The
          logging manager will reply with a STOPPED operation and
          logging will be suspended until a message with operation
          START is received. If logging is already stoppped the
          logging manager will ignore this operation and will not
          reply with a STOPPED operation. The field 'name' with this
          operation type has no meaning.
        </description>
      </value>
      <value id="3" name="Logging Stopped" abbrev="STOPPED">
        <description>
          The logging manager will send a message with this operation
          when logging is successfully stopped. The field 'name'
          contains the complete name of the log that was closed.
        </description>
      </value>
      <value id="4" name="Request Current Log Name" abbrev="REQUEST_CURRENT_NAME">
        <description>
          This operation instructs the logging manager to send a
          message with operation CURRENT_NAME containing the complete
          name of the current log in the field 'name'. The field
          'name' with this operation type has no meaning.
        </description>
      </value>
      <value id="5" name="Current Log Name" abbrev="CURRENT_NAME">
        <description>
          The logging manager will send a message with this operation
          when asked via the REQUEST_CURRENT_NAME operation. The field
          'name' contains the complete name of the log.
        </description>
      </value>
    </field>
    <field name="Log Label / Path" abbrev="name" type="plaintext">
      <description>
        The meaning of this field depends on the operation and is
        explained in the operation's description.
      </description>
    </field>
  </message>

  <message id="103" name="Log Book Entry" abbrev="LogBookEntry" source="vehicle,ccu">
    <description>
      Human readable message reporting an event of interest.
    </description>
    <field name="Type" abbrev="type" type="uint8_t" prefix="LBET" unit="Enumerated">
      <description>
        Type of message.
      </description>
      <value id="0" abbrev="INFO" name="Information"/>
      <value id="1" abbrev="WARNING" name="Warning"/>
      <value id="2" abbrev="ERROR" name="Error"/>
      <value id="3" abbrev="CRITICAL" name="Critical"/>
      <value id="4" abbrev="DEBUG" name="Debug"/>
    </field>
    <field name="Timestamp" abbrev="htime" type="fp64_t" unit="s">
      <description>
        Timestamp (Epoch time).
      </description>
    </field>
    <field name="Context" abbrev="context" type="plaintext">
      <description>
        Message context.
      </description>
    </field>
    <field name="Text" abbrev="text" type="plaintext">
      <description>
        Message text.
      </description>
    </field>
  </message>

  <message id="104" name="Log Book Control" abbrev="LogBookControl" source="ccu,vehicle">
    <description>
      Control history log.
    </description>
    <field name="Command" abbrev="command" prefix="LBC" type="uint8_t" unit="Enumerated">
      <description>
        Command to perform.
      </description>
      <value id="0" name="Get" abbrev="GET">
        <description>
          Retrieve log book entries.
        </description>
      </value>
      <value id="1" name="Clear" abbrev="CLEAR">
        <description>
          Clear log book entries.
        </description>
      </value>
      <value id="2" name="Get Errors" abbrev="GET_ERR">
        <description>
          Retrieve log book entries corresponding to errors.
        </description>
      </value>
      <value id="3" name="Reply" abbrev="REPLY">
        <description>
          Reply to a GET command. Message argument is a MessageList
          instance containing LogBookEntry messages.
        </description>
      </value>
    </field>
    <field name="Timestamp" abbrev="htime" type="fp64_t" unit="s">
      <description>
        Timestamp for command (Epoch time).
      </description>
    </field>
    <field name="Messages" abbrev="msg" type="message-list" message-type="LogBookEntry">
      <description>
        Argument, currently used only for 'REPLY'.
      </description>
    </field>
  </message>

  <message id="105" name="Replay Control" abbrev="ReplayControl">
    <description>Control replay of LSF logged data.</description>
    <field name="Operation" abbrev="op" prefix="ROP" type="uint8_t" unit="Enumerated">
      <description>
        Operation to perform.
      </description>
      <value id="0" abbrev="START" name="Start"/>
      <value id="1" abbrev="STOP" name="Stop"/>
      <value id="2" abbrev="PAUSE" name="Pause"/>
      <value id="3" abbrev="RESUME" name="Resume"/>
    </field>
    <field name="File To Replay" abbrev="file" type="plaintext">
      <description>
        Pathname of file to replay.
      </description>
    </field>
  </message>

  <message id="106" name="Clock Control" abbrev="ClockControl" used-by="vehicle,ccu">
    <description>
      Clock control.
    </description>
    <field name="Operation" abbrev="op" type="uint8_t" prefix="COP" unit="Enumerated">
      <description>
        Operation to perform.
      </description>
      <value id="0" name="Execute Sync." abbrev="SYNC_EXEC">
        <description>
          Synchronize clock according to given clock value.
        </description>
      </value>
      <value id="1" name="Request Sync." abbrev="SYNC_REQUEST">
        <description>
          Request autonomous clock synchronization.
        </description>
      </value>
      <value id="2" name="Sync. Started" abbrev="SYNC_STARTED">
        <description>
          Synchronization start notification.
        </description>
      </value>
      <value id="3" name="Sync. done" abbrev="SYNC_DONE">
        <description>
          Synchronization completion notification.
        </description>
      </value>
      <value id="4" name="Set Timezone " abbrev="SET_TZ">
        <description>
          Set timezone.
        </description>
      </value>
      <value id="5" name="Timezone Setup" abbrev="SET_TZ_DONE">
        <description>
          Notification due to timezone modification.
        </description>
      </value>
    </field>
    <field name="Clock" abbrev="clock" type="fp64_t" unit="s">
      <description>
        Clock value (Epoch time).
      </description>
    </field>
    <field name="Timezone" abbrev="tz" type="int8_t" min="-23" max="23">
      <description>
        Timezone.
      </description>
    </field>
  </message>

  <!--  Networking Messages -->
  <message id="150" name="Heartbeat" abbrev="Heartbeat" source="vehicle,ccu" flags="periodic">
    <description>
      The Heartbeat message is used to inform other modules that the
      sending entity's system is running normally and communications
      are alive.
    </description>
  </message>

  <message id="151" name="Announce" abbrev="Announce" source="vehicle,ccu">
    <description>
      A system description that is to be broadcasted to other systems.
    </description>
    <field name="System Name" abbrev="sys_name" type="plaintext">
      <description>
        System name.
      </description>
    </field>
    <field name="System Type" abbrev="sys_type" type="uint8_t" unit="Enumerated" enum-def="SystemType">
      <description>
        System type.
      </description>
    </field>
    <field name="Control Owner" abbrev="owner" type="uint16_t">
      <description>
        The owner IMC system ID.
      </description>
    </field>
    <field name="Latitude WGS-84" abbrev="lat" type="fp64_t" unit="rad" min="-1.5707963267948966" max="1.5707963267948966">
      <description>
        WGS-84 Latitude. If lat=0 and lon=0 means location value is unknown.
      </description>
    </field>
    <field name="Longitude WGS-84" abbrev="lon" type="fp64_t" unit="rad" min="-3.141592653589793" max="3.141592653589793">
      <description>
        WGS-84 Longitude. If lat=0 and lon=0 means location value is unknown.
      </description>
    </field>
    <field name="Height WGS-84" abbrev="height" type="fp32_t" unit="m">
      <description>
        Height above WGS-84 ellipsoid.
      </description>
    </field>
    <field name="Services" abbrev="services" type="plaintext">
      <description>
        Semicolon separated list of URLs. Examples of such URLs are
        - *imc+udp://192.168.106.34:6002/*
        - *dune://0.0.0.0/uid/1294925553839635/*
        - *http://192.168.106.34/dune/*.
      </description>
    </field>
  </message>

  <message id="152" name="Announce Service" abbrev="AnnounceService" source="vehicle">
    <description>
      Announcement about the existence of a service.
    </description>
    <field name="Service" abbrev="service" type="plaintext">
      <description>
        Semicolon separated list of URLs (see :ref:`Announce`).
      </description>
    </field>
    <field name="ServiceType" abbrev="service_type" type="uint8_t" unit="Bitfield" prefix="SRV_TYPE">
      <description>
        Informs about the availability of the service on internal and
        external networks.
      </description>
      <value id="0x01" name="External" abbrev="EXTERNAL"/>
      <value id="0x02" name="Local" abbrev="LOCAL"/>
    </field>
  </message>

  <message id="153" name="Receive Signal Strength Information" abbrev="RSSI" source="vehicle">
    <description>
      Measure of the RSSI by a networking device.
    </description>
    <field name="Value" abbrev="value" type="fp32_t" max="100" unit="%">
      <description>
        RSSI measurement.
      </description>
    </field>
  </message>

  <message id="154" name="Voltage Standing Wave Ratio" abbrev="VSWR" source="vehicle">
    <description>
      Measure of the VSWR by a networking device.
    </description>
    <field name="Value" abbrev="value" type="fp32_t">
      <description>
        VSWR measurement.
      </description>
    </field>
  </message>

  <message id="155" name="Link Level" abbrev="LinkLevel" source="vehicle">
    <description>
      Measurement of link level quality. For instance, this may
      correspond to the acknowledgment ratio of a link. But,
      generally, the measure is link-dependent.
    </description>
    <field name="Value" abbrev="value" type="fp32_t">
      <description>
        Link level value.
      </description>
    </field>
  </message>

  <message id="156" name="SMS" abbrev="Sms" source="vehicle" flags="deprecated">
    <description>
      Send a SMS message.
    </description>
    <field name="Number" abbrev="number" type="plaintext">
      <description>
        Target mobile device number.
      </description>
    </field>
    <field name="Timeout" abbrev="timeout" type="uint16_t">
      <description>
        Timeout for sending message.
      </description>
    </field>
    <field name="Contents" abbrev="contents" type="plaintext">
      <description>
        Message contents.
      </description>
    </field>
  </message>

  <message id="157" name="SMS Transmit" abbrev="SmsTx" source="vehicle,ccu">
    <description>
      Request to send SMS.
    </description>
    <field name="Sequence Number" abbrev="seq" type="uint32_t">
      <description>
        Sequence number.
      </description>
    </field>
    <field name="Destination" abbrev="destination" type="plaintext">
      <description>
        Number or name of the recipient.
      </description>
    </field>
    <field name="Timeout" abbrev="timeout" type="uint16_t" unit="s">
      <description>
        Timeout for sending message.
      </description>
    </field>
    <field name="Data" abbrev="data" type="rawdata">
      <description>
        Message data.
      </description>
    </field>
  </message>

  <message id="158" name="SMS Receive" abbrev="SmsRx" source="vehicle">
    <description>
      Received SMS data.
    </description>
    <field name="Source" abbrev="source" type="plaintext">
      <description>
        Number of name of the sender.
      </description>
    </field>
    <field name="Data" abbrev="data" type="rawdata">
      <description>
        Message data.
      </description>
    </field>
  </message>

  <message id="159" name="SMS State" abbrev="SmsState" source="vehicle">
    <field name="Sequence Number" abbrev="seq" type="uint32_t">
      <description>
        Sequence number.
      </description>
    </field>
    <field name="State" abbrev="state" type="uint8_t" unit="Enumerated" prefix="SMS">
      <description>
        Current state of an SMS transaction.
      </description>
      <value id="0" name="Accepted" abbrev="ACCEPTED"/>
      <value id="1" name="Rejected" abbrev="REJECTED"/>
      <value id="2" name="Interrupted" abbrev="INTERRUPTED"/>
      <value id="3" name="Completed" abbrev="COMPLETED"/>
      <value id="4" name="Idle" abbrev="IDLE"/>
      <value id="5" name="Transmitting" abbrev="TRANSMITTING"/>
      <value id="6" name="Receiving" abbrev="RECEIVING"/>
    </field>
    <field name="Error Message" abbrev="error" type="plaintext"/>
  </message>

  <!-- Acoustic Networking -->
  <message id="200" name="LBL Range" abbrev="LblRange" source="vehicle" flags="periodic">
    <description>
      When the vehicle uses Long Base Line navigation, this message
      notifies that a new range was received from one of the acoustics
      transponders. The message fields are used to identify the range
      value and the transponder name.
    </description>
    <field name="Beacon Identification Number" abbrev="id" type="uint8_t">
      <description>
        Identification number of the acoustic transponder from which
        the range information was received.
      </description>
    </field>
    <field name="Range" abbrev="range" type="fp32_t" unit="m">
      <description>
        Distance to the acoustic transponder.
      </description>
    </field>
  </message>

  <message id="201" name="LBL Detection" abbrev="LblDetection" source="vehicle" flags="periodic">
    <description>
      Report of an LBL detection.
    </description>
    <field name="Transmission" abbrev="tx" type="uint8_t">
      <description>
        True for transmission detections.
      </description>
    </field>
    <field name="Channel" abbrev="channel" type="uint8_t">
      <description>
        Channel.
      </description>
    </field>
    <field name="Timer" abbrev="timer" type="uint16_t">
      <description>
        Internal Timer Value.
      </description>
    </field>
  </message>

  <message id="202" name="LBL Beacon Configuration" abbrev="LblBeacon" source="ccu,vehicle">
    <description>
      Position and configuration of an LBL transponder (beacon).
    </description>
    <field name="Beacon Name" abbrev="beacon" type="plaintext">
      <description>
        Name/Label of the acoustic transponder.
      </description>
    </field>
    <field name="Latitude WGS-84" abbrev="lat" type="fp64_t" unit="rad" min="-1.5707963267948966" max="1.5707963267948966">
      <description>
        WGS-84 Latitude coordinate.
      </description>
    </field>
    <field name="Longitude WGS-84" abbrev="lon" type="fp64_t" unit="rad" min="-3.141592653589793" max="3.141592653589793">
      <description>
        WGS-84 Longitude coordinate.
      </description>
    </field>
    <field name="Depth" abbrev="depth" type="fp32_t" unit="m">
      <description>
        The beacon's depth.
      </description>
    </field>
    <field name="Interrogation channel" abbrev="query_channel" type="uint8_t">
      <description>
        Interrogation channel.
      </description>
    </field>
    <field name="Reply channel" abbrev="reply_channel" type="uint8_t">
      <description>
        Reply channel.
      </description>
    </field>
    <field name="Transponder delay" abbrev="transponder_delay" type="uint8_t" unit="ms">
      <description>
        Transponder delay.
      </description>
    </field>
  </message>

  <message id="203" name="LBL Configuration" abbrev="LblConfig" source="ccu,vehicle">
    <description>
      Long Base Line configuration.
    </description>
    <field name="Operation" abbrev="op" type="uint8_t" unit="Enumerated" prefix="OP">
      <description>
        Used to define the type of the operation this message holds.
      </description>
      <value abbrev="SET_CFG" name="Set LBL Configuration" id="0">
      	<description>Set the beacons configuration aboard the vehicle.</description>
      </value>
      <value abbrev="GET_CFG" name="Retrieve LBL Configuration" id="1">
      	<description>Request the vehicle to send its current beacons configuration.</description>
      </value>
      <value abbrev="CUR_CFG" name="Reply to a GET command" id="2"></value>
    </field>
    <field name="Beacons" abbrev="beacons" type="message-list" message-type="LblBeacon">
      <description>
        A list of LBL beacon configuration messages.
      </description>
    </field>
  </message>

  <message id="204" name="Acoustic Range" abbrev="AcousticRange" source="vehicle">
    <description>
      Issue an acoustic range command.
    </description>
    <field name="Target Modem Address" abbrev="address" type="uint8_t">
      <description>
        Target modem address.
      </description>
    </field>
  </message>

  <message id="205" name="Acoustic Range Reply" abbrev="AcousticRangeReply" source="vehicle">
    <description>
      Acoustic range measure in response to a range command.
    </description>
    <field name="Target Modem Address" abbrev="address" type="uint8_t">
      <description>
        Target modem address.
      </description>
    </field>
    <field name="Status" abbrev="status" type="uint8_t" unit="Enumerated" prefix="RNG">
      <description>
        Status indicating reply to range request.
      </description>
      <value id="0" name="Range obtained" abbrev="OK"/>
      <value id="1" name="Range not obtained" abbrev="NO_RESPONSE"/>
      <value id="2" name="Error occurred in operation" abbrev="ERROR"/>
    </field>
    <field name="Range" abbrev="range" type="fp32_t" unit="m">
      <description>
        Range measure obtained. Usable if status indicates successful
        reply.
      </description>
    </field>
  </message>

  <message id="206" name="Acoustic Message" abbrev="AcousticMessage" source="vehicle">
    <description>
      Send an acoustic message.
    </description>
    <field name="Message to send" abbrev="message" type="message">
      <description>
        Message to send.
      </description>
    </field>
  </message>

  <message id="207" name="Acoustic Diagnostic" abbrev="AcousticDiagnostic">
    <description>
      Enable/Disable Acoustic Diagnostic.
    </description>
    <field name="Enable" abbrev="enable" type="uint8_t" prefix="DIAG">
      <description>
        Enable/Disable diagnostic.
      </description>
      <value id="0" name="Disable" abbrev="DISABLE"/>
      <value id="1" name="Enable" abbrev="ENABLE"/>
    </field>
  </message>

  <message id="208" name="Acoustic Noise" abbrev="AcousticNoise">
    <description>
      Report on the conditions of the underwater medium, for when
      acoustic diagnostics are enabled.
    </description>
    <field name="Summary" abbrev="summary" type="uint8_t" prefix="NOISE" unit="Enumerated">
      <description>
        Noise level characterization.
      </description>
      <value id="0" abbrev="NORMAL" name="Normal Conditions"/>
      <value id="1" abbrev="LOW" name="Some Background Noise"/>
      <value id="2" abbrev="HIGH" name="Too Much Background Noise"/>
      <value id="3" abbrev="NO_SIGNAL" name="No Signal"/>
    </field>
    <field name="Noise Level" abbrev="level" unit="dB" type="uint8_t">
      <description>
        Noise level value.
      </description>
    </field>
  </message>

  <message id="209" name="Acoustic Ping" abbrev="AcousticPing">
    <description>
      Ping remote modem.
    </description>
  </message>

  <message id="210" name="Acoustic Ping Reply" abbrev="AcousticPingReply">
    <description>
      Acoust Ping Reply.
    </description>
  </message>

  <message id="211" name="Acoustic Operation" abbrev="AcousticOperation">
    <description>
      Acoustic operation.
    </description>
    <field name="Operation" abbrev="op" type="uint8_t" unit="Enumerated" prefix="AOP">
      <description>
        Operation type.
      </description>
      <value id="0" name="Abort" abbrev="ABORT">
        <description>
          Send an abort through the acoustic channel to the system
          specified in the field 'system'.
        </description>
      </value>
      <value id="1" name="Abort in Progress" abbrev="ABORT_IP">
        <description>
          The latest abort request to the system specified in the
          field 'system' is in progress.
        </description>
      </value>
      <value id="2" name="Abort Timeout" abbrev="ABORT_TIMEOUT">
        <description>
          The latest abort operation expired without acknowledgment
          from the system specified in the field 'system'.
        </description>
      </value>
      <value id="3" name="Abort Acknowledged" abbrev="ABORT_ACKED">
        <description>
          The latest abort operation was acknowledged by the system
          specified in the field 'system'.
        </description>
      </value>
      <value id="4" name="Range Request" abbrev="RANGE">
        <description>
          Request a range through the acoustic channel to the system
          specified in the field 'system'.
        </description>
      </value>
      <value id="5" name="Range in Progress" abbrev="RANGE_IP">
        <description>
          The latest range request to the system specified in the
          field 'system' is in progress.
        </description>
      </value>
      <value id="6" name="Range Timeout" abbrev="RANGE_TIMEOUT">
        <description>
          The latest range request operation expired without reply
          from the system specified in the field 'system'.
        </description>
      </value>
      <value id="7" name="Range Received" abbrev="RANGE_RECVED">
        <description>
          The latest range request operation to the system specified
          in the field 'system' was successful and the range is
          specified in the field 'range'.
        </description>
      </value>
      <value id="8" name="Modem is Busy" abbrev="BUSY">
        <description>
          The acoustic modem is busy and cannot execute the requested
          operation.
        </description>
      </value>
      <value id="9" name="Unsupported operation" abbrev="UNSUPPORTED">
        <description>
          The latest requested operation is not supported.
        </description>
      </value>
      <value id="10" name="Transducer Not Detected" abbrev="NO_TXD">
        <description>
          The transducer was not detected.
        </description>
      </value>
      <value id="11" name="Send Message" abbrev="MSG">
        <description>
          Request message over acoustic channel. The message to send
          is specified by the 'msg' field.
        </description>
      </value>
      <value id="12" name="Message Send -- Queued" abbrev="MSG_QUEUED">
        <description>
          Message send request has been queued.
        </description>
      </value>
      <value id="13" name="Message Send -- In progress" abbrev="MSG_IP">
        <description>
          Message send request is in progress.
        </description>
      </value>
      <value id="14" name="Message Send -- Done" abbrev="MSG_DONE">
        <description>
          Message send request has been fulfilled.
        </description>
      </value>
      <value id="15" name="Message Send -- Failure" abbrev="MSG_FAILURE">
        <description>
          Message send request could not be fulfilled.
        </description>
      </value>
      <value id="16" name="Send Short Message" abbrev="MSG_SHORT">
        <description>
          Request message over acoustic channel. The message to send
          is specified by the 'msg' field.
        </description>
      </value>
    </field>
    <field name="System" abbrev="system" type="plaintext">
      <description>
        The meaning of this field depends on the operation and is
        explained in the operation's description.
      </description>
    </field>
    <field name="Range" abbrev="range" type="fp32_t" unit="m">
      <description>
        The meaning of this field depends on the operation and is
        explained in the operation's description.
      </description>
    </field>
    <field name="Message To Send" abbrev="msg" type="message">
      <description>
        Argument for message send ('MSG') requests.
      </description>
    </field>
  </message>

  <message id="212" name="Acoustic Systems Query" abbrev="AcousticSystemsQuery" source="ccu,vehicle">
    <description>
      Request a list of known underwater acoustic systems. The
      recipient of this message shall reply with an AcousticSystems
      message.
    </description>
  </message>

  <message id="213" name="Acoustic Systems" abbrev="AcousticSystems" source="ccu,vehicle">
    <description>
      This message is sent in reply to an AcousticSystemsQuery message
      and lists all known underwater acoustic systems (modems, narrow
      band transponders, etc).
    </description>
    <field name="System List" abbrev="list" type="plaintext" unit="List">
      <description>
        Comma separated list of known acoustic system names.
      </description>
    </field>
  </message>

  <!-- Sensors -->
  <message id="250" name="Revolutions Per Minute" abbrev="Rpm" source="vehicle">
    <description>
      Number of revolutions per minute.
    </description>
    <field name="Value" abbrev="value" type="int16_t" unit="rpm">
      <description>
        Number of revolutions per minute.
      </description>
    </field>
  </message>

  <message id="251" name="Voltage" abbrev="Voltage" source="vehicle" flags="periodic">
    <description>
      Report of electrical voltage.
    </description>
    <field name="Measured Voltage Value" abbrev="value" type="fp32_t" unit="V">
      <description>
        The value of the internal electrical voltage as measured by
        the sensor.
      </description>
    </field>
  </message>

  <message id="252" name="Current" abbrev="Current" source="vehicle" flags="periodic">
    <description>
      Report of electrical current.
    </description>
    <field name="Measured Current Value" abbrev="value" type="fp32_t" unit="A">
      <description>
        The value of the internal electrical current as measured by
        the sensor.
      </description>
    </field>
  </message>

  <message id="253" name="GPS Fix" abbrev="GpsFix" source="vehicle" flags="periodic">
    <description>
      Report of a GPS fix.
    </description>
    <field name="Validity" abbrev="validity" type="uint16_t" unit="Bitfield" prefix="GFV">
      <description>
        Validity of fields.
      </description>
      <value id="0x0001" name="Valid Date" abbrev="VALID_DATE">
        <description>
          Fields 'utc_year', 'utc_month' and 'utc_day' are valid.
        </description>
      </value>
      <value id="0x0002" name="Valid Time" abbrev="VALID_TIME">
        <description>
          Field 'utc_time' is valid.
        </description>
      </value>
      <value id="0x0004" name="Valid Position" abbrev="VALID_POS">
        <description>
          Fields 'lat', 'lon', 'altitude' and 'satellites' are valid.
        </description>
      </value>
      <value id="0x0008" name="Valid Course Over Ground" abbrev="VALID_COG">
        <description>
          Field 'cog' is valid.
        </description>
      </value>
      <value id="0x0010" name="Valid Speed Over Ground" abbrev="VALID_SOG">
        <description>
          Field 'sog' is valid.
        </description>
      </value>
      <value id="0x0020" name="Valid Horizontal Accuracy Estimate" abbrev="VALID_HACC">
        <description>
          Field 'hacc' is valid.
        </description>
      </value>
      <value id="0x0040" name="Valid Vertical Accuracy Estimate" abbrev="VALID_VACC">
        <description>
          Field 'vacc' is valid.
        </description>
      </value>
      <value id="0x0080" name="Valid Horizontal Dilution of Precision" abbrev="VALID_HDOP">
        <description>
          Field 'hdop' is valid.
        </description>
      </value>
      <value id="0x0100" name="Valid Vertical Dilution of Precision" abbrev="VALID_VDOP">
        <description>
          Field 'vdop' is valid.
        </description>
      </value>
    </field>
    <field name="Type" abbrev="type" type="uint8_t" unit="Enumerated" prefix="GFT">
      <description>
        Type of fix.
      </description>
      <value id="0x00" name="Stand Alone" abbrev="STANDALONE">
        <description>
          Stand alone solution.
        </description>
      </value>
      <value id="0x01" name="Differential" abbrev="DIFFERENTIAL">
        <description>
          Differential solution.
        </description>
      </value>
      <value id="0x02" name="Dead Reckoning" abbrev="DEAD_RECKONING">
        <description>
          Dead reckoning solution.
        </description>
      </value>
      <value id="0x03" name="Manual Input" abbrev="MANUAL_INPUT">
        <description>
          Manual solution.
        </description>
      </value>
      <value id="0x04" name="Simulation" abbrev="SIMULATION">
        <description>
          Simulated solution.
        </description>
      </value>
    </field>
    <field name="UTC Year" abbrev="utc_year" type="uint16_t">
      <description>
        UTC year.
      </description>
    </field>
    <field name="UTC Month" abbrev="utc_month" type="uint8_t">
      <description>
        UTC month.
      </description>
    </field>
    <field name="UTC Day" abbrev="utc_day" type="uint8_t">
      <description>
        UTC day.
      </description>
    </field>
    <field name="UTC Time of Fix" abbrev="utc_time" type="fp32_t" unit="s">
      <description>
        UTC time of the GPS fix measured in seconds since 00:00:00 (midnight).
      </description>
    </field>
    <field name="Latitude WGS-84" abbrev="lat" type="fp64_t" unit="rad" min="-1.5707963267948966" max="1.5707963267948966">
      <description>
        WGS-84 Latitude coordinate.
      </description>
    </field>
    <field name="Longitude WGS-84" abbrev="lon" type="fp64_t" unit="rad" min="-3.141592653589793" max="3.141592653589793">
      <description>
        WGS-84 Longitude coordinate.
      </description>
    </field>
    <field name="Height above WGS-84 ellipsoid" abbrev="height" type="fp64_t" unit="m">
      <description>
        Height above WGS-84 ellipsoid.
      </description>
    </field>
    <field name="Number of Satellites" abbrev="satellites" type="uint8_t">
      <description>
        Number of satellites used by the GPS device to compute the
        solution.
      </description>
    </field>
    <field name="Course Over Ground" abbrev="cog" type="fp32_t" unit="rad">
      <description>
        Course Over Ground (true).
      </description>
    </field>
    <field name="Speed Over Ground" abbrev="sog" type="fp32_t" unit="m/s">
      <description>
        Speed Over Ground.
      </description>
    </field>
    <field name="Horizontal Dilution of Precision" abbrev="hdop" type="fp32_t">
      <description>
        Horizontal dilution of precision.
      </description>
    </field>
    <field name="Vertical Dilution of Precision" abbrev="vdop" type="fp32_t">
      <description>
        Vertical dilution of precision.
      </description>
    </field>
    <field name="Horizontal Accuracy Estimate" abbrev="hacc" type="fp32_t" unit="m">
      <description>
        Horizontal Accuracy Estimate.
      </description>
    </field>
    <field name="Vertical Accuracy Estimate" abbrev="vacc" type="fp32_t" unit="m">
      <description>
        Vertical Accuracy Estimate.
      </description>
    </field>
  </message>

  <message id="254" name="Euler Angles" abbrev="EulerAngles" source="vehicle" flags="periodic">
    <description>
      Report of spatial orientation according to SNAME's notation
      (1950).
    </description>
    <field name="Device Time" abbrev="time" type="fp64_t" unit="s">
      <description>
        The device time.
      </description>
    </field>
    <field name="Roll Angle" abbrev="phi" type="fp64_t" unit="rad" min="-3.141592653589793" max="3.141592653589793">
      <description>
        Rotation around the vehicle longitudinal axis.
      </description>
    </field>
    <field name="Pitch Angle" abbrev="theta" type="fp64_t" unit="rad" min="-3.141592653589793" max="3.141592653589793">
      <description>
        Rotation around the vehicle lateral or transverse axis.
      </description>
    </field>
    <field name="Yaw Angle (True)" abbrev="psi" type="fp64_t" unit="rad" min="-3.141592653589793" max="3.141592653589793">
      <description>
        Rotation around the vehicle vertical axis. A value of 0 means
        the vehicle is oriented towards true north. In cases where the
        sensor cannot measure the true heading, this field will have
        the same value as Yaw (Magnetic).
      </description>
    </field>
    <field name="Yaw Angle (Magnetic)" abbrev="psi_magnetic" type="fp64_t" unit="rad" min="-3.141592653589793" max="3.141592653589793">
      <description>
        Rotation around the vehicle vertical axis. A value of 0 means
        the vehicle is oriented towards magnetic north. In cases where
        the sensor cannot measure the magnetic heading, this field
        will have the same value as Yaw (True).
      </description>
    </field>
  </message>

  <message id="255" name="Euler Angles Delta" abbrev="EulerAnglesDelta" source="vehicle" flags="periodic">
    <description>
      Component of incremetal orientation vector over a period of time.
    </description>
    <field name="Device Time" abbrev="time" type="fp64_t" unit="s">
      <description>
        The device time.
      </description>
    </field>
    <field name="X" abbrev="x" type="fp64_t" unit="rad">
      <description>
        X component.
      </description>
    </field>
    <field name="Y" abbrev="y" type="fp64_t" unit="rad">
      <description>
        Y component.
      </description>
    </field>
    <field name="Z" abbrev="z" type="fp64_t" unit="rad">
      <description>
        Z component.
      </description>
    </field>
    <field name="Timestep" abbrev="timestep" type="fp32_t" unit="s">
      <description>
        Period of time of the orientation vector increments.
      </description>
    </field>
  </message>

  <message id="256" name="Angular Velocity" abbrev="AngularVelocity" source="vehicle" flags="periodic">
    <description>
      Vector quantifying the direction and magnitude of the measured
      angular velocity that a device is exposed to.
    </description>
    <field name="Device Time" abbrev="time" type="fp64_t" unit="s">
      <description>
        The device time.
      </description>
    </field>
    <field name="X" abbrev="x" type="fp64_t" unit="rad/s">
      <description>
        X component.
      </description>
    </field>
    <field name="Y" abbrev="y" type="fp64_t" unit="rad/s">
      <description>
        Y component.
      </description>
    </field>
    <field name="Z" abbrev="z" type="fp64_t" unit="rad/s">
      <description>
        Z component.
      </description>
    </field>
  </message>

  <message id="257" name="Acceleration" abbrev="Acceleration" source="vehicle" flags="periodic">
    <description>
      Vector quantifying the direction and magnitude of the measured
      acceleration that a device is exposed to.
    </description>
    <field name="Device Time" abbrev="time" type="fp64_t" unit="s">
      <description>
        The device time.
      </description>
    </field>
    <field name="X" abbrev="x" type="fp64_t" unit="m/s/s">
      <description>
        X component.
      </description>
    </field>
    <field name="Y" abbrev="y" type="fp64_t" unit="m/s/s">
      <description>
        Y component.
      </description>
    </field>
    <field name="Z" abbrev="z" type="fp64_t" unit="m/s/s">
      <description>
        Z component.
      </description>
    </field>
  </message>

  <message id="258" name="Magnetic Field" abbrev="MagneticField" source="vehicle" flags="periodic">
    <description>
      Vector quantifying the direction and magnitude of the measured
      magnetic field that a device is exposed to.
    </description>
    <field name="Device Time" abbrev="time" type="fp64_t" unit="s">
      <description>
        The device time.
      </description>
    </field>
    <field name="X" abbrev="x" type="fp64_t" unit="G">
      <description>
        X component.
      </description>
    </field>
    <field name="Y" abbrev="y" type="fp64_t" unit="G">
      <description>
        Y component.
      </description>
    </field>
    <field name="Z" abbrev="z" type="fp64_t" unit="G">
      <description>
        Z component.
      </description>
    </field>
  </message>

  <message id="259" name="Ground Velocity" abbrev="GroundVelocity" source="vehicle" flags="periodic">
    <description>
      Vector quantifying the direction and magnitude of the measured
      velocity relative to the ground that a device is exposed to.
    </description>
    <field name="Validity" abbrev="validity" unit="Bitfield" type="uint8_t" prefix="VAL">
      <description>
        Each bit of this field represents if a given velocity
        component is valid.
      </description>
      <value id="0x01" abbrev="VEL_X" name="X component is valid"/>
      <value id="0x02" abbrev="VEL_Y" name="Y component is valid"/>
      <value id="0x04" abbrev="VEL_Z" name="Z component is valid"/>
    </field>
    <field name="X" abbrev="x" type="fp64_t" unit="m/s">
      <description>
        X component.
      </description>
    </field>
    <field name="Y" abbrev="y" type="fp64_t" unit="m/s">
      <description>
        Y component.
      </description>
    </field>
    <field name="Z" abbrev="z" type="fp64_t" unit="m/s">
      <description>
        Z component.
      </description>
    </field>
  </message>

  <message id="260" name="Water Velocity" abbrev="WaterVelocity" source="vehicle" flags="periodic">
    <description>
      Vector quantifying the direction and magnitude of the measured
      velocity relative to the water that a device is exposed to.
    </description>
    <field name="Validity" abbrev="validity" unit="Bitfield" type="uint8_t" prefix="VAL">
      <description>
        Each bit of this field represents if a given velocity
        component is valid.
      </description>
      <value id="0x01" abbrev="VEL_X" name="X component is valid"/>
      <value id="0x02" abbrev="VEL_Y" name="Y component is valid"/>
      <value id="0x04" abbrev="VEL_Z" name="Z component is valid"/>
    </field>
    <field name="X" abbrev="x" type="fp64_t" unit="m/s">
      <description>
        X component.
      </description>
    </field>
    <field name="Y" abbrev="y" type="fp64_t" unit="m/s">
      <description>
        Y component.
      </description>
    </field>
    <field name="Z" abbrev="z" type="fp64_t" unit="m/s">
      <description>
        Z component.
      </description>
    </field>
  </message>

  <message id="261" name="Velocity Delta" abbrev="VelocityDelta" source="vehicle" flags="periodic">
    <description>
      Component of incremetal velocity vector.
    </description>
    <field name="Device Time" abbrev="time" type="fp64_t" unit="s">
      <description>
        The device time.
      </description>
    </field>
    <field name="X" abbrev="x" type="fp64_t" unit="m/s">
      <description>
        X component.
      </description>
    </field>
    <field name="Y" abbrev="y" type="fp64_t" unit="m/s">
      <description>
        Y component.
      </description>
    </field>
    <field name="Z" abbrev="z" type="fp64_t" unit="m/s">
      <description>
        Z component.
      </description>
    </field>
  </message>

  <message id="262" name="Distance" abbrev="Distance" source="vehicle" flags="periodic">
    <description>
      Distance measurement detected by the device.
    </description>
    <field name="Validity" abbrev="validity" type="uint8_t" unit="Enumerated" prefix="DV">
      <description>
        Validity of the measurement.
      </description>
      <value id="0" name="Invalid" abbrev="INVALID">
        <description>
          Measurement is invalid.
        </description>
      </value>
      <value id="1" name="Valid" abbrev="VALID">
        <description>
          Measurement is valid.
        </description>
      </value>
    </field>
    <field name="Location" abbrev="location" type="message-list" message-type="DeviceState">
      <description>
        Device Location in the system.
      </description>
    </field>
    <field name="Beam Configuration" abbrev="beam_config" type="message-list" message-type="BeamConfig">
      <description>
        Beam configuration of the device.
      </description>
    </field>
    <field name="Measured Distance" abbrev="value" type="fp32_t" unit="m">
      <description>
        Measured distance.
      </description>
    </field>
  </message>

  <message id="263" name="Temperature" abbrev="Temperature" source="vehicle" flags="periodic">
    <description>
      Report of temperature.
    </description>
    <field name="Measured Temperature" abbrev="value" type="fp32_t" unit="°C">
      <description>
        The value of the temperature as measured by the sensor.
      </description>
    </field>
  </message>

  <message id="264" name="Pressure" abbrev="Pressure" source="vehicle" flags="periodic">
    <description>
      Report of external pressure.
    </description>
    <field name="Measured Pressure" abbrev="value" type="fp64_t" unit="hPa">
      <description>
        The value of the pressure as measured by the sensor.
      </description>
    </field>
  </message>

  <message id="265" name="Depth" abbrev="Depth" source="vehicle" flags="periodic">
    <description>
      Depth report.
    </description>
    <field name="Measured Depth" abbrev="value" type="fp32_t" unit="m">
      <description>
        Depth value measured by a sensor.
      </description>
    </field>
  </message>

  <message id="266" name="Depth Offset" abbrev="DepthOffset" source="vehicle">
    <description>
      Report of Depth Offset.
    </description>
    <field name="Measured Offset" abbrev="value" type="fp32_t" unit="m">
      <description>
        Depth offset.
      </description>
    </field>
  </message>

  <message id="267" name="Sound Speed" abbrev="SoundSpeed" source="vehicle" flags="periodic">
    <description>
      Sound Speed report.
    </description>
    <field name="Computed Sound Speed" abbrev="value" type="fp32_t" unit="m/s">
      <description>
        Estimated sound speed. Negative values denote invalid estimates.
      </description>
    </field>
  </message>

  <message id="268" name="Water Density" abbrev="WaterDensity" source="vehicle" flags="periodic">
    <description>
      Water Density report.
    </description>
    <field name="Computed Water Density" abbrev="value" type="fp32_t" unit="kg/m/m/m">
      <description>
        Computed Water Density.
      </description>
    </field>
  </message>

  <message id="269" name="Conductivity" abbrev="Conductivity" source="vehicle" flags="periodic">
    <description>
      Report of conductivity.
    </description>
    <field name="Measured Conductivity" abbrev="value" type="fp32_t" unit="S/m">
      <description>
        The value of the conductivity as measured by the sensor.
      </description>
    </field>
  </message>

  <message id="270" name="Salinity" abbrev="Salinity" source="vehicle" flags="periodic">
    <description>
      Report of salinity.
    </description>
    <field name="Measured Salinity" abbrev="value" type="fp32_t" unit="PSU">
      <description>
        The value of the salinity as measured by the sensor.
      </description>
    </field>
  </message>

  <message id="271" name="Wind Speed" abbrev="WindSpeed" source="vehicle" flags="periodic">
    <description>
      Measurement of wind speed.
    </description>
    <field name="Direction" abbrev="direction" type="fp32_t" unit="rad">
      <description>
        Direction of the measured wind speed.
      </description>
    </field>
    <field name="Speed" abbrev="speed" type="fp32_t" unit="m/s">
      <description>
        The value of the wind speed as measured by the sensor.
      </description>
    </field>
  </message>

  <message id="272" name="Relative Humidity" abbrev="RelativeHumidity" source="vehicle" flags="periodic">
    <description>
      Measurement of relative humidity.
    </description>
    <field name="Relative Humidity Value" abbrev="value" type="fp32_t" min="0" max="100">
      <description>
        Value of relative humidity.
      </description>
    </field>
  </message>

  <message id="273" name="Device Data (Text)" abbrev="DevDataText" source="vehicle">
    <description>
      Verbatim representation of device data in plain text format.
    </description>
    <field name="Value" abbrev="value" type="plaintext">
      <description>
        Plain text data as extracted directly from the device.
      </description>
    </field>
  </message>

  <message id="274" name="Device Data (Binary)" abbrev="DevDataBinary" source="vehicle">
    <description>
      Verbatim representation of device data in binary format.
    </description>
    <field name="Value" abbrev="value" type="rawdata">
      <description>
        Raw binary data as extracted directly from the device.
      </description>
    </field>
  </message>

  <message id="275" name="Sonar Configuration" abbrev="SonarConfig" source="vehicle" flags="periodic">
    <description>
      This message contains high-level runtime configuration
      parameters for Sonars.
    </description>
    <field name="Frequency" abbrev="frequency" type="uint32_t" unit="Hz">
      <description>
        Operating frequency.
      </description>
    </field>
    <field name="Minimum Range" abbrev="min_range" type="uint16_t" unit="m">
      <description>
        Minimum operating range.
      </description>
    </field>
    <field name="Maximum Range" abbrev="max_range" type="uint16_t" unit="m">
      <description>
        Maximum operating range.
      </description>
    </field>
  </message>

  <message id="276" name="Sonar Data" abbrev="SonarData" source="vehicle" flags="periodic">
    <description>
      This message contains the data acquired by a single sonar
      measurement.
    </description>
    <field name="Type" abbrev="type" type="uint8_t" unit="Enumerated" prefix="ST">
      <description>
        Type of sonar.
      </description>
      <value id="0" name="Sidescan" abbrev="SIDESCAN"/>
      <value id="1" name="Echo Sounder" abbrev="ECHOSOUNDER"/>
      <value id="2" name="Multibeam" abbrev="MULTIBEAM"/>
    </field>
    <field name="Frequency" abbrev="frequency" type="uint32_t" unit="Hz">
      <description>
        Operating frequency.
      </description>
    </field>
    <field name="Minimum Range" abbrev="min_range" type="uint16_t" unit="m">
      <description>
        Minimum range.
      </description>
    </field>
    <field name="Maximum Range" abbrev="max_range" type="uint16_t" unit="m">
      <description>
        Maximum range.
      </description>
    </field>
    <field name="Bits Per Data Point" abbrev="bits_per_point" type="uint8_t" unit="bit">
      <description>
        Size of the data unit.
      </description>
    </field>
    <field name="Scaling Factor" abbrev="scale_factor" type="fp32_t">
      <description>
        Scaling factor used to multiply each data unit to restore the
        original floating point value.
      </description>
    </field>
    <field name="Beam Configuration" abbrev="beam_config" type="message-list" message-type="BeamConfig">
      <description>
        Beam configuration of the device.
      </description>
    </field>
    <field name="Data" abbrev="data" type="rawdata">
      <description>
        Data acquired by the measurement.
      </description>
    </field>
  </message>

  <message id="277" name="Pulse" abbrev="Pulse" source="vehicle,ccu" flags="periodic">
    <description>
      Hardware pulse detection.
    </description>
  </message>

  <message id="278" name="Pulse Detection Control" abbrev="PulseDetectionControl" source="vehicle,ccu">
    <description>
      Control of hardware pulse detection.
    </description>
    <field name="Operation" abbrev="op" type="uint8_t" prefix="POP" unit="Enumerated">
      <description>
        Activate or deactivate hardware pulse detection.
      </description>
      <value id="0" abbrev="OFF" name="Pulse Detection OFF"/>
      <value id="1" abbrev="ON" name="Pulse Detection ON"/>
    </field>
  </message>

  <message id="279" name="Fuel Level" abbrev="FuelLevel" source="vehicle" flags="periodic">
    <description>
      Report of fuel level.
    </description>
    <field name="Value" abbrev="value" type="fp32_t" unit="%" min="0" max="100">
      <description>
        Fuel level percentage of the system.
      </description>
    </field>
    <field name="Confidence Level" abbrev="confidence" type="fp32_t" unit="%" min="0" max="100">
      <description>
        Percentage level of confidence in the estimation of the amount
        of energy in the batteries.
      </description>
    </field>
    <field name="Operation Modes" abbrev="opmodes" type="plaintext" unit="TupleList">
      <description>
        Operation mode name and the estimated time available in that
        mode in hours. Example: "Motion=1.5"
      </description>
    </field>
  </message>

  <message id="280" name="GPS Navigation Data" abbrev="GpsNavData">
    <description>
      Report of GPS navigation data.
    </description>
    <field name="GPS Millisecond Time of Week" abbrev="itow" type="uint32_t" unit="ms">
      <description>
        GPS Millisecond Time of Week.
      </description>
    </field>
    <field name="Latitude" abbrev="lat" type="fp64_t" unit="rad">
      <description>
        Latitude.
      </description>
    </field>
    <field name="Longitude" abbrev="lon" type="fp64_t" unit="rad">
      <description>
        Longitude.
      </description>
    </field>
    <field name="Height above ellipsoid" abbrev="height_ell" type="fp32_t" unit="m">
      <description>
        Height Above Ellipsoid.
      </description>
    </field>
    <field name="Height above sea level" abbrev="height_sea" type="fp32_t" unit="m">
      <description>
        Height Above Sea Level.
      </description>
    </field>
    <field name="Horizontal Accuracy Estimate" abbrev="hacc" type="fp32_t" unit="m">
      <description>
        Horizontal Accuracy Estimate.
      </description>
    </field>
    <field name="Vertical Accuracy Estimate" abbrev="vacc" type="fp32_t" unit="m">
      <description>
        Vertical Accuracy Estimate.
      </description>
    </field>
    <field name="NED North Velocity" abbrev="vel_n" type="fp32_t" unit="m/s">
      <description>
        NED North Velocity.
      </description>
    </field>
    <field name="NED East Velocity" abbrev="vel_e" type="fp32_t" unit="m/s">
      <description>
        NED East Velocity.
      </description>
    </field>
    <field name="NED Down Velocity" abbrev="vel_d" type="fp32_t" unit="m/s">
      <description>
        NED Down Velocity.
      </description>
    </field>
    <field name="Speed (3D)" abbrev="speed" type="fp32_t" unit="m/s">
      <description>
        NED Down Velocity.
      </description>
    </field>
    <field name="Ground Speed (2D)" abbrev="gspeed" type="fp32_t" unit="m/s">
      <description>
        NED Down Velocity.
      </description>
    </field>
    <field name="Heading (2D)" abbrev="heading" type="fp32_t" unit="rad">
      <description>
        NED Down Velocity.
      </description>
    </field>
    <field name="Speed Accuracy Estimate" abbrev="sacc" type="fp32_t" unit="m/s">
      <description>
        NED Down Velocity.
      </description>
    </field>
    <field name="Course / Heading Accuracy Estimate" abbrev="cacc" type="fp32_t" unit="rad">
      <description>
        Course / Heading Accuracy Estimate.
      </description>
    </field>
  </message>

  <message id="281" name="Servo Position" abbrev="ServoPosition" source="vehicle">
    <description>
      Actual position of a servo.
    </description>
    <field name="Identifier" abbrev="id" type="uint8_t">
      <description>
        Servo identifier.
      </description>
    </field>
    <field name="Position" abbrev="value" type="fp32_t" unit="rad" min="-1.5707963267948966" max="1.5707963267948966">
      <description>
        Value of the servo position.
      </description>
    </field>
  </message>

  <message id="282" name="Device State" abbrev="DeviceState" source="vehicle">
    <description>
      Location of a specific device in the system infrastructure.
    </description>
    <field name="Device Position - X" abbrev="x" type="fp32_t" unit="m">
      <description>
        Device's position over the X axis.
      </description>
    </field>
    <field name="Device Position - Y" abbrev="y" type="fp32_t" unit="m">
      <description>
        Device's position over the Y axis.
      </description>
    </field>
    <field name="Device Position - Z" abbrev="z" type="fp32_t" unit="m">
      <description>
        Device's position over the Z axis.
      </description>
    </field>
    <field name="Device Rotation - X" abbrev="phi" type="fp32_t" unit="rad">
      <description>
        Device's rotation over the X axis.
      </description>
    </field>
    <field name="Device Rotation - Y" abbrev="theta" type="fp32_t" unit="rad">
      <description>
        Device's rotation over the Y axis.
      </description>
    </field>
    <field name="Device Rotation - Z" abbrev="psi" type="fp32_t" unit="rad">
      <description>
        Device's rotation over the Z axis.
      </description>
    </field>
  </message>

  <message id="283" name="Beam Configuration" abbrev="BeamConfig" source="vehicle">
    <description>
      Beam configuration of the device.
    </description>
    <field name="Beam Width" abbrev="beam_width" type="fp32_t" unit="rad" min="0" max="3.141592653589793">
      <description>
        Beam width of the instrument. A negative number denotes that
        this information is not available or is not applicable.
      </description>
    </field>
    <field name="Beam Height" abbrev="beam_height" type="fp32_t" unit="rad" min="0" max="3.141592653589793">
      <description>
        Beam height of the instrument. A negative number denotes that
        this information is not available or is not applicable.
      </description>
    </field>
  </message>

  <!-- Actuation -->
  <message id="300" name="Camera Zoom" abbrev="CameraZoom" source="vehicle">
    <description>
      Camera Zoom.
    </description>
    <field name="Camera Number" abbrev="id" type="uint8_t">
      <description>
        The identification number of the destination camera.
      </description>
    </field>
    <field name="Absolute Zoom Level" abbrev="zoom" type="uint8_t">
      <description>
        Absolute zoom level.
      </description>
    </field>
    <field name="Action" abbrev="action" type="uint8_t" unit="Enumerated" prefix="ACTION">
      <description>
        The zoom action to perform.
      </description>
      <value id="0" name="Reset Zoom" abbrev="ZOOM_RESET"/>
      <value id="1" name="Zoom In" abbrev="ZOOM_IN"/>
      <value id="2" name="Zoom Out" abbrev="ZOOM_OUT"/>
      <value id="3" name="Stop Zooming" abbrev="ZOOM_STOP"/>
    </field>
  </message>

  <message id="301" name="Set Thruster Actuation" abbrev="SetThrusterActuation" source="vehicle">
    <description>
      Actuate directly on a thruster.
    </description>
    <field name="Thruster Number" abbrev="id" type="uint8_t">
      <description>
        The identification number of the destination thruster.
      </description>
    </field>
    <field name="Actuation Value" abbrev="value" type="fp32_t" min="-1" max="1">
      <description>
        Actuation magnitude.
      </description>
    </field>
  </message>

  <message id="302" name="Set Servo Position" abbrev="SetServoPosition" source="vehicle">
    <description>
      Set the position of a servo.
    </description>
    <field name="Identifier" abbrev="id" type="uint8_t">
      <description>
        The identification number of the destination servo.
      </description>
    </field>
    <field name="Position" abbrev="value" type="fp32_t" unit="rad" min="-1.5707963267948966" max="1.5707963267948966">
      <description>
        Actuation magnitude.
      </description>
    </field>
  </message>

  <message id="303" name="Set Control Surface Deflection" abbrev="SetControlSurfaceDeflection" source="vehicle">
    <description>
      Set the deflection angle of a control surface.
    </description>
    <field name="Identifier" abbrev="id" type="uint8_t">
      <description>
        The identification number of the destination control surface.
      </description>
    </field>
    <field name="Angle" abbrev="angle" type="fp32_t" unit="rad">
      <description>
        Actuation magnitude.
      </description>
    </field>
  </message>

  <message id="304" name="Remote Actions Request" abbrev="RemoteActionsRequest" source="vehicle,ccu">
    <description>
      This message is used as query to request for the possible remote
      actions (operation=QUERY and the list is empty in this
      case). The vehicle responds using the same message type
      returning the tuplelist with the pairs: Action,Type
      (operation=REPORT). The type of action can be Axis, Hat or
      Button.
    </description>
    <field name="operation" abbrev="op" type="uint8_t" unit="Enumerated" prefix="OP">
      <description>
        Operation to perform.
      </description>
      <value abbrev="REPORT" name="Report" id="0"/>
      <value abbrev="QUERY" name="Query" id="1"/>
    </field>
    <field name="Actions" abbrev="actions" type="plaintext" unit="TupleList">
      <description>
        Example: "Propulsion=Axis,PanTilt=Hat,Lights=Button"
      </description>
    </field>
  </message>

  <message id="305" name="Remote Actions" abbrev="RemoteActions" source="ccu" flags="periodic">
    <description>
      This message is used to send a periodic update of values for
      each remote action. If the action is not on the list the assumed
      value is 0.
    </description>
    <field name="Actions" abbrev="actions" type="plaintext" unit="TupleList">
      <description>
        List of values for each remote action (e.g: "Propeler=0.6,PanTilt=0.75,Lights=1").
      </description>
    </field>
  </message>

  <message id="306" name="Button Event" abbrev="ButtonEvent" source="vehicle">
    <description>
      Event of a specific hardware button.
    </description>
    <field name="Button" abbrev="button" type="uint8_t">
      <description>
        Button identifier.
      </description>
    </field>
    <field name="Value" abbrev="value" type="uint8_t">
      <description>
        Value of the button.
      </description>
    </field>
  </message>

  <message id="307" name="LCD Control" abbrev="LcdControl" source="vehicle">
    <description>
      Control LCD.
    </description>
    <field name="Operation" abbrev="op" type="uint8_t" unit="Enumerated" prefix="OP">
      <description>
        The LCD action to perform
      </description>
      <value id="0" name="Turn off display" abbrev="TURN_OFF"/>
      <value id="1" name="Turn on display" abbrev="TURN_ON"/>
      <value id="2" name="Clear display" abbrev="CLEAR"/>
      <value id="3" name="Write Line #0" abbrev="WRITE0"/>
      <value id="4" name="Write Line #1" abbrev="WRITE1"/>
    </field>
    <field name="Text" abbrev="text" type="plaintext">
      <description>
        Text to be written (if defined write operation).
      </description>
    </field>
  </message>

  <message id="308" name="Power Operation" abbrev="PowerOperation" source="vehicle">
    <description>
      This message allows controlling the system's power lines.
    </description>
    <field name="Operation" abbrev="op" type="uint8_t" unit="Enumerated" prefix="POP">
      <description>
        Operation type.
      </description>
      <value id="0" name="Power Down" abbrev="PWR_DOWN">
        <description>
          Request the destination entity of this message to power down
          it's devices immediately. If the destination entity is the
          special entity '0' the whole system will power down.
        </description>
      </value>
      <value id="1" name="Power Down in Progress" abbrev="PWR_DOWN_IP">
        <description>
          The latest power down request is in progress and the time
          remaining until power down is given in field 'time_remain'.
        </description>
      </value>
      <value id="2" name="Power Down Aborted" abbrev="PWR_DOWN_ABORTED">
        <description>
          The latest power down request was aborted.
        </description>
      </value>
      <value id="3" name="Schedule Power Down" abbrev="SCHED_PWR_DOWN">
        <description>
          Request the destination entity of this message to power down
          it's devices at the time given in the field 'sched_time'. If
          the destination entity is the special entity '0' the whole
          system will power down.
        </description>
      </value>
      <value id="4" name="Power Up" abbrev="PWR_UP">
        <description>
          Request the destination entity of this message to power up
          it's devices.
        </description>
      </value>
      <value id="5" name="Power Up in Progress" abbrev="PWR_UP_IP">
        <description>
          The latest power up request is in progress.
        </description>
      </value>
      <value id="6" name="Schedule Power Up" abbrev="SCHED_PWR_UP">
        <description>
          Request the destination entity of this message to power up
          it's devices at the time given in the field 'sched_time'. If
          the destination entity is the special entity '0' the whole
          system will power up.
        </description>
      </value>
    </field>
    <field name="Time Remaining" abbrev="time_remain" type="fp32_t" unit="s">
      <description>
        Time remaining to complete operation.
      </description>
    </field>
    <field name="Scheduled Time" abbrev="sched_time" type="fp64_t" unit="s">
      <description>
        Scheduled time of operation.
      </description>
    </field>
  </message>

  <message id="309" name="Power Channel Control" abbrev="PowerChannelControl" source="vehicle,ccu">
    <description>
      This message allows controlling power channels.
    </description>
    <field name="Channel Name" abbrev="name" type="plaintext">
      <description>
        The name of the power channel.
      </description>
    </field>
    <field name="Operation" abbrev="op" type="uint8_t" unit="Enumerated" min="0" max="6" prefix="PCC_OP">
      <description>
        Operation to perform.
      </description>
      <value id="0" name="Turn Off" abbrev="TURN_OFF">
        <description>
          Turn off power channel specified in field 'id'.
        </description>
      </value>
      <value id="1" name="Turn On" abbrev="TURN_ON">
        <description>
          Turn on power channel specified in field 'id'.
        </description>
      </value>
      <value id="2" name="Toggle" abbrev="TOGGLE">
        <description>
          Toggle power channel specified in field 'id'.
        </description>
      </value>
      <value id="3" name="Schedule Turn On" abbrev="SCHED_ON">
        <description>
          Turn on power channel specified in field 'id' in
          'sched_time' seconds.
        </description>
      </value>
      <value id="4" name="Schedule Turn Off" abbrev="SCHED_OFF">
        <description>
          Turn off power channel specified in field 'id' in
          'sched_time' seconds.
        </description>
      </value>
      <value id="5" name="Reset Schedules" abbrev="SCHED_RESET">
        <description>
          Reset all scheduled operations for the channel specified in
          field 'id'.
        </description>
      </value>
      <value id="6" name="Save Current State" abbrev="SAVE">
        <description>
          Save the current state of the channel 'id' to persistent
          storage.
        </description>
      </value>
    </field>
    <field name="Scheduled Time" abbrev="sched_time" type="fp64_t" unit="s">
      <description>
        Scheduled time of operation.
      </description>
    </field>
  </message>

  <message id="310" name="Query Power Channel State" abbrev="QueryPowerChannelState" source="vehicle,ccu">
    <description>
      Request the state of power channels.
    </description>
  </message>

  <message id="311" name="Power Channel State" abbrev="PowerChannelState" source="vehicle,ccu">
    <description>
      Message conveying the state of a power channel.
    </description>
    <field name="Name" abbrev="name" type="plaintext">
      <description>
        Power Channel Name.
      </description>
    </field>
    <field name="State" abbrev="state" type="uint8_t" unit="Enumerated" prefix="PCS">
      <description>
        State of the Power Channel.
      </description>
      <value id="0" name="Off" abbrev="OFF">
        <description>
          Power channel is off.
        </description>
      </value>
      <value id="1" name="On" abbrev="ON">
        <description>
          Power channel is on.
        </description>
      </value>
    </field>
  </message>

  <message id="312" name="LED Brightness" abbrev="LedBrightness" source="vehicle">
    <description>
      Brightness value of an LED (Light-Emitting Diode).
    </description>
    <field name="Name" abbrev="name" type="plaintext">
      <description>
        LED name.
      </description>
    </field>
    <field name="Value" abbrev="value" type="uint8_t">
      <description>
        Brightness value.
      </description>
    </field>
  </message>

  <message id="313" name="Query LED Brightness" abbrev="QueryLedBrightness" source="vehicle">
    <description>
      Query the brightness of an LED (Light-Emitting Diode). The
      recipient of this message shall reply with 'LedBrightness'.
    </description>
    <field name="Name" abbrev="name" type="plaintext">
      <description>
        LED name.
      </description>
    </field>
  </message>

  <message id="314" name="Set LED Brightness" abbrev="SetLedBrightness" source="vehicle">
    <description>
      Control the brightness of an LED (Light-Emitting Diode). The
      recipient of this message shall set the intensity of the LED to
      the desired 'value' and reply with 'LedBrightness'.
    </description>
    <field name="Name" abbrev="name" type="plaintext">
      <description>
        LED name.
      </description>
    </field>
    <field name="Value" abbrev="value" type="uint8_t">
      <description>
        Desired brightness value.
      </description>
    </field>
  </message>

  <!-- Navigation -->
  <message id="350" name="Estimated State" abbrev="EstimatedState" source="vehicle" flags="periodic">
    <description>
      This message presents the estimated state of the vehicle.

      EstimatedState is a complete description of the system
      in terms of parameters such as position, orientation and
      velocities at a particular moment in time.

      The system position is given by a North-East-Down (NED)
      local tangent plane displacement (x, y, z) relative to
      an absolute WGS-84 coordinate (latitude, longitude,
      height above ellipsoid).

      The symbols for position and attitude as well as linear and
      angular velocities were chosen according to SNAME's notation (1950).
      The body-fixed reference frame and Euler angles are depicted
      next:

      .. figure:: images/euler-lauv.png
         :align:  center

         Euler angles
    </description>
    <field name="Latitude (WGS-84)" abbrev="lat" type="fp64_t" unit="rad" min="-1.5707963267948966" max="1.5707963267948966">
      <description>
        WGS-84 Latitude.
      </description>
    </field>
    <field name="Longitude (WGS-84)" abbrev="lon" type="fp64_t" unit="rad" min="-3.141592653589793" max="3.141592653589793">
      <description>
        WGS-84 Longitude.
      </description>
    </field>
    <field name="Height (WGS-84)" abbrev="height" type="fp32_t" unit="m">
      <description>
        Height above the WGS-84 ellipsoid.
      </description>
    </field>
    <field name="Offset north" abbrev="x" type="fp32_t" unit="m">
      <description>
        The North offset of the North/East/Down field with respect to
        LLH.
      </description>
    </field>
    <field name="Offset east" abbrev="y" type="fp32_t" unit="m">
      <description>
        The East offset of the North/East/Down field with respect to
        LLH.
      </description>
    </field>
    <field name="Offset down" abbrev="z" type="fp32_t" unit="m">
      <description>
        The Down offset of the North/East/Down field with respect to
        LLH.
      </description>
    </field>
    <field name="Rotation over x axis" abbrev="phi" type="fp32_t" unit="rad" min="-3.141592653589793" max="3.141592653589793">
      <description>
        The phi Euler angle from the vehicle's attitude.
      </description>
    </field>
    <field name="Rotation over y axis" abbrev="theta" type="fp32_t" unit="rad" min="-3.141592653589793" max="3.141592653589793">
      <description>
        The theta Euler angle from the vehicle's attitude.
      </description>
    </field>
    <field name="Rotation over z axis" abbrev="psi" type="fp32_t" unit="rad" min="-3.141592653589793" max="3.141592653589793">
      <description>
        The psi Euler angle from the vehicle's attitude.
      </description>
    </field>
    <field name="Body-Fixed xx Velocity" abbrev="u" type="fp32_t" unit="m/s">
      <description>
        Body-fixed frame xx axis velocity component.
      </description>
    </field>
    <field name="Body-Fixed yy Velocity" abbrev="v" type="fp32_t" unit="m/s">
      <description>
        Body-fixed frame yy axis velocity component.
      </description>
    </field>
    <field name="Body-Fixed zz Velocity" abbrev="w" type="fp32_t" unit="m/s">
      <description>
        Body-fixed frame zz axis velocity component.
      </description>
    </field>
    <field name="Ground Velocity X (North)" abbrev="vx" type="fp32_t" unit="m/s">
      <description>
        Ground Velocity xx axis velocity component.
      </description>
    </field>
    <field name="Ground Velocity Y (East)" abbrev="vy" type="fp32_t" unit="m/s">
      <description>
        Ground Velocity yy axis velocity component.
      </description>
    </field>
    <field name="Ground Velocity Z (Down)" abbrev="vz" type="fp32_t" unit="m/s">
      <description>
        Ground Velocity zz axis velocity component.
      </description>
    </field>
    <field name="Angular Velocity in x" abbrev="p" type="fp32_t" unit="rad/s" min="-3.141592653589793" max="3.141592653589793">
      <description>
        The angular velocity over body-fixed xx axis (roll).
      </description>
    </field>
    <field name="Angular Velocity in y" abbrev="q" type="fp32_t" unit="rad/s" min="-3.141592653589793" max="3.141592653589793">
      <description>
        The angular velocity over body-fixed yy axis (pitch).
      </description>
    </field>
    <field name="Angular Velocity in z" abbrev="r" type="fp32_t" unit="rad/s"  min="-3.141592653589793" max="3.141592653589793">
      <description>
        The angular velocity over body-fixed zz axis (yaw).
      </description>
    </field>
    <field name="Depth" abbrev="depth" type="fp32_t" unit="m">
      <description>
        Depth, in meters. To be used by underwater vehicles. Negative
        values denote invalid estimates.
      </description>
    </field>
    <field name="Altitude" abbrev="alt" type="fp32_t" unit="m">
      <description>
        Altitude, in meters. Negative values denote invalid estimates.
      </description>
    </field>
  </message>

  <message id="351" name="Estimated Stream Velocity" abbrev="EstimatedStreamVelocity" source="vehicle" flags="periodic">
    <description>
      The estimated stream velocity, typically for water or air
      streams.
    </description>
    <field name="X component (North)" abbrev="x" type="fp64_t" unit="m/s">
      <description>
        X component (North).
      </description>
    </field>
    <field name="Y component (East)" abbrev="y" type="fp64_t" unit="m/s">
      <description>
        Y component (East).
      </description>
    </field>
    <field name="Z component (Down)" abbrev="z" type="fp64_t" unit="m/s">
      <description>
        Z component (Down).
      </description>
    </field>
  </message>

  <message id="352" name="Indicated Speed" abbrev="IndicatedSpeed" source="vehicle">
    <description>
      Speed measured by the navigation filter.
    </description>
    <field name="Measured speed" abbrev="value" unit="m/s" type="fp64_t"/>
  </message>

  <message id="353" name="True Speed" abbrev="TrueSpeed" source="vehicle">
    <description>
      Ground true speed.
    </description>
    <field name="Estimated value" abbrev="value" unit="m/s" type="fp64_t"/>
  </message>

  <message id="354" name="Navigation Uncertainty" abbrev="NavigationUncertainty">
    <description>
      Report of navigation uncertainty.
      This is usually given by the output of the state
      covariance matrix of an Extended Kalman Filter.
    </description>
    <field name="Variance - x Position" abbrev="x" type="fp32_t" unit="m">
        <description>The North offset variance of the North/East/Down
        field with respect to LLH.</description>
    </field>
    <field name="Variance - y Position" abbrev="y" type="fp32_t" unit="m">
        <description>The East offset variance of the North/East/Down
        field with respect to LLH.</description>
    </field>
    <field name="Variance - z Position" abbrev="z" type="fp32_t" unit="m">
        <description>The Down offset variance of the North/East/Down
        field with respect to LLH.</description>
    </field>
    <field name="Variance - Roll" abbrev="phi" type="fp32_t" unit="rad">
      <description>
        The phi Euler angle variance from the vehicle's attitude.
      </description>
    </field>
    <field name="Variance - Pitch" abbrev="theta" type="fp32_t" unit="rad">
      <description>
        The theta Euler angle variance from the vehicle's attitude.
      </description>
    </field>
    <field name="Variance - Yaw" abbrev="psi" type="fp32_t" unit="rad">
      <description>
        The psi Euler angle variance from the vehicle's attitude.
      </description>
    </field>
    <field name="Variance - Gyro. Roll Rate" abbrev="p" type="fp32_t" unit="rad/s">
      <description>
        The angular velocity variance over body-fixed xx axis (roll).
      </description>
    </field>
    <field name="Variance - Gyro. Pitch Rate" abbrev="q" type="fp32_t" unit="rad/s">
      <description>
        The angular velocity variance over body-fixed yy axis (pitch).
      </description>
    </field>
    <field name="Variance - Gyro. Yaw Rate" abbrev="r" type="fp32_t" unit="rad/s">
      <description>
        The angular velocity variance over body-fixed zz axis (yaw).
      </description>
    </field>
    <field name="Variance - Body-Fixed xx Velocity" abbrev="u" type="fp32_t" unit="m/s">
      <description>
        Body-fixed frame xx axis velocity variance component.
      </description>
    </field>
    <field name="Variance - Body-Fixed yy Velocity" abbrev="v" type="fp32_t" unit="m/s">
      <description>
        Body-fixed frame yy axis velocity variance component.
      </description>
    </field>
    <field name="Variance - Body-Fixed ww Velocity" abbrev="w" type="fp32_t" unit="m/s">
      <description>
        Body-fixed frame zz axis velocity variance component.
      </description>
    </field>
    <field name="Variance - Yaw Bias" abbrev="bias_psi" type="fp32_t" unit="rad">
       <description>
        The psi Euler angle bias variance from the vehicle's sensed attitude.
      </description>
    </field>
     <field name="Variance - Gyro. Yaw Rate Bias" abbrev="bias_r" type="fp32_t" unit="rad/s">
      <description>
        The angular velocity over body-fixed zz axis bias variance from sensor.
      </description>
    </field>
  </message>

  <message id="355" name="Navigation Data" abbrev="NavigationData">
    <description>
      Report of navigation data.
      This is constituted by data which is not
      part of the vehicle estimated state but
      that the user may refer for more information.
    </description>
    <field name="Yaw Bias" abbrev="bias_psi" type="fp32_t" unit="rad">
       <description>
        The psi Euler angle bias from the vehicle's sensed attitude.
      </description>
    </field>
    <field name="Gyro. Yaw Rate Bias" abbrev="bias_r" type="fp32_t" unit="rad/s">
      <description>
        The angular velocity over body-fixed zz axis bias from sensor.
      </description>
    </field>
    <field name="Course Over Ground" abbrev="cog" type="fp32_t" unit="rad">
      <description>
        Course over ground given by NED ground velocity vectors.
      </description>
    </field>
    <field name="Continuous Yaw" abbrev="cyaw" type="fp32_t" unit="rad">
      <description>
        Continuous psi Euler angle (without normalizations).
      </description>
    </field>
    <field name="GPS Rejection Filter Level" abbrev="lbl_rej_level" type="fp32_t">
      <description>
        GPS rejection filter level.
      </description>
    </field>
    <field name="LBL Rejection Filter Level" abbrev="gps_rej_level" type="fp32_t">
      <description>
        LBL rejection filter level.
      </description>
    </field>
    <field name="Variance - Custom Variable X" abbrev="custom_x" type="fp32_t">
      <description>Custom variable.</description>
    </field>
    <field name="Variance - Custom Variable Y" abbrev="custom_y" type="fp32_t">
      <description>Custom variable.</description>
    </field>
    <field name="Variance - Custom Variable Z" abbrev="custom_z" type="fp32_t">
      <description>Custom variable.</description>
    </field>
  </message>

  <message id="356" name="GPS Fix Rejection" abbrev="GpsFixRejection" source="vehicle">
    <field name="UTC Time of Fix" abbrev="utc_time" type="fp32_t" unit="s">
      <description>
        UTC time of the rejected GPS fix measured in seconds since
        00:00:00 (midnight).
      </description>
    </field>
    <field name="Reason" abbrev="reason" type="uint8_t" unit="Enumerated" prefix="RR">
      <description>
        Reason for rejection.
      </description>
      <value id="0" name="Above Threshold" abbrev="ABOVE_THRESHOLD">
        <description>
          New GPS Fix position is above a computed threshold.
        </description>
      </value>
      <value id="1" name="Invalid Fix" abbrev="INVALID">
        <description>
          Invalid measurement.
        </description>
      </value>
      <value id="2" name="Above Maximum HDOP" abbrev="ABOVE_MAX_HDOP">
        <description>
          Above maximum horizontal dilution of precision.
        </description>
      </value>
      <value id="3" name="Above Maximum HACC" abbrev="ABOVE_MAX_HACC">
        <description>
          Above maximum horizontal accuracy index.
        </description>
      </value>
      <value id="4" name="Lost Validity Bit" abbrev="LOST_VAL_BIT">
        <description>
          Lost one of the validity bits between consecutive GPS fixes.
        </description>
      </value>
    </field>
  </message>

  <message id="357" name="LBL Range Acceptance" abbrev="LblRangeAcceptance" source="vehicle">
    <description>
      When the vehicle uses Long Base Line navigation, this message
      notifies that a new range was received from one of the acoustics
      transponders. The message fields are used to identify the range
      value and the transponder name. Also, this message has an
      acceptance field that indicates whether a LBL range was accepted
      or rejected, and if rejected, the reason why.
    </description>
    <field name="Beacon Identification Number" abbrev="id" type="uint8_t">
      <description>
        Identification number of the acoustic transponder from which
        the range information was received.
      </description>
    </field>
    <field name="Range" abbrev="range" type="fp32_t" unit="m">
      <description>
        Distance to the acoustic transponder.
      </description>
    </field>
    <field name="Acceptance" abbrev="acceptance" type="uint8_t" unit="Enumerated" prefix="RR">
      <description>
        Reason for acceptance/rejection.
      </description>
      <value id="0" name="Accepted" abbrev="ACCEPTED">
        <description>
          This LBL range is accepted by the navigation filter.
        </description>
      </value>
      <value id="1" name="Rejected - Above Threshold" abbrev="ABOVE_THRESHOLD">
        <description>
          New LBL Range is above a computed threshold.
        </description>
      </value>
      <value id="2" name="Rejected - Singular Point" abbrev="SINGULAR">
        <description>
          Singular point.
        </description>
      </value>
      <value id="3" name="Rejected - Not Enough Information" abbrev="NO_INFO">
        <description>
          The filter lacks information to properly use the received LBL range.
        </description>
      </value>
      <value id="4" name="Rejected - Vehicle At Surface" abbrev="AT_SURFACE">
        <description>
          Vehicle is using only GPS fix when it is at surface.
        </description>
      </value>
    </field>
  </message>

  <message id="358" name="DVL Rejection" abbrev="DvlRejection" source="vehicle">
    <description>
      When the vehicle uses Doppler Velocity Log sensor, this message
      notifies that a new measurement was locally rejected by the
      navigation filter.
    </description>
    <field name="Type of velocity" abbrev="type" unit="Bitfield" type="uint8_t" prefix="TYPE">
      <description>
        This field represents the type of the rejected velocity.
      </description>
      <value id="0x01" abbrev="GV" name="Ground velocity"/>
      <value id="0x02" abbrev="WV" name="Water velocity"/>
    </field>
    <field name="Reason" abbrev="reason" type="uint8_t" unit="Enumerated" prefix="RR">
      <description>
        Reason for rejection. There are two types of DVL measurement
        filters. An Innovation filter checks the innovation between
        the current measurement and the previous measurement within a
        certain amount of time and an Absolute filter compares the
        measurement with an absolute threshold value. Those filters
        are tested using horizontal speed measurements, i.e.,
        measurements in the x-axis and in the y-axis.
      </description>
      <value id="0" name="Innovation Threshold - X" abbrev="INNOV_THRESHOLD_X">
        <description>
          The current DVL x-axis measurement is discarded
          because the absolute difference between the
          value and the previous accepted DVL measurement
          with a given time window is above a configurable
          threshold.
        </description>
      </value>
      <value id="1" name="Innovation Threshold - Y" abbrev="INNOV_THRESHOLD_Y">
        <description>
          The current DVL y-axis measurement is discarded
          because the absolute difference between the
          value and the previous accepted DVL measurement
          with a given time window is above a configurable
          threshold.
        </description>
      </value>
      <value id="2" name="Absolute Threshold - X" abbrev="ABS_THRESHOLD_X">
        <description>
          The current DVL x-axis measurement is discarded
          because the the absolute value is above a
          configurable threshold.
        </description>
      </value>
      <value id="3" name="Absolute Threshold - Y" abbrev="ABS_THRESHOLD_Y">
        <description>
          The current DVL y-axis measurement is discarded
          because the the absolute value is above a
          configurable threshold.
        </description>
      </value>
    </field>
    <field name="Value" abbrev="value" type="fp32_t" unit="m/s">
      <description>
        Value of the rejection.
        If it is an innovation rejection the value is
        the absolute difference between the previous
        accepted DVL measurement and the current one.
        If it is an absolute rejection the value is
        the current DVL measurement.
      </description>
    </field>
    <field name="Timestep" abbrev="timestep" type="fp32_t" unit="s">
      <description>
        Timestep of the rejection.
        The timestep is 0 for an absolute rejection
        since it is an instantaneous reading. For
        innovation rejection it is the time difference
        between the previous accepted DVL measurement
        and the current one.
      </description>
    </field>
  </message>

  <message id="359" name="Navigation Reset" abbrev="NavigationReset">
    <description>
      Request a navigation reset.
    </description>
  </message>

  <message id="360" name="LBL Beacon Position Estimate" abbrev="LblEstimate">
    <description>
      LBL Beacon position estimate.
    </description>
    <field name="Beacon Name" abbrev="beacon" type="plaintext">
      <description>
        Name/Label of the acoustic transponder.
      </description>
    </field>
    <field name="North position" abbrev="x" type="fp64_t" unit="m">
      <description>
        The North offset of the North/East/Down field.
      </description>
    </field>
    <field name="East position" abbrev="y" type="fp64_t" unit="m">
      <description>
        The East offset of the North/East/Down field.
      </description>
    </field>
    <field name="Depth" abbrev="depth" type="fp32_t" unit="m">
      <description>
        The beacon's depth.
      </description>
    </field>
    <field name="North position variance" abbrev="var_x" type="fp64_t" unit="m">
      <description>
        The North offset variance of the North/East/Down
        field with respect to LLH.
      </description>
    </field>
    <field name="East position variance" abbrev="var_y" type="fp64_t" unit="m">
      <description>
        The East offset variance of the North/East/Down
        field with respect to LLH.
      </description>
    </field>
  </message>

  <!-- Guidance -->
  <message id="400" name="Desired Heading" abbrev="DesiredHeading"  source="vehicle">
    <description>
      Desired Heading angle reference value for the control layer.
    </description>
    <field name="Value" abbrev="value" type="fp64_t" unit="rad">
      <description>
        The value of the desired heading angle, relative to true
        north, in radians.
      </description>
    </field>
  </message>

  <message id="401" name="Desired Z" abbrev="DesiredZ"  source="vehicle">
    <description>
      Desired Z reference value for the control layer.
    </description>
    <field name="Value" abbrev="value" type="fp32_t" unit="m">
      <description>
        The value of the desired z reference in meters.
      </description>
    </field>
    <field name="Z Units" abbrev="z_units" type="uint8_t" value="0" unit="Enumerated" enum-def="ZUnits">
      <description>
        Units of the z reference.
      </description>
    </field>
  </message>

  <message id="402" name="Desired Speed" abbrev="DesiredSpeed"  source="vehicle">
    <description>
      Desired Speed reference value for the control layer.
    </description>
    <field name="Value" abbrev="value" type="fp64_t">
      <description>
        The value of the desired speed, in the scale specified by the
        "Speed Units" field.
      </description>
    </field>
    <field name="Speed Units" abbrev="speed_units" type="uint8_t" unit="Enumerated" enum-def="SpeedUnits">
      <description>
        Indicates the units used for the speed value.
      </description>
    </field>
  </message>

  <message id="403" name="Desired Roll" abbrev="DesiredRoll" source="vehicle">
    <description>
      Desired Roll angle reference value for the control layer.
    </description>
    <field name="Value" abbrev="value" type="fp64_t" unit="rad">
      <description>
        The value of the desired roll angle.
      </description>
    </field>
  </message>

  <message id="404" name="Desired Pitch" abbrev="DesiredPitch" source="vehicle">
    <description>
      Desired Pitch angle reference value for the control layer.
    </description>
    <field name="Value" abbrev="value" type="fp64_t" unit="rad">
      <description>
        The value of the desired pitch angle.
      </description>
    </field>
  </message>

  <message id="405" name="Desired Vertical Rate" abbrev="DesiredVerticalRate" source="vehicle">
    <description>
      Desired Vertical Rate speed reference value for the control layer.
    </description>
    <field name="Value" abbrev="value" type="fp64_t" unit="m/s">
      <description>
        The value of the desired vertical rate speed in meters per
        second.
      </description>
    </field>
  </message>

  <message id="406" name="Desired Path" abbrev="DesiredPath" source="vehicle">
    <description>
      Perform path control.

      The path is specified by two WGS-84 waypoints, respective
      altitude / depth settings, optional loitering at the end point,
      and some control flags.

      The start and end waypoints are defined by the specified end point fields
      ('end_{lat/lon/z}') plus:

      1. the start waypoint fields ('start_{lat|lon|z}') if the
      'START' flag (bit in 'flags' field) is set; or
      2. the end point of the previous path recently tracked; or
      3. the current location is the 'DIRECT' flag is set or if
      the tracker has been idle for some time.

      Altitude and depth control can be performed as follows:

      1. by default, the tracker will just transmit an altitude/depth
      reference value equal to 'end_z' to the appropriate controller;
      2. if the 'NO_Z' flag is set no altitude/depth control will take
      place, hence they can be controlled independently;
      3. if the '3DTRACK' flag is set, 3D-tracking will be done
      (if supported by the active controller).

      Loitering can be specified at the end point with a certain
      radius ('lradius'), duration ('lduration'), and clockwise or
      counter-clockwise direction ('CCLOCKW' flag).
    </description>
    <field name="Start Point -- Latitude WGS-84" abbrev="start_lat" type="fp64_t" unit="rad" min="-1.5707963267948966" max="1.5707963267948966">
      <description>
        WGS-84 latitude of start point. This will be ignored unless
        the 'START' flag is set.
      </description>
    </field>
    <field name="Start Point -- WGS-84 Longitude" abbrev="start_lon" type="fp64_t" unit="rad" min="-3.141592653589793" max="3.141592653589793">
      <description>
        WGS-84 longitude of start point. This will be ignored unless
        the 'START' flag is set.
      </description>
    </field>
    <field name="Start Point -- Z Reference" abbrev="start_z" type="fp32_t" unit="m">
      <description>
        Altitude or depth of start point. This parameter will be
        ignored if the 'NO_Z' flag is set, or if the 'START' flag is
        not set.
      </description>
    </field>
    <field name="Start Point -- Z Units" abbrev="start_z_units" type="uint8_t" value="0" unit="Enumerated" enum-def="ZUnits">
      <description>
        Units of the start point's z reference.
      </description>
    </field>
    <field name="End Point -- WGS84 Latitude" abbrev="end_lat" type="fp64_t" unit="rad" min="-1.5707963267948966" max="1.5707963267948966">
      <description>
        WGS-84 latitude of end point.
      </description>
    </field>
    <field name="End Point -- WGS-84 Longitude" abbrev="end_lon" type="fp64_t" unit="rad" min="-3.141592653589793" max="3.141592653589793">
      <description>
        WGS-84 longitude of end point.
      </description>
    </field>
    <field name="End Point -- Z Reference" abbrev="end_z" type="fp32_t" unit="m">
      <description>
        Depth or altitude for the end point. This parameter will be
        ignored if the 'NO_Z' flag is set.
      </description>
    </field>
    <field name="End Point -- Z Units" abbrev="end_z_units" type="uint8_t" value="0" unit="Enumerated" enum-def="ZUnits">
      <description>
        Units of the end point's z reference.
      </description>
    </field>
    <field name="Speed" abbrev="speed" type="fp32_t">
      <description>
        Maneuver speed reference.
      </description>
    </field>
    <field name="Speed Units" abbrev="speed_units" type="uint8_t" value="0" unit="Enumerated" enum-def="SpeedUnits">
      <description>
        Speed units.
      </description>
    </field>
    <field name="Loiter -- Radius" abbrev="lradius" type="fp32_t" unit="m">
      <description>
        Radius for loitering at end point. Specify less or equal to 0
        for no loitering.
      </description>
    </field>
    <field name="Flags" abbrev="flags" type="uint8_t" unit="Bitfield" prefix="FL">
      <description>
        Desired Path flags.
      </description>
      <value id="0x01" abbrev="START" name="Start Point">
        <description>
          Indicates that the start point specification is given,
          therefore it should be considered for tracking.
        </description>
      </value>
      <value id="0x02" abbrev="DIRECT" name="Direct">
        <description>
          If start point is not given, ignore also the previous path's
          endpoint and take the start point to be the current vehicle
          location.
        </description>
      </value>
      <value id="0x04" abbrev="NO_Z" name="No Altitude/Depth control">
        <description>
          Ignore altitude/depth setting and let them be controlled
          independently.
        </description>
      </value>
      <value id="0x08" abbrev="3DTRACK" name="3D Tracking">
        <description>
          Perform 3D-tracking, i.e., consider the path formed in the
          XYZ plane taking into account both the 'start_z' and 'end_z'
          values.
        </description>
      </value>
      <value id="0x10" abbrev="CCLOCKW" name="Counter-Clockwise loiter">
        <description>
          Indicates that loitering, if defined, should be done
          counter-clockwise. Clockwise loitering will apply
          otherwise.
        </description>
      </value>
      <value id="0x20" abbrev="LOITER_CURR" name="Loiter from current position">
        <description>
          Indicates that loitering, if defined, should be done from
          the current vehicle position. The end_lat and end_lon
          fields will be ignored.
        </description>
      </value>
    </field>
  </message>

  <message id="407" name="Desired Control" abbrev="DesiredControl" source="vehicle">
    <description>
      Set the desired virtual forces and torques to be applied to the
      vehicle.
    </description>
    <field name="Force along the x axis" abbrev="x" type="fp64_t" unit="N">
      <description>
        Force X along the vehicle's x axis.
      </description>
    </field>
    <field name="Force along the y axis" abbrev="y" type="fp64_t" unit="N">
      <description>
        Force Y along the vehicle's y axis.
      </description>
    </field>
    <field name="Force along the z axis" abbrev="z" type="fp64_t" unit="N">
      <description>
        Force Z along the vehicle's z axis.
      </description>
    </field>
    <field name="Torque about the x axis" abbrev="k" type="fp64_t" unit="Nm">
      <description>
        Torque K about the vehicle's x axis.
      </description>
    </field>
    <field name="Torque about the y axis" abbrev="m" type="fp64_t" unit="Nm">
      <description>
        Torque M about the vehicle's y axis.
      </description>
    </field>
    <field name="Torque about the z axis" abbrev="n" type="fp64_t" unit="Nm">
      <description>
        Torque N about the vehicle's z axis.
      </description>
    </field>
    <field name="Flags" abbrev="flags" type="uint8_t" unit="Bitfield" prefix="FL">
      <description>
        Desired Control flags.
      </description>
      <value id="0x01" abbrev="X" name="Value of X is meaningful">
        <description>
          If enabled then field X has a meaningful value.
        </description>
      </value>
      <value id="0x02" abbrev="Y" name="Value of Y is meaningful">
        <description>
          If enabled then field Y has a meaningful value.
        </description>
      </value>
      <value id="0x04" abbrev="Z" name="Value of Z is meaningful">
        <description>
          If enabled then field Z has a meaningful value.
        </description>
      </value>
      <value id="0x08" abbrev="K" name="Value of K is meaningful">
        <description>
          If enabled then field K has a meaningful value.
        </description>
      </value>
      <value id="0x10" abbrev="M" name="Value of M is meaningful">
        <description>
          If enabled then field M has a meaningful value.
        </description>
      </value>
      <value id="0x20" abbrev="N" name="Value of N is meaningful">
        <description>
          If enabled then field N has a meaningful value.
        </description>
      </value>
    </field>
  </message>

  <message id="408" name="Desired Heading Rate" abbrev="DesiredHeadingRate" source="vehicle">
    <description>
      Desired Heading Rate speed reference value for the control layer.
    </description>
    <field name="Value" abbrev="value" type="fp64_t" unit="rad/s">
      <description>
        The value of the desired heading rate speed in radians per
        second.
      </description>
    </field>
  </message>

  <message id="409" name="Desired Velocity" abbrev="DesiredVelocity" source="Vehicle">
    <description>
      Desired value for each linear and angular speeds.
    </description>
    <field name="Desired Linear Speed in xx" abbrev="u" type="fp64_t" unit="m/s">
      <description>
        Desired speed along the vehicle's x axis.
      </description>
    </field>
    <field name="Desired Linear Speed in yy" abbrev="v" type="fp64_t" unit="m/s">
      <description>
        Desired speed along the vehicle's y axis.
      </description>
    </field>
    <field name="Desired Linear Speed in zz" abbrev="w" type="fp64_t" unit="m/s">
      <description>
        Desired speed along the vehicle's z axis.
      </description>
    </field>
    <field name="Desired Angular Speed in xx" abbrev="p" type="fp64_t" unit="m/s">
      <description>
        Desired speed about the vehicle's x axis.
      </description>
    </field>
    <field name="Desired Angular Speed in yy" abbrev="q" type="fp64_t" unit="m/s">
      <description>
        Desired speed about the vehicle's y axis.
      </description>
    </field>
    <field name="Desired Angular Speed in zz" abbrev="r" type="fp64_t" unit="m/s">
      <description>
        Desired speed about the vehicle's z axis.
      </description>
    </field>
    <field name="Flags" abbrev="flags" type="uint8_t" unit="Bitfield" prefix="FL">
      <description>
        Desired Velocity flags.
      </description>
      <value id="0x01" abbrev="SURGE" name="Value of u is meaningful">
        <description>
          If enabled then field u has a meaningful value.
        </description>
      </value>
      <value id="0x02" abbrev="SWAY" name="Value of v is meaningful">
        <description>
          If enabled then field u has a meaningful value.
        </description>
      </value>
      <value id="0x04" abbrev="HEAVE" name="Value of w is meaningful">
        <description>
          If enabled then field w has a meaningful value.
        </description>
      </value>
      <value id="0x08" abbrev="ROLL" name="Value of p is meaningful">
        <description>
          If enabled then field p has a meaningful value.
        </description>
      </value>
      <value id="0x10" abbrev="PITCH" name="Value of q is meaningful">
        <description>
          If enabled then field q has a meaningful value.
        </description>
      </value>
      <value id="0x20" abbrev="YAW" name="Value of r is meaningful">
        <description>
          If enabled then field r has a meaningful value.
        </description>
      </value>
    </field>
  </message>

  <message id="410" name="Path Control State" abbrev="PathControlState" source="vehicle">
    <description>
      Path control state issued by Path Controller.
    </description>
    <field name="Start Point -- Latitude WGS-84" abbrev="start_lat" type="fp64_t" unit="rad" min="-1.5707963267948966" max="1.5707963267948966">
      <description>
        WGS-84 latitude of start point.
      </description>
    </field>
    <field name="Start Point -- WGS-84 Longitude" abbrev="start_lon" type="fp64_t" unit="rad" min="-3.141592653589793" max="3.141592653589793">
      <description>
        WGS-84 longitude of start point.
      </description>
    </field>
    <field name="Start Point -- Z Reference" abbrev="start_z" type="fp32_t" unit="m">
      <description>
        Altitude or depth of start point. This parameter will be
        ignored if the 'NO_Z' flag is set, or if the 'START' flag is
        not set.
      </description>
    </field>
    <field name="Start Point -- Z Units" abbrev="start_z_units" type="uint8_t" value="0" unit="Enumerated" enum-def="ZUnits">
      <description>
        Units of the start point's z reference.
      </description>
    </field>
    <field name="End Point -- Latitude WGS-84" abbrev="end_lat" type="fp64_t" unit="rad" min="-1.5707963267948966" max="1.5707963267948966">
      <description>
        WGS-84 latitude of end point.
      </description>
    </field>
    <field name="End Point -- WGS-84 Longitude" abbrev="end_lon" type="fp64_t" unit="rad" min="-3.141592653589793" max="3.141592653589793">
      <description>
        WGS-84 longitude of end point.
      </description>
    </field>
    <field name="End Point -- Z Reference" abbrev="end_z" type="fp32_t" unit="m">
      <description>
        Depth or altitude for the end point. This parameter should be
        ignored if the 'NO_Z' flag is set.
      </description>
    </field>
    <field name="End Point -- Z Units" abbrev="end_z_units" type="uint8_t" value="0" unit="Enumerated" enum-def="ZUnits">
      <description>
        Units of the end point's z reference.
      </description>
    </field>
    <field name="Loiter -- Radius" abbrev="lradius" type="fp32_t" unit="m">
      <description>
        Radius for loitering at end point.
        Will be 0 if no loitering is active.
      </description>
    </field>
    <field name="Flags" abbrev="flags" type="uint8_t" unit="Bitfield" prefix="FL">
      <description>
        Path control state flags.
      </description>
      <value id="0x01" abbrev="NEAR" name="Near Endpoint">
        <description>
          Set if near the target endpoint.
        </description>
      </value>
      <value id="0x02" abbrev="LOITERING" name="Loitering">
        <description>
          Set if loitering.
        </description>
      </value>
      <value id="0x04" abbrev="NO_Z" name="No Altitude/Depth control">
        <description>
          Altitude/depth being controlled independently.
        </description>
      </value>
      <value id="0x08" abbrev="3DTRACK" name="3D Tracking">
        <description>
          3D-tracking is active.
        </description>
      </value>
      <value id="0x10" abbrev="CCLOCKW" name="Counter-Clockwise loiter">
        <description>
          Indicates that loitering, if active, is being done
          counter-clockwise. Otherwise, clockwise loitering should be
          assumed.
        </description>
      </value>
    </field>
    <field name="Along Track Position" abbrev="x" unit="m" type="fp32_t">
      <description>
        Along-Track position value.
      </description>
    </field>
    <field name="Cross Track Position" abbrev="y" unit="m" type="fp32_t">
      <description>
        Cross-Track position value.
      </description>
    </field>
    <field name="Vertical Track Position" abbrev="z" unit="m" type="fp32_t">
      <description>
        Vertical-Track position value.
      </description>
    </field>
    <field name="Along Track Velocity" abbrev="vx" unit="m/s" type="fp32_t">
      <description>
        Along-Track velocity value.
      </description>
    </field>
    <field name="Cross Track Velocity" abbrev="vy" unit="m/s" type="fp32_t">
      <description>
        Cross-Track velocity value.
      </description>
    </field>
    <field name="Vertical Track Velocity" abbrev="vz" unit="m/s" type="fp32_t">
      <description>
        Vertical-Track velocity value.
      </description>
    </field>
    <field name="Course Error" abbrev="course_error" unit="rad" type="fp32_t">
      <description>
        Course error value.
      </description>
    </field>
    <field name="Estimated Time to Arrival (ETA)" abbrev="eta" unit="s" type="uint16_t">
      <description>
        Estimated time to reach target waypoint. The value will be
        65535 if the time is unknown or undefined, and 0 when
        loitering.
      </description>
    </field>
  </message>

  <message id="411" name="Allocated Control Torques" abbrev="AllocatedControlTorques" source="vehicle">
    <description>
      Control torques allocated to the actuators.
    </description>
    <field name="Torque about the x axis" abbrev="k" type="fp64_t" unit="Nm">
      <description>
        Torque K about the vehicle's x axis.
      </description>
    </field>
    <field name="Torque about the y axis" abbrev="m" type="fp64_t" unit="Nm">
      <description>
        Torque M about the vehicle's y axis.
      </description>
    </field>
    <field name="Torque about the x axis" abbrev="n" type="fp64_t" unit="Nm">
      <description>
        Torque N about the vehicle's z axis.
      </description>
    </field>
  </message>

  <message id="412" name="Control Parcel" abbrev="ControlParcel">
    <description>
      Report of PID control parcels.
    </description>
    <field name="Proportional Parcel" abbrev="p" type="fp32_t">
      <description>
        Proportional parcel value.
      </description>
    </field>
    <field name="Integrative Parcel" abbrev="i" type="fp32_t">
      <description>
        Integral parcel value.
      </description>
    </field>
    <field name="Derivative Parcel" abbrev="d" type="fp32_t">
      <description>
        Derivative parcel value.
      </description>
    </field>
    <field name="Anti-Windup Parcel" abbrev="a" type="fp32_t">
      <description>
        Anti-windup parcel value.
      </description>
    </field>
  </message>

  <message id="413" name="Brake" abbrev="Brake">
    <description>
      Brake the vehicle in some way, i. e., reduce forward speed.
    </description>
    <field name="Operation" abbrev="op" type="uint8_t" unit="Enumerated" prefix="OP">
      <description>
	Brake operation.
      </description>
      <value id="0" abbrev="STOP" name="Stop Braking">
        <description>
	  Stop braking procedures.
        </description>
      </value>
      <value id="1" abbrev="START" name="Start Braking">
        <description>
	  Start braking procedures.
        </description>
      </value>
    </field>
  </message>

  <!-- Maneuvering -->
  <message id="450" name="Goto Maneuver" abbrev="Goto" source="ccu">
    <description>
      A "Goto" is a maneuver specifying a movement of the vehicle to a
      target waypoint. The waypoint is described by the WGS-84
      waypoint coordinate and target Z reference.

      Mandatory parameters defined for a "Goto" are
      timeout, speed and speed units.

      Optional parameters may be defined for the target Euler
      Angles (roll, pitch and yaw) though these parameters may
      not be considered by all maneuver controllers in charge
      of the execution of this type of maneuver.
    </description>
    <field name="Timeout" abbrev="timeout" type="uint16_t" unit="s">
      <description>
        The amount of time the maneuver is allowed to run.
      </description>
    </field>
    <field name="Latitude WGS-84" abbrev="lat" type="fp64_t" unit="rad" min="-1.5707963267948966" max="1.5707963267948966">
      <description>
        WGS-84 Latitude of target waypoint.
      </description>
    </field>
    <field name="Longitude WGS-84" abbrev="lon" type="fp64_t" unit="rad" min="-3.141592653589793" max="3.141592653589793">
      <description>
        WGS-84 Longitude of target waypoint.
      </description>
    </field>
    <field name="Z Reference" abbrev="z" type="fp32_t" unit="m">
      <description>
        Target reference in the z axis. Use z_units to specify
        whether z represents depth, altitude or other.
      </description>
    </field>
    <field name="Z Units" abbrev="z_units" type="uint8_t" value="0" unit="Enumerated" enum-def="ZUnits">
      <description>
        Units of the z reference.
      </description>
    </field>
    <field name="Speed" abbrev="speed" type="fp32_t">
      <description>
        Maneuver speed reference.
      </description>
    </field>
    <field name="Speed Units" abbrev="speed_units" type="uint8_t" value="0" unit="Enumerated" enum-def="SpeedUnits">
      <description>
        Speed units.
      </description>
    </field>
    <field name="Roll" abbrev="roll" type="fp64_t" unit="rad" min="-1" max="6.283185307179586">
      <description>
        The phi Euler angle in which the vehicle should set its
        attitude. Use '-1' for this field to be
        unconsidered. Otherwise the value spans from 0 to 2 Pi.
      </description>
    </field>
    <field name="Pitch" abbrev="pitch" type="fp64_t" unit="rad" min="-1" max="6.283185307179586">
      <description>
        The theta Euler angle in which the vehicle should set its
        attitude. Use '-1' for this field to be
        disconcerted. Otherwise the value spans from 0 to 2 Pi.
      </description>
    </field>
    <field name="Yaw" abbrev="yaw" type="fp64_t" unit="rad" min="-1" max="6.283185307179586">
      <description>
        The psi Euler angle in which the vehicle should set its
        attitude. Use '-1' for this field to be considered. Otherwise
        the value spans from 0 to 2 Pi.
      </description>
    </field>
    <field name="Custom settings for maneuver" abbrev="custom" unit="TupleList" type="plaintext">
      <description>
        Custom settings for maneuver.
      </description>
    </field>
  </message>

  <message id="451" name="PopUp Maneuver" abbrev="PopUp" source="ccu">
    <description>
      The Pop Up maneuver makes the vehicle come to the surface at a
      specific waypoint. This maneuver is restricted to underwater vehicles.
    </description>
    <field name="Timeout" abbrev="timeout" type="uint16_t" unit="s">
      <description>
        The amount of time the maneuver is allowed to run. If the
        maneuver is not completed in the amount of time specified an
        error will be generated.
      </description>
    </field>
    <field name="Latitude WGS-84" abbrev="lat" type="fp64_t" unit="rad" min="-1.5707963267948966" max="1.5707963267948966">
      <description>
        WGS-84 Latitude.
      </description>
    </field>
    <field name="Longitude WGS-84" abbrev="lon" type="fp64_t" unit="rad" min="-3.141592653589793" max="3.141592653589793">
      <description>
        WGS-84 Longitude.
      </description>
    </field>
    <field name="Z Reference" abbrev="z" type="fp32_t" unit="m">
      <description>
        Maneuver reference in the z axis. Use z_units to specify
        whether z represents depth, altitude or other.
      </description>
    </field>
    <field name="Z Units" abbrev="z_units" type="uint8_t" value="0" unit="Enumerated" enum-def="ZUnits">
      <description>
        Units of the z reference.
      </description>
    </field>
    <field name="Speed" abbrev="speed" type="fp32_t">
      <description>
        Maneuver speed reference.
      </description>
    </field>
    <field name="Speed Units" abbrev="speed_units" type="uint8_t" value="0" unit="Enumerated" enum-def="SpeedUnits">
      <description>
        Speed units.
      </description>
    </field>
    <field name="Duration" abbrev="duration" type="uint16_t" unit="s">
      <description>
        The duration of this maneuver at surface level.
        Only used if flag WAIT_AT_SURFACE is on.
      </description>
    </field>
    <field name="Radius" abbrev="radius" type="fp32_t" unit="m" min="1" max="100000">
      <description>
        Radius of the maneuver.
	Only used if flag STATION_KEEP is on.
      </description>
    </field>
    <field name="Flags" abbrev="flags" prefix="FLG" type="uint8_t" unit="Bitfield">
      <description>
        Flags of the maneuver.
      </description>
      <value id="0x01" abbrev="CURR_POS" name="Start from current position">
        <description>
          If this flag is set, lat/lon/start_z fields should be
          ignored and current vehicle position should be considered as
          starting point for ascent/descent.
        </description>
      </value>
      <value id="0x02" abbrev="WAIT_AT_SURFACE" name="Wait at surface">
        <description>
          If this flag is set, duration field is used to hold position at surface
	  for that amount of time.
        </description>
      </value>
      <value id="0x04" abbrev="STATION_KEEP" name="Station keeping">
        <description>
	  This flag will only make sense if WAIT_AT_SURFACE is also set.
	  While holding position at surface the vehicle will assume a
	  station keeping behavior.
        </description>
      </value>
    </field>
    <field name="Custom settings for maneuver" abbrev="custom" unit="TupleList" type="plaintext">
      <description>
        Custom settings for maneuver.
      </description>
    </field>
  </message>

  <message id="452" name="Teleoperation Maneuver" abbrev="Teleoperation" source="ccu">
    <description>
      The Teleoperation Maneuver lets the vehicle be controlled by an
      external human operator.
    </description>
    <field name="Custom settings for maneuver" abbrev="custom" unit="TupleList" type="plaintext">
      <description>
        Custom settings for maneuver.
      </description>
    </field>
  </message>

  <message id="453" name="Loiter Maneuver" abbrev="Loiter" source="ccu">
    <description>
      The Loiter maneuver makes the vehicle circle around a specific
      waypoint with fixed depth reference.
    </description>
    <field name="Timeout" abbrev="timeout" type="uint16_t" unit="s">
      <description>
        The timeout indicates the time that an error should occur if
        exceeded.
      </description>
    </field>
    <field name="Latitude WGS-84" abbrev="lat" type="fp64_t" unit="rad" min="-1.5707963267948966" max="1.5707963267948966">
      <description>
        WGS-84 Latitude coordinate.
      </description>
    </field>
    <field name="Longitude WGS-84" abbrev="lon" type="fp64_t" unit="rad" min="-3.141592653589793" max="3.141592653589793">
      <description>
        WGS-84 Longitude coordinate.
      </description>
    </field>
    <field name="Z Reference" abbrev="z" type="fp32_t" unit="m">
      <description>
        Maneuver reference in the z axis. Use z_units to specify
        whether z represents depth, altitude or other.
      </description>
    </field>
    <field name="Z Units" abbrev="z_units" type="uint8_t" value="0" unit="Enumerated" enum-def="ZUnits">
      <description>
        Units of the z reference.
      </description>
    </field>
    <field name="Duration" abbrev="duration" type="uint16_t" unit="s">
      <description>
        The duration of this maneuver. Use '0' for unlimited duration
        time.
      </description>
    </field>
    <field name="Speed" abbrev="speed" type="fp32_t">
      <description>
        Maneuver speed reference.
      </description>
    </field>
    <field name="Speed Units" abbrev="speed_units" type="uint8_t" value="0" unit="Enumerated" enum-def="SpeedUnits">
      <description>
        Speed units.
      </description>
    </field>
    <field name="Loiter Type" abbrev="type" type="uint8_t" unit="Enumerated" prefix="LT" min="0" max="4">
      <description>
        Loiter maneuver type.
      </description>
      <value id="0" name="Default" abbrev="DEFAULT"/>
      <value id="1" name="Circular" abbrev="CIRCULAR"/>
      <value id="2" name="Race track" abbrev="RACETRACK"/>
      <value id="3" name="Figure 8" abbrev="EIGHT"/>
      <value id="4" name="Hover" abbrev="HOVER"/>
    </field>
    <field name="Radius" abbrev="radius" type="fp32_t" unit="m" min="1" max="100000">
      <description>
        Radius of the maneuver.
      </description>
    </field>
    <field name="Length" abbrev="length" type="fp32_t" unit="m" min="1" max="100000">
      <description>
        Length of the maneuver.
      </description>
    </field>
    <field name="Bearing" abbrev="bearing" type="fp64_t" unit="rad" min="0" max="6.283185307179586">
      <description>
        Bearing of the maneuver.
      </description>
    </field>
    <field name="Direction" abbrev="direction" type="uint8_t" unit="Enumerated" prefix="LD" min="0" max="3">
      <description>
        Desired direction.
      </description>
      <value id="0" name="Vehicle Dependent" abbrev="VDEP"/>
      <value id="1" name="Clockwise" abbrev="CLOCKW"/>
      <value id="2" name="Counter Clockwise" abbrev="CCLOCKW"/>
      <value id="3" name="Into the wind/current" abbrev="IWINDCURR"/>
    </field>
    <field name="Custom settings for maneuver" abbrev="custom" unit="TupleList" type="plaintext">
      <description>
        Custom settings for maneuver.
      </description>
    </field>
  </message>

  <message id="454" name="Idle Maneuver" abbrev="IdleManeuver" source="">
    <description>
      Causes the vehicle to stay idle for some time.
    </description>
    <field name="Duration" abbrev="duration" type="uint16_t" unit="s">
      <description>
        Optional duration of the Idle maneuver. Use '0' for unlimited
        duration time (maneuver will have to be explicitly stopped).
      </description>
    </field>
    <field name="Custom settings for maneuver" abbrev="custom" unit="TupleList" type="plaintext">
      <description>
        Custom settings for maneuver.
      </description>
    </field>
  </message>

  <message id="455" name="Low Level Control Maneuver" abbrev="LowLevelControl" source="ccu">
    <description>
      Low level maneuver that sends a (heading, roll, speed, ...)
      reference to a controller of the vehicle and then optionally
      lingers for some time.
    </description>
    <field name="Control" abbrev="control" type="message" message-type="ControlCommand">
      <description>
        Control command: can be of type DesiredZ, DesiredHeading,
        DesiredRoll, DesiredPitch, DesiredSpeed, or DesiredPath.
      </description>
    </field>
    <field name="Duration" abbrev="duration" type="uint16_t" unit="s">
      <description>
        Duration of the control.
      </description>
    </field>
    <field name="Custom settings for maneuver" abbrev="custom" unit="TupleList" type="plaintext">
      <description>
        Custom settings for maneuver.
      </description>
    </field>
  </message>

  <message id="456" name="Rows Maneuver" abbrev="Rows" source="ccu">
    <description>Rows maneuver (i.e: lawn mower type maneuver)</description>
    <field name="Timeout" abbrev="timeout" type="uint16_t" unit="s">
      <description>
        The amount of time the maneuver is allowed to run.
      </description>
    </field>
    <field name="Latitude WGS-84" abbrev="lat" type="fp64_t" unit="rad" min="-1.5707963267948966" max="1.5707963267948966">
      <description>
        WGS-84 Latitude of target waypoint.
      </description>
    </field>
    <field name="Longitude WGS-84" abbrev="lon" type="fp64_t" unit="rad" min="-3.141592653589793" max="3.141592653589793">
      <description>
        WGS-84 Longitude of target waypoint.
      </description>
    </field>
    <field name="Z Reference" abbrev="z" type="fp32_t" unit="m">
      <description>
        Maneuver reference in the z axis. Use z_units to specify
        whether z represents depth, altitude or other.
      </description>
    </field>
    <field name="Z Units" abbrev="z_units" type="uint8_t" value="0" unit="Enumerated" enum-def="ZUnits">
      <description>
        Units of the z reference.
      </description>
    </field>
    <field name="Speed" abbrev="speed" type="fp32_t">
      <description>
        Maneuver speed reference.
      </description>
    </field>
    <field name="Speed Units" abbrev="speed_units" type="uint8_t" value="0" unit="Enumerated" enum-def="SpeedUnits">
      <description>
        Speed units.
      </description>
    </field>
    <field name="Bearing" abbrev="bearing" type="fp64_t" unit="rad" min="0" max="6.283185307179586">
      <description>
        Rows bearing angle.
      </description>
    </field>
    <field name="Cross Angle" abbrev="cross_angle" type="fp64_t" unit="rad" min="-1.047197551197" max="1.047197551197">
      <description>
        Rows cross angle reference.
      </description>
    </field>
    <field name="Width" abbrev="width" min="0" type="fp32_t" unit="m">
      <description>
        Width of the maneuver.
      </description>
    </field>
    <field name="Length" abbrev="length" min="0" type="fp32_t" unit="m">
      <description>
        Length of the maneuver.
      </description>
    </field>
    <field name="Horizontal Step" abbrev="hstep" type="fp32_t" unit="m" min="0" value="30">
      <description>
        Horizontal step.
      </description>
    </field>
    <field name="Curve Offset" abbrev="coff" type="uint8_t" unit="m" min="0">
      <description>
        Desired curve offset.
      </description>
    </field>
    <field name="Alternation Parameter" abbrev="alternation" type="uint8_t" unit="%" min="0" max="100" value="50">
      <description>
        Alternation parameter.
      </description>
    </field>
    <field name="Flags" abbrev="flags" type="uint8_t" unit="Bitfield" prefix="FLG">
      <description>
        Maneuver flags.
      </description>
      <value id="0x0001" name="Square Curve" abbrev="SQUARE_CURVE"/>
      <value id="0x0002" name="First Curve Right" abbrev="CURVE_RIGHT"/>
    </field>
    <field name="Custom settings for maneuver" abbrev="custom" unit="TupleList" type="plaintext">
      <description>
        Custom settings for maneuver.
      </description>
    </field>
  </message>

  <message id="457" name="Follow Path Maneuver" abbrev="FollowPath" source="ccu">
    <description>
      Maneuver constituted by a list of Path Points.
    </description>
    <field name="Timeout" abbrev="timeout" type="uint16_t" unit="s">
      <description>
        The amount of time the maneuver is allowed to run.
      </description>
    </field>
    <field name="Latitude WGS-84" abbrev="lat" type="fp64_t" unit="rad" min="-1.5707963267948966" max="1.5707963267948966">
      <description>WGS-84 Latitude of start point.</description>
    </field>
    <field name="Longitude WGS-84" abbrev="lon" type="fp64_t" unit="rad" min="-3.141592653589793" max="3.141592653589793">
      <description>WGS-84 Longitude of start point.</description>
    </field>
    <field name="Z Reference" abbrev="z" type="fp32_t" unit="m">
      <description>
        Maneuver reference in the z axis. Use z_units to specify
        whether z represents depth, altitude or other.
      </description>
    </field>
    <field name="Z Units" abbrev="z_units" type="uint8_t" value="0" unit="Enumerated" enum-def="ZUnits">
      <description>
        Units of the z reference.
      </description>
    </field>
    <field name="Speed" abbrev="speed" type="fp32_t">
      <description>
        Maneuver speed reference.
      </description>
    </field>
    <field name="Speed Units" abbrev="speed_units" type="uint8_t" value="0" unit="Enumerated" enum-def="SpeedUnits">
      <description>
        Speed units.
      </description>
    </field>
    <field name="Path Points" abbrev="points" type="message-list" message-type="PathPoint">
      <description>
        List of PathPoint messages, encoding the path points.
      </description>
    </field>
    <field name="Custom settings for maneuver" abbrev="custom" unit="TupleList" type="plaintext">
      <description>
        Custom settings for maneuver.
      </description>
    </field>
  </message>

  <message id="458" name="Path Point" abbrev="PathPoint">
    <description>
       Waypoint coordinate of a Follow Path maneuver.
    </description>
    <field name="North Offset (m)" abbrev="x" type="fp32_t" unit="m">
      <description>
        The North offset of the North/East/Down coordinate of this
        point in relation to the path start point.
      </description>
    </field>
    <field name="East Offset (m)" abbrev="y" type="fp32_t" unit="m">
      <description>
        The East offset of the North/East/Down coordinate of this
        point in relation to the path start point.
      </description>
    </field>
    <field name="Down Offset (m)" abbrev="z" type="fp32_t" unit="m">
      <description>
        The Down offset of the North/East/Down coordinate of this
        point in relation to the path start point.
      </description>
    </field>
  </message>

  <message id="459" name="Yo-Yo Maneuver" abbrev="YoYo" source="ccu">
    <description>
      A "yo-yo" is a maneuver specifying a vehicle movement to a
      target waypoint in which depth/altitude varies along the way
      between two values with a desired pitch angle.
    </description>
    <field name="Timeout" abbrev="timeout" type="uint16_t" unit="s">
      <description>
        The amount of time the maneuver is allowed to run.
      </description>
    </field>
    <field name="Latitude WGS-84" abbrev="lat" type="fp64_t" unit="rad" min="-1.5707963267948966" max="1.5707963267948966">
      <description>
        WGS-84 Latitude of target waypoint.
      </description>
    </field>
    <field name="Longitude WGS-84" abbrev="lon" type="fp64_t" unit="rad" min="-3.141592653589793" max="3.141592653589793">
      <description>
        WGS-84 Longitude of target waypoint.
      </description>
    </field>
    <field name="Z Reference" abbrev="z" type="fp32_t" unit="m">
      <description>
        Maneuver reference in the z axis.
        Use z_units to specify whether z represents depth, altitude or other.
      </description>
    </field>
    <field name="Z Units" abbrev="z_units" type="uint8_t" value="0" unit="Enumerated" enum-def="ZUnits">
      <description>
        Units of the z reference.
      </description>
    </field>
    <field name="Amplitude" abbrev="amplitude" type="fp32_t" unit="m">
      <description>
        Amplitude.
      </description>
    </field>
    <field name="Pitch Angle" abbrev="pitch" type="fp32_t" unit="rad" min="0" max="0.78539816">
      <description>
        Pitch angle for use in ascent/descent.
      </description>
    </field>
    <field name="Speed" abbrev="speed" type="fp32_t">
      <description>
        Maneuver speed reference.
      </description>
    </field>
    <field name="Speed Units" abbrev="speed_units" type="uint8_t" value="0" unit="Enumerated" enum-def="SpeedUnits">
      <description>
        Speed units.
      </description>
    </field>
    <field name="Custom settings for maneuver" abbrev="custom" unit="TupleList" type="plaintext">
      <description>
        Custom settings for maneuver.
      </description>
    </field>
  </message>

  <message id="460" name="Teleoperation Done" abbrev="TeleoperationDone" source="ccu">
    <description>
      Notification of completion of a Teleoperation maneuver.
    </description>
  </message>

  <message id="461" name="Station Keeping" abbrev="StationKeeping" source="ccu">
    <description>
      The Station Keeping maneuver makes the vehicle come to the surface
      and then enter a given circular perimeter around a waypoint coordinate
      for a certain amount of time.
    </description>
    <field name="Latitude WGS-84" abbrev="lat" type="fp64_t" unit="rad" min="-1.5707963267948966" max="1.5707963267948966">
      <description>
        WGS-84 Latitude.
      </description>
    </field>
    <field name="Longitude WGS-84" abbrev="lon" type="fp64_t" unit="rad" min="-3.141592653589793" max="3.141592653589793">
      <description>
        WGS-84 Longitude.
      </description>
    </field>
    <field name="Z Reference" abbrev="z" type="fp32_t" unit="m">
      <description>
        Maneuver reference in the z axis. Use z_units to specify
        whether z represents depth, altitude or other.
      </description>
    </field>
    <field name="Z Units" abbrev="z_units" type="uint8_t" value="0" unit="Enumerated" enum-def="ZUnits">
      <description>
        Units of the z reference.
      </description>
    </field>
    <field name="Radius" abbrev="radius" type="fp32_t" unit="m">
      <description>Radius.</description>
    </field>
    <field name="Duration" abbrev="duration" type="uint16_t" unit="s">
      <description>Duration (0 for unlimited).</description>
    </field>
    <field name="Speed" abbrev="speed" type="fp32_t">
      <description>
        The value of the desired speed, in the scale specified
        by the "Speed Units" field.
      </description>
    </field>
    <field name="Speed Units" abbrev="speed_units" type="uint8_t" unit="Enumerated" enum-def="SpeedUnits">
      <description>Indicates the units used for the speed value.</description>
    </field>
    <field name="Custom settings for maneuver" abbrev="custom" unit="TupleList" type="plaintext">
      <description>
        Custom settings for maneuver.
      </description>
    </field>
  </message>

  <message id="462" name="Elevator Maneuver" abbrev="Elevator" source="ccu">
    <description>
      The Elevator maneuver specifies a vehicle to reach a target
      waypoint using a cruise altitude/depth and then ascend or
      descend to another target altitude/depth. The ascent/descent
      slope and radius can also be optionally specified.
    </description>
    <field name="Timeout" abbrev="timeout" type="uint16_t" unit="s">
      <description>
        The amount of time the maneuver is allowed to run. If the
        maneuver is not completed in the amount of time specified an
        error will be generated.
      </description>
    </field>
    <field name="Flags" abbrev="flags" prefix="FLG" type="uint8_t" unit="Bitfield">
      <description>
        Flags of the maneuver.
      </description>
      <value id="0x01" abbrev="CURR_POS" name="Start from current position">
        <description>
          If this flag is set, lat/lon/start_z fields should be
          ignored and current vehicle position should be considered as
          starting point for ascent/descent.
        </description>
      </value>
    </field>
    <field name="Latitude WGS-84" abbrev="lat" type="fp64_t" unit="rad" min="-1.5707963267948966" max="1.5707963267948966">
      <description>
        WGS-84 Latitude.
      </description>
    </field>
    <field name="Longitude WGS-84" abbrev="lon" type="fp64_t" unit="rad" min="-3.141592653589793" max="3.141592653589793">
      <description>
        WGS-84 Longitude.
      </description>
    </field>
    <field name="Start Point -- Z Reference" abbrev="start_z" type="fp32_t" unit="m">
      <description>
        Altitude or depth of start point. This parameter will be
        ignored if the 'NO_Z' flag is set, or if the 'START' flag is
        not set.
      </description>
    </field>
    <field name="Start Point -- Z Units" abbrev="start_z_units" type="uint8_t" value="0" unit="Enumerated" enum-def="ZUnits">
      <description>
        Units of the start point's z reference.
      </description>
    </field>
    <field name="End Point -- Z Reference" abbrev="end_z" type="fp32_t" unit="m">
      <description>
        Depth or altitude for the end point.  This parameter will be
        ignored if the 'NO_Z' flag is set.
      </description>
    </field>
    <field name="End Point -- Z Units" abbrev="end_z_units" type="uint8_t" value="0" unit="Enumerated" enum-def="ZUnits">
      <description>
        Units of the end point's z reference.
      </description>
    </field>
    <field name="Radius" abbrev="radius" type="fp32_t" unit="m" min="0">
      <description>
        Radius for use in ascent/descent. If 0 the controller to
        should use a custom control strategy.
      </description>
    </field>
    <field name="Speed" abbrev="speed" type="fp32_t">
      <description>
        Maneuver speed.
      </description>
    </field>
    <field name="Speed Units" abbrev="speed_units" type="uint8_t" value="0" unit="Enumerated" enum-def="SpeedUnits">
      <description>
        Speed units.
      </description>
    </field>
    <field name="Custom settings for maneuver" abbrev="custom" unit="TupleList" type="plaintext">
      <description>
        Custom settings for maneuver.
      </description>
    </field>
  </message>

  <message id="463" name="Follow Trajectory" abbrev="FollowTrajectory" source="ccu">
    <description>
      Maneuver constituted by a list of Trajectory Points.
    </description>
    <field name="Timeout" abbrev="timeout" type="uint16_t" unit="s">
      <description>
        The amount of time the maneuver is allowed to run.
      </description>
    </field>
    <field name="Latitude WGS-84" abbrev="lat" type="fp64_t" unit="rad" min="-1.5707963267948966" max="1.5707963267948966">
      <description>
        WGS-84 Latitude for start point.
      </description>
    </field>
    <field name="Longitude WGS-84" abbrev="lon" type="fp64_t" unit="rad" min="-3.141592653589793" max="3.141592653589793">
      <description>
        WGS-84 Longitude for start point.
      </description>
    </field>
    <field name="Z Reference" abbrev="z" type="fp32_t" unit="m">
      <description>
        Maneuver reference in the z axis. Use z_units to specify
        whether z represents depth, altitude or other.
      </description>
    </field>
    <field name="Z Units" abbrev="z_units" type="uint8_t" value="0" unit="Enumerated" enum-def="ZUnits">
      <description>
        Units of the z reference.
      </description>
    </field>
    <field name="Speed" abbrev="speed" type="fp32_t">
      <description>
        Maneuver speed.
      </description>
    </field>
    <field name="Speed Units" abbrev="speed_units" type="uint8_t" value="0" unit="Enumerated" enum-def="SpeedUnits">
      <description>
        Speed units.
      </description>
    </field>
    <field name="Trajectory Points" abbrev="points" type="message-list" message-type="TrajectoryPoint">
      <description>
        List of trajectory points.
      </description>
    </field>
    <field name="Custom settings for maneuver" abbrev="custom" unit="TupleList" type="plaintext">
      <description>
        Custom settings for maneuver.
      </description>
    </field>
  </message>

  <message id="464" name="Trajectory Point" abbrev="TrajectoryPoint">
    <description>
       Waypoint coordinate of a Follow Trajectory maneuver.
    </description>
    <field name="North Offset (m)" abbrev="x" type="fp32_t" unit="m">
      <description>
        The North offset of the North/East/Down coordinate of this
        point in relation to the trajectory start point.
      </description>
    </field>
    <field name="East Offset (m)" abbrev="y" type="fp32_t" unit="m">
      <description>
        The East offset of the North/East/Down coordinate of this
        point in relation to the trajectory start point.
      </description>
    </field>
    <field name="Down Offset (m)" abbrev="z" type="fp32_t" unit="m">
      <description>
        The Down offset of the North/East/Down coordinate of this
        point in relation to the trajectory start point.
      </description>
    </field>
    <field name="Time Offset (s)" abbrev="t" type="fp32_t" unit="s">
      <description>
        The time offset relative to the previous trajectory point.
      </description>
    </field>
  </message>

  <message id="465" name="Custom Maneuver" abbrev="CustomManeuver" source="ccu">
    <description>
      The Custom Maneuver message may be used as specification of a
      very specific maneuver not covered by the IMC scope. The
      settings of the maneuver are just its id, timeout and other
      settings encoded as a tuple list.
    </description>
    <field name="Timeout" abbrev="timeout" type="uint16_t" unit="s">
      <description>
        The amount of time the maneuver is allowed to run. If the
        maneuver is not completed in the amount of time specified an
        error will be generated.
      </description>
    </field>
    <field name="Maneuver Name" abbrev="name" type="plaintext">
      <description>
        The maneuver name, used as key by an implementation to bind
        the maneuver to the corresponding controller.
      </description>
    </field>
    <field name="Custom settings for maneuver" abbrev="custom" unit="TupleList" type="plaintext">
      <description>
        Custom settings for maneuver.
      </description>
    </field>
  </message>

  <message id="466" name="Vehicle Formation" abbrev="VehicleFormation" source="ccu">
    <description>
      Coordinate maneuver using two or more cooperating systems.
    </description>
    <field name="Latitude WGS-84" abbrev="lat" type="fp64_t" unit="rad" min="-1.5707963267948966" max="1.5707963267948966">
      <description>
        WGS-84 Latitude for start point.
      </description>
    </field>
    <field name="Longitude WGS-84" abbrev="lon" type="fp64_t" unit="rad" min="-3.141592653589793" max="3.141592653589793">
      <description>
        WGS-84 Longitude for start point.
      </description>
    </field>
    <field name="Z Reference" abbrev="z" type="fp32_t" unit="m">
      <description>
        Maneuver reference in the z axis. Use z_units to specify
        whether z represents depth, altitude or other.
      </description>
    </field>
    <field name="Z Units" abbrev="z_units" type="uint8_t" value="0" unit="Enumerated" enum-def="ZUnits">
      <description>
        Units of the z reference.
      </description>
    </field>
    <field name="Speed" abbrev="speed" type="fp32_t">
      <description>
        Reference speed.
      </description>
    </field>
    <field name="Speed Units" abbrev="speed_units" type="uint8_t" value="0" unit="Enumerated" enum-def="SpeedUnits">
      <description>
        Reference speed units.
      </description>
    </field>
    <field name="Trajectory Points" abbrev="points" type="message-list" message-type="TrajectoryPoint">
      <description>
        List of trajectory points.
      </description>
    </field>
    <field name="Formation Participants" abbrev="participants" type="message-list" message-type="VehicleFormationParticipant">
      <description>
        List of formation participants.
      </description>
    </field>
    <field name="Start Time" abbrev="start_time" type="fp64_t" unit="s">
      <description>
        Optional start time hint for vehicle formation.
      </description>
    </field>
    <field name="Custom settings for maneuver" abbrev="custom" unit="TupleList" type="plaintext">
      <description>
        Custom settings for maneuver.
      </description>
    </field>
  </message>

  <message id="467" name="Vehicle Formation Participant" abbrev="VehicleFormationParticipant">
    <description>
      Definition of a vehicle participant in a VehicleFormation maneuver.
    </description>
    <field name="ID (IMC address)" abbrev="vid" type="uint16_t">
      <description>
        IMC address of vehicle.
      </description>
    </field>
    <field name="Formation offset -- Along-track" abbrev="off_x" type="fp32_t" unit="m">
      <description>
        Distance that the system must respect along the xx axis.
      </description>
    </field>
    <field name="Formation offset -- Cross-track" abbrev="off_y" type="fp32_t" unit="m">
      <description>
        Distance that the system must respect along the yy axis.
      </description>
    </field>
    <field name="Formation offset -- Depth/Altitude" abbrev="off_z" type="fp32_t" unit="m">
      <description>
        Distance that the system must respect along the zz axis.
      </description>
    </field>
  </message>

  <message id="468" name="Stop Maneuver" abbrev="StopManeuver" source="vehicle">
    <description>
      Command used to stop currently executing maneuver.
    </description>
  </message>

  <message id="469" name="Register Maneuver" abbrev="RegisterManeuver" source="vehicle">
    <description>
      Command used to indicate maneuver can be executed in the
      vehicle.
    </description>
    <field name="Maneuver ID" type="uint16_t" abbrev="mid">
      <description>
        IMC serialization ID of maneuver type.
      </description>
    </field>
  </message>

  <message id="470" name="Maneuver Control State" abbrev="ManeuverControlState" source="vehicle">
    <description>
      Maneuver control state.
    </description>
    <field name="State" abbrev="state" type="uint8_t" unit="Enumerated" prefix="MCS">
      <description>
        Code indicating maneuver state.
      </description>
      <value id="0" name="Maneuver in progress" abbrev="EXECUTING">
        <description>
          Maneuver in progress.
        </description>
      </value>
      <value id="1" name="Maneuver completed" abbrev="DONE">
        <description>
          Maneuver completed.
        </description>
      </value>
      <value id="2" name="Maneuver error" abbrev="ERROR">
        <description>
          Maneuver error.
        </description>
      </value>
    </field>
    <field name="Completion Time" abbrev="eta" type="uint16_t" unit="s">
      <description>
        Estimated time to completion of the maneuver, when executing.
        The value will be 65535 if the time is unknown or undefined.
      </description>
    </field>
    <field name="Info" abbrev="info" type="plaintext">
      <description>
        Complementary information, e.g., regarding errors.
      </description>
    </field>
  </message>

  <message id="471" name="Follow System" abbrev="FollowSystem" source="ccu,vehicle">
    <description>
      System-following maneuver.
    </description>
    <field name="System To Follow" abbrev="system" type="uint16_t">
      <description>
        IMC address of system to follow.
      </description>
    </field>
    <field name="Duration" abbrev="duration" type="uint16_t" unit="s">
      <description>
        Duration of maneuver, 0 for unlimited duration.
      </description>
    </field>
    <field name="Speed" abbrev="speed" type="fp32_t">
      <description>
        Reference speed.
      </description>
    </field>
    <field name="Speed Units" abbrev="speed_units" type="uint8_t" value="0" unit="Enumerated" enum-def="SpeedUnits">
      <description>
        Reference speed units.
      </description>
    </field>
    <field name="Offset -- X" abbrev="x" type="fp32_t">
      <description>
        Along-track offset.
      </description>
    </field>
    <field name="Offset -- Y" abbrev="y" type="fp32_t">
      <description>
        Cross-track offset.
      </description>
    </field>
    <field name="Coordinate -- Z" abbrev="z" type="fp32_t">
      <description>
        Coordinate z during follow maneuver. Use z_units to specify
        whether z represents depth, altitude or other.
      </description>
    </field>
    <field name="Z Units" abbrev="z_units" type="uint8_t" value="0" unit="Enumerated" enum-def="ZUnits">
      <description>
        Units of the z reference.
      </description>
    </field>
  </message>

  <message id="472" abbrev="CommsRelay" name="Communications Relay" >
    <description>
      In this maneuver, a vehicle drives to the center of two other
      systems (a, b) in order to be used as a communications relay.
    </description>
    <field name="Latitude WGS-84" abbrev="lat" type="fp64_t" unit="rad" min="-1.5707963267948966" max="1.5707963267948966">
      <description>
        WGS-84 Latitude for start point.
      </description>
    </field>
    <field name="Longitude WGS-84" abbrev="lon" type="fp64_t" unit="rad" min="-3.141592653589793" max="3.141592653589793">
      <description>
        WGS-84 Longitude for start point.
      </description>
    </field>
    <field name="Speed" abbrev="speed" type="fp32_t">
      <description>
        Reference speed.
      </description>
    </field>
    <field name="Speed Units" abbrev="speed_units" type="uint8_t" value="0" unit="Enumerated" enum-def="SpeedUnits">
      <description>
        Reference speed units.
      </description>
    </field>
    <field name="Duration" abbrev="duration" type="uint16_t" unit="s">
      <description>
        Duration of maneuver, 0 for unlimited duration.
      </description>
    </field>
    <field name="System A" abbrev="sys_a" type="uint16_t">
      <description>
        The IMC id of the system A.
      </description>
    </field>
    <field name="System B" abbrev="sys_b" type="uint16_t">
      <description>
        The IMC id of the system B.
      </description>
    </field>
    <field name="Move threshold" abbrev="move_threshold" type="fp32_t" unit="m">
      <description>
        Move only if the distance to the target is bigger than this
        threshold.
      </description>
    </field>
  </message>

  <message id="473" abbrev="CoverArea" name="Cover Area">
    <description>
      Given a polygonal area, generates trajectories to cover the
      area.
    </description>
    <field name="Latitude WGS-84" abbrev="lat" type="fp64_t" unit="rad" min="-1.5707963267948966" max="1.5707963267948966">
      <description>
        WGS-84 Latitude for start point.
      </description>
    </field>
    <field name="Longitude WGS-84" abbrev="lon" type="fp64_t" unit="rad" min="-3.141592653589793" max="3.141592653589793">
      <description>
        WGS-84 Longitude for start point.
      </description>
    </field>
    <field name="Z Reference" abbrev="z" type="fp32_t" unit="m">
      <description>
        Maneuver reference in the z axis. Use z_units to specify
        whether z represents depth, altitude or other.
      </description>
    </field>
    <field name="Z Units" abbrev="z_units" type="uint8_t" value="0" unit="Enumerated" enum-def="ZUnits">
      <description>
        Units of the z reference.
      </description>
    </field>
    <field name="Speed" abbrev="speed" type="fp32_t">
      <description>
        Reference speed.
      </description>
    </field>
    <field name="Speed Units" abbrev="speed_units" type="uint8_t" value="0" unit="Enumerated" enum-def="SpeedUnits">
      <description>
        Reference speed units.
      </description>
    </field>
    <field name="Polygon" abbrev="polygon" type="message-list" message-type="PolygonVertex">
      <description>
        Message list of type PolygonVertex.
      </description>
    </field>
    <field name="CustomParameters" abbrev="custom" type="plaintext" unit="TupleList">
      <description>
        Additional parameters to be used by the controller.
      </description>
    </field>
  </message>

  <message id="474" abbrev="PolygonVertex" name="Polygon Vertex">
    <description>
      This message is used to store the various polygon vertices for
      CoverArea maneuvers.
    </description>
    <field name="Latitude WGS-84" abbrev="lat" type="fp64_t" unit="rad" min="-1.5707963267948966" max="1.5707963267948966">
      <description>
        WGS-84 Latitude for start point.
      </description>
    </field>
    <field name="Longitude WGS-84" abbrev="lon" type="fp64_t" unit="rad" min="-3.141592653589793" max="3.141592653589793">
      <description>
        WGS-84 Longitude for start point.
      </description>
    </field>
  </message>

  <message id="475" name="Compass Calibration Maneuver" abbrev="CompassCalibration" source="ccu">
    <description>
      This maneuver is a mix between the Loiter maneuver and the YoYo maneuver.
      The vehicle cirlcles around a specific waypoint with a variable Z
      reference between a minimum and maximum value.
    </description>
    <field name="Timeout" abbrev="timeout" type="uint16_t" unit="s">
      <description>
        The timeout indicates the time that an error should occur if
        exceeded.
      </description>
    </field>
    <field name="Latitude WGS-84" abbrev="lat" type="fp64_t" unit="rad" min="-1.5707963267948966" max="1.5707963267948966">
      <description>
        WGS-84 Latitude coordinate.
      </description>
    </field>
    <field name="Longitude WGS-84" abbrev="lon" type="fp64_t" unit="rad" min="-3.141592653589793" max="3.141592653589793">
      <description>
        WGS-84 Longitude coordinate.
      </description>
    </field>
    <field name="Z Reference" abbrev="z" type="fp32_t" unit="m">
      <description>
        Maneuver reference in the z axis. Use z_units to specify
        whether z represents depth, altitude or other.
      </description>
    </field>
    <field name="Z Units" abbrev="z_units" type="uint8_t" value="0" unit="Enumerated" enum-def="ZUnits">
      <description>
        Units of the z reference.
      </description>
    </field>
    <field name="Pitch" abbrev="pitch" type="fp32_t" unit="rad" min="-1.5707963267948966" max="1.5707963267948966">
      <description>
        Pitch angle used to perform the maneuver.
      </description>
    </field>
    <field name="Amplitude" abbrev="amplitude" type="fp32_t" unit="m">
      <description>
        Yoyo motion amplitude.
      </description>
    </field>
    <field name="Duration" abbrev="duration" type="uint16_t" unit="s">
      <description>
        The duration of this maneuver. Use '0' for unlimited duration time.
      </description>
    </field>
    <field name="Speed" abbrev="speed" type="fp32_t">
      <description>
        Maneuver speed.
      </description>
    </field>
    <field name="Speed Units" abbrev="speed_units" type="uint8_t" value="0" unit="Enumerated" enum-def="SpeedUnits">
      <description>
        Speed units.
      </description>
    </field>
    <field name="Radius" abbrev="radius" type="fp32_t" unit="m" min="1" max="100000">
      <description>
        Radius of the maneuver.
      </description>
    </field>
    <field name="Direction" abbrev="direction" type="uint8_t" unit="Enumerated" prefix="LD" min="0" max="3">
      <description>
        Direction of the maneuver.
      </description>
      <value id="0" name="Vehicle Dependent" abbrev="VDEP"/>
      <value id="1" name="Clockwise" abbrev="CLOCKW"/>
      <value id="2" name="Counter Clockwise" abbrev="CCLOCKW"/>
      <value id="3" name="Into the wind/current" abbrev="IWINDCURR"/>
    </field>
    <field name="Custom settings for maneuver" abbrev="custom" unit="TupleList" type="plaintext">
      <description>
        Custom settings for maneuver.
      </description>
    </field>
  </message>

  <!-- NOT YET IMPLEMENTED -->
  <message id="478" name="Follow Reference Maneuver" abbrev="FollowReference" source="ccu">
  	<description>
  	  This maneuver follows a reference given by an external entity.
  	</description>
  	<field name="Controlling Source" abbrev="control_src" type="uint16_t">
  		<description>
  	 	  The IMC identifier of the source system that is allowed to provide references to this maneuver.
  	 	  If the value ''0xFFFF'' is used, any system is allowed to command references.
  		</description>
  	</field>
  	<field name="Controlling Entity" abbrev="control_ent" type="uint8_t">
  		<description>
  		  The entity identifier of the entity that is allowed to provide references to this maneuver.
  		  If the value ''0xFF'' is used, any entity is allowed to command references.
  		</description>
  	</field>
  	<field name="Reference Update Timeout" abbrev="timeout" type="fp32_t">
  		<description>
  		  The ammount of time, in seconds, after which the maneuver will be terminated if no reference has
  		  been received. In other words, the controlling entity should send reference updates in shorter periods than
  		  'timeout'.
  		</description>
  	</field>
  	<field name="Loiter Radius" abbrev="loiter_radius" type="fp32_t">
  		<description>
  		  Whenever an intended reference is achieved, this maneuver will maintain the vehicle in vaticiny of that
  		  location. The loiter radius is used to define the radius of this (xy) area.
  		</description>
  	</field>
  	<field name="Altitude Interval" abbrev="altitude_interval" type="fp32_t">
  		<description>
  		  Similarly to Loiter Radius, this field is used to define the "z" distance considered to be inside the vacitiny of
  		  the target location. An AUV may, for instance, be floating until it more than z units above the current reference,
  		  in which case it actively changes its position in order to achieve the desired depth / altitude.
  		</description>
  	</field>
  </message>

  <message id="479" name="Reference To Follow" abbrev="Reference" source="ccu,vehicle">
  	<field name="Flags" abbrev="flags" type="uint8_t" unit="Bitfield" prefix="FLAG">
  		<value abbrev="LOCATION" name="Use Location Reference" id="0x01"/>
  		<value abbrev="SPEED" name="Use Speed Reference" id="0x02"/>
  		<value abbrev="Z" name="Use Z Reference" id="0x04"/>
  		<value abbrev="MANDONE" name="Flag Maneuver Completion" id="0x80"/>
  	</field>
  	<field name="Speed Reference" abbrev="speed" type="message" message-type="DesiredSpeed"/>
  	<field name="Z Reference" abbrev="z" type="message" message-type="DesiredZ"/>
  	<field name="Latitude Reference" abbrev="lat" type="fp64_t"/>
  	<field name="Longitude Reference" abbrev="lon" type="fp64_t"/>
  </message>
  
 <message id="480" name="Follow Reference State" abbrev="FollowRefState" source="vehicle">

  	<field name="Controlling Source" abbrev="control_src" type="uint16_t">
  		<description>
  	 	  The IMC identifier of the source system that is allowed to control the vehicle.
  	 	  If the value ''0xFFFF'' is used, any system is allowed to command references.
  		</description>
  	</field>

  	<field name="Controlling Entity" abbrev="control_ent" type="uint8_t">
  		<description>
  		  The entity identifier of the entity that is allowed to control the vehicle.
  		  If the value ''0xFF'' is used, any entity is allowed to command references.
  		</description>
  	</field>

  	<field name="Reference" abbrev="reference" type="message" message-type="Reference">
  	  <description>Reference currently being followed.</description>
  	</field>

  	<field name="State" abbrev="state" type="uint8_t" unit="Enumerated" prefix="FR">
  	  <value abbrev="WAIT" name="Waiting for first reference" id="1"/>
  	  <value abbrev="GOTO" name="Going towards received reference" id="2"/>
  	  <value abbrev="LOITER" name="Loitering after arriving at the reference" id="3"/>
  	  <value abbrev="HOVER" name="Hovering after arriving at the reference" id="4"/>
  	  <value abbrev="ELEVATOR" name="Moving in z after arriving at the target cylinder" id="5"/>
  	  <value abbrev="TIMEOUT" name="Controlling system timed out" id="6"/>
  	</field>

  	<field name="Proximity" abbrev="proximity" type="uint8_t" unit="Bitfield" prefix="PROX">
  	  <value abbrev="FAR" name="Far from the destination" id="0x01"/>
  	  <value abbrev="XY_NEAR" name="Near in the horizontal plane" id="0x02"/>
  	  <value abbrev="Z_NEAR" name="Near in the vertical plane" id="0x04"/>
  	</field>

  </message>

  <message id="480" name="Follow Reference State" abbrev="FollowRefState" source="vehicle">

  	<field name="Controlling Source" abbrev="control_src" type="uint16_t">
  		<description>
  	 	  The IMC identifier of the source system that is allowed to control the vehicle.
  	 	  If the value ''0xFFFF'' is used, any system is allowed to command references.
  		</description>
  	</field>

  	<field name="Controlling Entity" abbrev="control_ent" type="uint8_t">
  		<description>
  		  The entity identifier of the entity that is allowed to control the vehicle.
  		  If the value ''0xFF'' is used, any entity is allowed to command references.
  		</description>
  	</field>

  	<field name="Reference" abbrev="reference" type="message" message-type="Reference">
  	  <description>Reference currently being followed.</description>
  	</field>

  	<field name="State" abbrev="state" type="uint8_t" unit="Enumerated" prefix="FR">
  	  <value abbrev="WAIT" name="Waiting for first reference" id="1"/>
  	  <value abbrev="GOTO" name="Going towards received reference" id="2"/>
  	  <value abbrev="LOITER" name="Loitering after arriving at the reference" id="3"/>
  	  <value abbrev="HOVER" name="Hovering after arriving at the reference" id="4"/>
  	  <value abbrev="ELEVATOR" name="Moving in z after arriving at the target cylinder" id="5"/>
  	  <value abbrev="TIMEOUT" name="Controlling system timed out" id="6"/>
  	</field>

  	<field name="Proximity" abbrev="proximity" type="uint8_t" unit="Bitfield" prefix="PROX">
  	  <value abbrev="FAR" name="Far from the destination" id="0x01"/>
  	  <value abbrev="XY_NEAR" name="Near in the horizontal plane" id="0x02"/>
  	  <value abbrev="Z_NEAR" name="Near in the vertical plane" id="0x04"/>
  	</field>

  </message>

  <!-- Vehicle Supervision -->
  <message id="500" name="Vehicle State" abbrev="VehicleState" source="vehicle">
    <description>
      This message summarizes the overall state of the vehicle. It can
      contains information regarding:

      - The overall operation mode.
      - Any error conditions.
      - Current maneuver execution.
      - Active control loops.
    </description>
    <field name="Operation Mode" abbrev="op_mode" type="uint8_t" unit="Enumerated" prefix="VS">
      <description>
        The overall operation mode.
      </description>
      <value id="0" name="Service" abbrev="SERVICE">
        <description>
          Ready to service requests.
        </description>
      </value>
      <value id="1" name="Calibration" abbrev="CALIBRATION">
        <description>
          Ongoing vehicle calibration.
        </description>
      </value>
      <value id="2" name="Error" abbrev="ERROR">
        <description>
          Errors are set.
        </description>
      </value>
      <value id="3" name="Maneuver" abbrev="MANEUVER">
        <description>
          A maneuver is executing.
        </description>
      </value>
      <value id="4" name="External Control" abbrev="EXTERNAL">
        <description>
          External control is active.
        </description>
      </value>
    </field>
    <field name="Errors -- Count" abbrev="error_count" type="uint8_t">
      <description>
        Error count for monitored entitites.
      </description>
    </field>
    <field name="Errors -- Entities" abbrev="error_ents" type="plaintext">
      <description>
        The monitored entities with error conditions. This is a comma
        separated list of entity names.
      </description>
    </field>
    <field name="Maneuver -- Type" abbrev="maneuver_type" type="uint16_t">
      <description>
        Type of maneuver being executed, when in MANEUVER mode. The
        value is the IMC serialization ID of the corresponding
        maneuver.
      </description>
    </field>
    <field name="Maneuver -- Start Time" abbrev="maneuver_stime" type="fp64_t" unit="s">
      <description>
        Start time of maneuver being executed (Epoch time), when in
        MANEUVER mode.
      </description>
    </field>
    <field name="Maneuver -- ETA" abbrev="maneuver_eta" type="uint16_t" unit="s">
      <description>
        Estimated time for maneuver completion. The value will be
        65535 if the time is unknown or undefined.
      </description>
    </field>
    <field name="Control Loops" abbrev="control_loops" type="uint32_t" unit="Bitfield" bitfield-def="CLoopsMask">
      <description>
        Enabled control loops.
      </description>
    </field>
    <field name="Flags" abbrev="flags" type="uint8_t" prefix="VFLG" unit="Bitfield">
      <value id="0x01" abbrev="MANEUVER_DONE" name="Maneuver Done"/>
    </field>
    <field name="Last Error -- Description" abbrev="last_error" type="plaintext">
      <description>
        Description of last error.
      </description>
    </field>
    <field name="Last Error -- Time" abbrev="last_error_time" type="fp64_t" unit="s">
      <description>
        Time of last error (Epoch time).
      </description>
    </field>
  </message>

  <message id="501" name="Vehicle Command" abbrev="VehicleCommand" source="ccu,vehicle">
    <description>
      Vehicle command.
    </description>
    <field name="Type" abbrev="type" type="uint8_t" unit="Enumerated" prefix="VC">
      <value id="0" abbrev="REQUEST" name="Request"/>
      <value id="1" abbrev="SUCCESS" name="Reply -- Success"/>
      <value id="2" abbrev="IN_PROGRESS" name="Reply -- In Progress"/>
      <value id="3" abbrev="FAILURE" name="Reply -- Failure"/>
    </field>
    <field name="Request ID" abbrev="request_id" type="uint16_t">
      <description>Request ID</description>
    </field>
    <field name="Command" abbrev="command" type="uint8_t" unit="Enumerated" prefix="VC">
      <description>The type of command/action to be performed</description>
      <value id="0" name="Execute Maneuver" abbrev="EXEC_MANEUVER">
        <description>Execute the maneuver specified in 'maneuver' field.</description>
      </value>
      <value id="1" name="Stop Maneuver" abbrev="STOP_MANEUVER">
        <description>Stop 'maneuver' being executed.</description>
      </value>
      <value id="2" name="Start Calibration" abbrev="START_CALIBRATION">
        <description>Start calibrating vehicle.</description>
      </value>
      <value id="3" name="Stop Calibration" abbrev="STOP_CALIBRATION">
        <description>Stop calibrating vehicle.</description>
      </value>
    </field>
    <field name="Maneuver" abbrev="maneuver" type="message" message-type="Maneuver">
      <description>Maneuver to be executed (for 'EXEC_MANEUVER' command)</description>
    </field>
    <field name="Calibration Time" abbrev="calib_time" type="uint16_t" unit="s">
      <description>Amount of time to calibrate</description>
    </field>
    <field name="Info" abbrev="info" type="plaintext">
      <description>Complementary human-readable information for replies.</description>
    </field>
  </message>

  <message id="502" name="Monitor Entity State" abbrev="MonitorEntityState" source="vehicle">
    <description>Controls monitoring of entity states in the vehicle.</description>
    <field name="Command" abbrev="command" type="uint8_t" unit="Enumerated" prefix="MES">
      <description>Command.</description>
      <value id="0" abbrev="RESET" name="Reset to defaults"/>
      <value id="1" abbrev="ENABLE" name="Enable Monitoring"/>
      <value id="2" abbrev="DISABLE" name="Disable Monitoring"/>
      <value id="3" abbrev="ENABLE_EXCLUSIVE" name="Enable Monitoring (exclusive - disables all others)"/>
      <value id="4" abbrev="STATUS" name="Status Report"/>
    </field>
    <field name="Entity Names" abbrev="entities" type="plaintext">
      <description>Comma separated list of entity names.</description>
    </field>
  </message>

  <message id="503" name="Entity Monitoring State" abbrev="EntityMonitoringState" source="vehicle">
    <field name="Entities monitored - Count" abbrev="mcount" type="uint8_t">
      <description>
        Number of entitities being monitored.
      </description>
    </field>
    <field name="Entities monitored - Names" abbrev="mnames" type="plaintext">
      <description>
        Comma separated list of all entity names being monitored.
      </description>
    </field>
    <field name="Entities with errors - Count" abbrev="ecount" type="uint8_t">
      <description>
        Number of entitities with non-critical errors.
      </description>
    </field>
    <field name="Entities with errors - Names" abbrev="enames" type="plaintext">
      <description>
        Comma separated list of all entity names with non-critical
        errors.
      </description>
    </field>
    <field name="Entities with critical errors - Count" abbrev="ccount" type="uint8_t">
      <description>
        Number of entitities with critical errors.
      </description>
    </field>
    <field name="Entities with critical errors - Names" abbrev="cnames" type="plaintext">
      <description>
        Comma separated list of all entity names with critical errors.
      </description>
    </field>
    <field name="Last Error -- Description" abbrev="last_error" type="plaintext">
      <description>
        Description of last error.
      </description>
    </field>
    <field name="Last Error -- Time" abbrev="last_error_time" type="fp64_t" unit="s">
      <description>
        Time of last error (Epoch time).
      </description>
    </field>
  </message>

  <message id="504" name="Operational Limits" abbrev="OperationalLimits" source="ccu,vehicle">
    <description>
      Definition of operational limits.
    </description>
    <field name="Field Indicator Mask" abbrev="mask" type="uint8_t" unit="Bitfield" bitfield-def="OpLimitsMask"/>
    <field name="Maximum Depth" abbrev="max_depth" type="fp32_t" unit="m" min="0"/>
    <field name="Minimum Altitude" abbrev="min_altitude" type="fp32_t" unit="m" min="0"/>
    <field name="Maximum Altitude" abbrev="max_altitude" type="fp32_t" unit="m" min="0"/>
    <field name="Minimum Speed" abbrev="min_speed" type="fp32_t" unit="m/s" min="0"/>
    <field name="Maximum Speed" abbrev="max_speed" type="fp32_t" unit="m/s" min="0"/>
    <field name="Maximum Vertical Rate" abbrev="max_vrate" type="fp32_t" unit="m/s" min="0"/>
    <field name="Area -- WGS-84 Latitude" abbrev="lat" type="fp64_t" unit="rad" min="-1.5707963267948966" max="1.5707963267948966"/>
    <field name="Area -- WGS-84 Longitude" abbrev="lon" type="fp64_t" unit="rad" min="-3.141592653589793" max="3.141592653589793"/>
    <field name="Area -- Orientation" abbrev="orientation" type="fp32_t" unit="rad"/>
    <field name="Area -- Width" abbrev="width" type="fp32_t" unit="m"/>
    <field name="Area -- Length" abbrev="length" type="fp32_t" unit="m"/>
  </message>

  <message id="505" name="Get Operational Limits" abbrev="GetOperationalLimits" source="ccu">
    <description>
      Command to obtain the operational limits in use by the vehicle.
    </description>
  </message>

  <message id="506" name="Calibration" abbrev="Calibration" source="vehicle">
    <description>
      Initiate overall calibration of a vehicle.
    </description>
    <field name="Duration" abbrev="duration" type="uint16_t" unit="s">
      <description>
        Duration of calibration.
      </description>
    </field>
  </message>

  <message id="507" name="Control Loops" abbrev="ControlLoops" source="vehicle">
    <description>
      Enable or disable control loops.
    </description>
    <field name="Enable" abbrev="enable" type="uint8_t" prefix="CL" unit="Enumerated">
      <value id="0" abbrev="DISABLE" name="Disable"/>
      <value id="1" abbrev="ENABLE"  name="Enable"/>
    </field>
    <field name="Control Loop Mask" abbrev="mask" type="uint32_t" unit="Bitfield" bitfield-def="CLoopsMask">
      <description>
        Control loop mask.
      </description>
    </field>
  </message>

  <message id="508" name="Vehicle Medium" abbrev="VehicleMedium" source="vehicle">
    <description>
      Detect current vehicle medium.
    </description>
    <field name="Medium" abbrev="medium" type="uint8_t" prefix="VM" unit="Enumerated">
      <description>
	Current medium.
      </description>
      <value id="0" abbrev="GROUND" name="Ground">
	<description>Vehicle is on the ground</description>
      </value>
      <value id="1" abbrev="AIR" name="Air">
	<description>Vehicle is airborne</description>
      </value>
      <value id="2" abbrev="WATER" name="Water">
	<description>Vehicle is at water surface</description>
      </value>
      <value id="3" abbrev="UNDERWATER" name="Underwater">
	<description>Vehicle is underwater</description>
      </value>
    </field>
  </message>

  <message id="509" name="Collision" abbrev="Collision" source="vehicle">
    <description>
      Detected collision.
    </description>
    <field name="Collision value" abbrev="value" type="fp32_t" unit="m/s/s">
      <description>
	Estimated collision acceleration value.
      </description>
    </field>
    <field name="Type" abbrev="type" type="uint8_t" unit="Bitfield" prefix="CD">
      <description>
	Collision flags.
      </description>
      <value id="0x01" abbrev="X" name="X-axis">
	<description>Collision detected in the x-axis</description>
      </value>
      <value id="0x02" abbrev="Y" name="Y-axis">
	<description>Collision detected in the y-axis</description>
      </value>
      <value id="0x04" abbrev="Z" name="Z-axis">
	<description>Collision detected in the z-axis</description>
      </value>
      <value id="0x08" abbrev="IMPACT" name="Impact">
	<description>Sudden impact detected</description>
      </value>
    </field>
  </message>

  <!-- Plan Supervision -->
  <message id="550" name="Abort" abbrev="Abort" source="ccu">
    <description>
      Stops any executing actions and put the system in a standby mode.
    </description>
  </message>

  <message id="551" name="Plan Specification" abbrev="PlanSpecification" source="ccu,vehicle">
    <description>
      Identity and description of a plan's general parameters,
      associated with plan loading (i.e. load plan command in
      *PlanCommand*).

      A plan specification is defined by a plan identifier, a set of
      maneuver specifications and a start maneuver from that set.

      See the :ref:`PlanManeuver` message for details on maneuver
      specification.
    </description>
    <field name="Plan ID" abbrev="plan_id" type="plaintext">
      <description>
        The plan's identifier.
      </description>
    </field>
    <field name="Plan Description" abbrev="description" type="plaintext">
      <description>
        Verbose text description of plan.
      </description>
    </field>
    <field name="Namespace" abbrev="vnamespace" type="plaintext">
      <description>
        Namespace for plan variables.
      </description>
    </field>
    <field name="Plan Variables" abbrev="variables" type="message-list" message-type="PlanVariable">
      <description>
        Plan variables.
      </description>
    </field>
    <field name="Starting maneuver" abbrev="start_man_id" type="plaintext">
      <description>
        Indicates the id of the starting maneuver for this plan.
      </description>
    </field>
    <field name="Maneuvers" abbrev="maneuvers" type="message-list" message-type="PlanManeuver">
      <description>
        List of maneuver specifications.
      </description>
    </field>
    <field name="Transitions" abbrev="transitions" type="message-list" message-type="PlanTransition">
      <description>
        List of maneuver specifications.
      </description>
    </field>
    <field name="Start Actions" abbrev="start_actions" type="message-list">
      <description>
        Contains an optionally defined 'MessageList' for actions fired
        on plan activation.
      </description>
    </field>
    <field name="End Actions" abbrev="end_actions" type="message-list">
      <description>
        Contains an optionally defined 'MessageList' for actions fired
        on plan termination.
      </description>
    </field>
  </message>

  <message id="552" name="Plan Maneuver" abbrev="PlanManeuver" source="ccu">
    <description>
      Named plan maneuver.
    </description>
    <field name="Maneuver ID" abbrev="maneuver_id" type="plaintext">
      <description>
        The maneuver ID.
      </description>
    </field>
    <field name="Maneuver Specification" abbrev="data" type="message" message-type="Maneuver">
      <description>
        The maneuver specification.
      </description>
    </field>
    <field name="Start Actions" abbrev="start_actions" type="message-list">
      <description>
        Contains an optionally defined 'MessageList' for actions fired
        on plan activation.
      </description>
    </field>
    <field name="End Actions" abbrev="end_actions" type="message-list">
      <description>
        Contains an optionally defined 'MessageList' for actions fired
        on plan termination.
      </description>
    </field>
  </message>

  <message id="553" name="Plan Transition" abbrev="PlanTransition" source="ccu">
    <description>
      Describes a plan transition within a plan specification. A
      transition states the vehicle conditions that must be met to
      signal the transition, the maneuver that should be started as a
      result, and an optional set of actions triggered by the
      transition.
    </description>
    <field name="Source" abbrev="source_man" type="plaintext">
      <description>
        Comma separated list of maneuver IDs, or the special value '.'
        to identify a global plan transition.
      </description>
    </field>
    <field name="Destination Maneuver Name" abbrev="dest_man" type="plaintext">
      <description>
        Target maneuver name.
        If it equals the special value '_done_' then plan should
        terminate with a success status.
        If it equals the special value '_error_' then the plan should
        terminate with an error status.
      </description>
    </field>
    <field name="Transition conditions" abbrev="conditions" type="plaintext">
      <description>
        Comma separated list of conditions for transition. Each
        condition identifier corresponds to a known predicate which is
        interpreted and tested internally by the vehicle.
      </description>
    </field>
    <field name="Transition actions" abbrev="actions" type="message-list">
      <description>
        Messages processed when the transition is triggered.
      </description>
    </field>
  </message>

  <message id="554" name="Emergency Control" abbrev="EmergencyControl" source="ccu">
    <field name="Command" abbrev="command" type="uint8_t" prefix="ECTL" unit="Enumerated">
      <value id="0" name="Enable" abbrev="ENABLE"/>
      <value id="1" name="Disable" abbrev="DISABLE"/>
      <value id="2" name="Start" abbrev="START"/>
      <value id="3" name="Stop" abbrev="STOP"/>
      <value id="4" name="Query" abbrev="QUERY"/>
      <value id="5" name="Set Plan" abbrev="SET_PLAN"/>
    </field>
    <field name="Plan Specification" abbrev="plan" type="message" message-type="PlanSpecification"/>
  </message>

  <message id="555" name="Emergency Control State" abbrev="EmergencyControlState" source="vehicle">
    <field name="State" abbrev="state" type="uint8_t" prefix="ECS" unit="Enumerated">
      <value id="0" name="Not Configured" abbrev="NOT_CONFIGURED"/>
      <value id="1" name="Disabled" abbrev="DISABLED"/>
      <value id="2" name="Enabled" abbrev="ENABLED"/>
      <value id="3" name="Armed" abbrev="ARMED"/>
      <value id="4" name="Active" abbrev="ACTIVE"/>
      <value id="5" name="Stopping" abbrev="STOPPING"/>
    </field>
    <field name="Plan Id" abbrev="plan_id" type="plaintext"/>
    <field name="Communications Level" abbrev="comm_level" type="uint8_t" unit="%" min="0" max="100"/>
  </message>

  <message id="556" name="Plan DB" abbrev="PlanDB">
    <description>
      Request/reply to plan database.
    </description>
    <field name="Type" abbrev="type" unit="Enumerated" type="uint8_t" prefix="DBT">
      <description>
        Indicates if the message is a request, or a reply to a
        previous request.
      </description>
      <value id="0" name="Request" abbrev="REQUEST"/>
      <value id="1" name="Reply -- Success" abbrev="SUCCESS"/>
      <value id="2" name="Reply -- Failure" abbrev="FAILURE"/>
      <value id="3" name="Reply -- In Progress" abbrev="IN_PROGRESS"/>
    </field>
    <field name="Operation" abbrev="op" type="uint8_t" unit="Enumerated" prefix="DBOP">
      <description>
        Indicates the operation affecting the DB.

        The operation may relate to a single plan or the entire plan DB.
        For each request,  a plan DB may reply with any number of 'in progress'
        replies followed by a success or a failure reply.

        The 'op', 'request_id' and 'plan_id' fields of a request will be echoed
        in one or more responses to that request.
        The operation at stake also determines a certain type of the 'arg' field,
        and whether or not the 'plan_id' field needs to be set.
      </description>
      <value id="0" name="Set Plan" abbrev="SET">
        <description>
          Set a plan in the DB. The 'plan_id' field identifies the
          plan, and a pre-existing plan with the same identifier, if
          any will be overwritten. For requests, the 'arg' field must
          contain a 'PlanSpecification' message.
        </description>
      </value>
      <value id="1" name="Delete Plan" abbrev="DEL">
        <description>
          Delete a plan from the DB. The 'plan_id' field identifies
          the plan to delete.
        </description>
      </value>
      <value id="2" name="Get Plan" abbrev="GET">
        <description>
          Get a plan stored in the DB.The 'plan_id' field identifies
          the plan. Successful replies will yield a
          'PlanSpecification' message in the 'arg' field.
        </description>
      </value>
      <value id="3" name="Get Plan Info" abbrev="GET_INFO">
        <description>
          Get DB state for a stored plan. The 'plan_id' field
          identifies the plan. Successful replies will yield a
          'PlanDBInformation' message in the 'arg' field.
        </description>
      </value>
      <value id="4" name="Clear Database" abbrev="CLEAR">
        <description>
          Clear the entire DB.
        </description>
      </value>
      <value id="5" name="Get Database State (Simple)" abbrev="GET_STATE">
        <description>
          Get state of the entire DB. Successful replies will yield a
          'PlanDBState' message in the 'arg' field but without
          individual plan information (in the 'plans_info' field of
          'PlanDBState').
        </description>
      </value>
      <value id="6" name="Get Database State (Detailed)"  abbrev="GET_DSTATE">
        <description>
          Get detailed state of the entire DB. Successful replies
          will yield a 'PlanDBState' message in the 'arg' field with
          individual plan information (in the 'plans_info' field of
          'PlanDBState').
        </description>
      </value>
      <value id="7" name="Boot Notification" abbrev="BOOT">
        <description>
          PlanDB replies of this type are sent automatically during
          bootstrap.
        </description>
      </value>
    </field>
    <field name="Request ID" abbrev="request_id" type="uint16_t">
      <description>
        Request ID. This may be used by interfacing modules,
        e.g. using sequence counters, to annotate requests and
        appropriately identify replies
      </description>
    </field>
    <field name="Plan ID" abbrev="plan_id" type="plaintext">
      <description>
        Plan identifier for the operation, if one is required.
      </description>
    </field>
    <field name="Argument" abbrev="arg" type="message">
      <description>
        Request or reply argument.
      </description>
    </field>
    <field name="Complementary Information" abbrev="info" type="plaintext">
      <description>
        Human-readable complementary information. For example this
        may be used to detail reasons for failure, or to report
        in-progress information.
      </description>
    </field>
  </message>

  <message id="557" name="Plan DB State" abbrev="PlanDBState">
    <description>
      Characterizes the state of the entire plan database.
    </description>
    <field name="Plan -- Count" abbrev="plan_count" type="uint16_t">
      <description>
        Number of stored plans.
      </description>
    </field>
    <field name="Plan -- Size of all plans" abbrev="plan_size" type="uint32_t">
      <description>
        Size of all plans.The value equals the sum of the IMC payload
        sizes for 'PlanSpecification' stored in the DB.
      </description>
    </field>
    <field name="Last Change -- Time" abbrev="change_time" type="fp64_t" unit="s">
      <description>
        Time of last change (Epoch time).
      </description>
    </field>
    <field name="Last Change -- Source Address" abbrev="change_sid" type="uint16_t">
      <description>
        IMC address for source of last DB change.
      </description>
    </field>
    <field name="Last Change -- Source Name" abbrev="change_sname" type="plaintext">
      <description>
        IMC node name for source of last DB change.
      </description>
    </field>
    <field name="MD5" abbrev="md5" type="rawdata">
      <description>
        MD5 database verification code. The MD5 hash sum is computed
        over the stream formed by the MD5 of all plans, ordered by
        plan id, in compliance with RFC 1321.
      </description>
    </field>
    <field name="Plan info" abbrev="plans_info" type="message-list" message-type="PlanDBInformation">
      <description>
        Individual information for plans.
      </description>
    </field>
  </message>

  <message id="558" name="Plan DB Information" abbrev="PlanDBInformation">
    <field name="Plan ID" abbrev="plan_id" type="plaintext">
      <description>
        Plan identifier.
      </description>
    </field>
    <field name="Plan Size" abbrev="plan_size" type="uint16_t">
      <description>
        Plan size. The value equals the IMC message payload of the
        associated 'PlanSpecification' message in bytes.
      </description>
    </field>
    <field name="Last Changed -- Time" abbrev="change_time" type="fp64_t">
      <description>
        Time of last change to the plan (Epoch time).
      </description>
    </field>
    <field name="Last Change -- Source Address" abbrev="change_sid" type="uint16_t">
      <description>
        IMC address for source of last change to the plan.
      </description>
    </field>
    <field name="Last Change -- Source Name" abbrev="change_sname" type="plaintext">
      <description>
        IMC node name for source of last change to the plan.
      </description>
    </field>
    <field name="MD5" abbrev="md5" type="rawdata">
      <description>
        MD5 plan verification code. The value is calculated over the
        message payload of the 'PlanSpecification', in compliance with
        RFC 1321.
      </description>
    </field>
  </message>

  <message id="559" abbrev="PlanControl" name="Plan Control" source="ccu,vehicle">
    <description>
      Plan control request/reply.
    </description>
    <field name="Type" abbrev="type" unit="Enumerated" type="uint8_t" prefix="PC">
      <description>
        Indicates if the message is a request or a reply to a
        previous request. The *op*, *request_id* and *plan_id* fields
        of a request will be echoed in one or more responses to that
        request.
      </description>
      <value id="0" name="Request" abbrev="REQUEST"/>
      <value id="1" name="Reply -- Success" abbrev="SUCCESS"/>
      <value id="2" name="Reply -- Failure" abbrev="FAILURE"/>
      <value id="3" name="Reply -- In Progress" abbrev="IN_PROGRESS"/>
    </field>
    <field name="Operation" abbrev="op" type="uint8_t" unit="Enumerated" prefix="PC">
      <description>
        Plan control operation.
      </description>
      <value id="0" abbrev="START" name="Start Plan">
        <description>
          Start plan identified by *plan_id* field.  The command will
          try to load the corresponding plan if none is loaded, and in
          that case will follow the same discipline as the *LOAD*
          command.

          If the message in *arg* is a :ref:`Maneuver`, a single-maneuver plan
          will be generated and executed.

          This will override any current plan being executed.
        </description>
      </value>
      <value id="1" abbrev="STOP" name="Stop Plan">
        <description>
          Stop current plan being executed if any.
        </description>
      </value>
      <value id="2" abbrev="LOAD" name="Load Plan">
        <description>
          Load Plan. If a :ref:`PlanSpecification` is given with the
          request in the *data* field, then that plan is used and
          stored in the Plan DB. Otherwise, the plan is loaded from
          the Plan DB.
        </description>
      </value>
      <value id="3" abbrev="GET" name="Get Plan">
        <description>
          Get loaded plan. For a successful reply, the *data* field
          will contain the :ref:`PlanSpecification` message that
          corresponds to the currently loaded plan.
        </description>
      </value>
    </field>
    <field name="Request ID" abbrev="request_id" type="uint16_t">
      <description>
        Request ID. This may be used by interfacing modules e.g. using
        sequence counters.  to annotate requests and appropriately
        identify replies.
      </description>
    </field>
    <field name="Plan Identifier" abbrev="plan_id" type="plaintext">
      <description>
        The identifier for the plan to be stopped / started / loaded /
        retrieved according to the command requested (*op* field).
      </description>
    </field>
    <field name="Flags" abbrev="flags" type="uint16_t" prefix="FLG" unit="Bitfield">
      <!-- Request flags -->
      <value id="0x0001" name="Calibrate Vehicle" abbrev="CALIBRATE">
        <description>
          Perform vehicle calibration.
        </description>
      </value>
      <value id="0x0002" name="Ignore Errors" abbrev="IGNORE_ERRORS">
        <description>
          Execute current plan while ignoring some errors that might be active.
        </description>
      </value>
      <!-- Response flags -->
    </field>
    <field name="Request/Reply Argument" abbrev="arg" type="message">
      <description>
        Complementary message argument for requests/replies.
      </description>
    </field>
    <field name="Complementary Info" abbrev="info" type="plaintext">
      <description>
        Complementary human-readable information. This is used
        in association to replies.
      </description>
    </field>
  </message>

  <message id="560" name="Plan Control State" flags="periodic" abbrev="PlanControlState" source="vehicle">
    <description>
      State of plan control.
    </description>
    <field name="State" abbrev="state" type="uint8_t" prefix="PCS" unit="Enumerated">
      <description>
	Describes overall state.
      </description>
      <value id="0" name="Blocked" abbrev="BLOCKED">
	<description>
          Plan execution is blocked e.g., due to a vehicle error,
          or if no plan is loaded.
	</description>
      </value>
      <value id="1" name="Ready" abbrev="READY">
	<description>
          Ready to start plan execution.
	</description>
      </value>
      <value id="2" name="Initializing" abbrev="INITIALIZING">
	<description>
          Initializing plan for execution.
	</description>
      </value>
      <value id="3" name="Executing" abbrev="EXECUTING">
	<description>
          Executing plan.
	</description>
      </value>
    </field>
    <field name="Plan -- ID" abbrev="plan_id" type="plaintext">
      <description>
	Identifier of plan currently loaded.
      </description>
    </field>
    <field name="Plan -- ETA" abbrev="plan_eta" type="int32_t" unit="s">
      <description>
	Current plan estimated time to completion.
	The value will be -1 if the time is unknown or undefined.
      </description>
    </field>
    <field name="Plan -- Progress" abbrev="plan_progress" type="fp32_t" unit="%">
      <description>
	Current plan estimated progress in percent.
	The value will be negative if unknown or undefined.
      </description>
    </field>
    <field name="Maneuver -- ID" abbrev="man_id" type="plaintext">
      <description>
	Current node ID, when executing a plan.
      </description>
    </field>
    <field name="Maneuver -- Type" abbrev="man_type" type="uint16_t">
      <description>
	Type of maneuver being executed (IMC serialization id),
	when executing a plan.
      </description>
    </field>
    <field name="Maneuver -- ETA" abbrev="man_eta" type="int32_t" unit="s">
      <description>
	Current node estimated time to completion, when executing a plan.
	The value will be -1 if the time is unknown or undefined.
      </description>
    </field>
    <field name="Last Plan Outcome" abbrev="last_outcome" type="uint8_t" prefix="LPO" unit="Enumerated">
      <description>
	Outcome of the last executed plan.
      </description>
      <value id="0" name="None" abbrev="NONE">
	<description>
	  Unknown or not filled.
	</description>
      </value>
      <value id="1" name="Success" abbrev="SUCCESS">
	<description>
	  Last plan execution was successful.
	</description>
      </value>
      <value id="2" name="Failure" abbrev="FAILURE">
	<description>
	  Last plan execution was a failure.
	</description>
      </value>
    </field>
  </message>

  <message id="561" name="Plan Variable" abbrev="PlanVariable" source="vehicle,ccu">
    <description>A plan variable.</description>
    <field name="Name" abbrev="name" type="plaintext"/>
    <field name="Value" abbrev="value" type="plaintext"/>
    <field name="Type" abbrev="type" type="uint8_t" unit="Enumerated" prefix="PVT">
      <value id="0" name="Boolean" abbrev="BOOLEAN"/>
      <value id="1" name="Number" abbrev="NUMBER"/>
      <value id="2" name="Text" abbrev="TEXT"/>
      <value id="3" name="Message" abbrev="MESSAGE"/>
    </field>
    <field name="Access Type" abbrev="access" type="uint8_t" unit="Enumerated" prefix="PVA">
      <value id="0" name="Input" abbrev="INPUT"/>
      <value id="1" name="Output" abbrev="OUTPUT"/>
      <value id="2" name="Local" abbrev="LOCAL"/>
    </field>
  </message>

  <message id="562" name="Plan Generation" abbrev="PlanGeneration" source="vehicle,ccu">
    <description>
      This message is used to order the generation of plans based on
      id and set of parameters.
    </description>
    <field name="Command" abbrev="cmd" type="uint8_t" unit="Enumerated" prefix="CMD">
      <value abbrev="GENERATE" name="Generate" id="0">
        <description>
          Generate the plan and store it in the PlanDB.
        </description>
      </value>
      <value abbrev="EXECUTE" name="Execute" id="1">
        <description>
          Generate (storing it in the PlanDB) and execute it immediately.
        </description>
      </value>
    </field>
    <field name="Operation" abbrev="op" type="uint8_t" unit="Enumerated" prefix="OP">
      <value abbrev="REQUEST" name="Request" id="0">
        <description>
          Request the execution of this command.
        </description>
      </value>
      <value abbrev="ERROR" name="Error" id="1">
        <description>
          Some error has occurred while executing the command. The
          error can be found in the 'params' tuplelist (under the
          key 'error').
        </description>
      </value>
      <value abbrev="SUCCESS" name="Success" id="2">
        <description>
          The requested command was executed successfully.
        </description>
      </value>
    </field>
    <field name="Plan Identifier" abbrev="plan_id" type="plaintext">
      <description>
        The name of the plan to be generated.
      </description>
    </field>
    <field name="Parameters" abbrev="params" type="plaintext" unit="TupleList">
      <description>
        An optional list of parameters to be used by the plan
        generation module.
      </description>
    </field>
  </message>

  <!-- CCU Messages (Internal and between CCUs) -->
  <message id="600" name="Reported State" abbrev="ReportedState" source="vehicle,ccu">
    <description>
      A vehicle state that is reported to other consoles (including PDAConsole). Source can be acoustic tracker, SMS, Wi-Fi, etc...
    </description>
    <field name="Latitude" abbrev="lat" type="fp64_t" unit="rad"/>
    <field name="Longitude" abbrev="lon" type="fp64_t" unit="rad"/>
    <field name="Depth" abbrev="depth" type="fp64_t" unit="m">
      <description>
        The reported depth. In the case of not knowing the depth 0 will be reported.
        Airplanes usually have negative values (por positive altitude).
      </description>
    </field>
    <field name="Roll" abbrev="roll" type="fp64_t" unit="rad">
      <description>The phi Euler angle from the vehicle's attitude.</description>
    </field>
    <field name="Pitch" abbrev="pitch" type="fp64_t" unit="rad">
      <description>The theta Euler angle from the vehicle's attitude.</description>
    </field>
    <field name="Yaw" abbrev="yaw" type="fp64_t" unit="rad">
      <description>The psi Euler angle from the vehicle's attitude.</description>
    </field>
    <field name="Reception Time" abbrev="rcp_time" type="fp64_t" unit="s" note="Correct interpretation of this field may require synchronization of clocks between sender and recipient">
      <description>
        The time when the packet was sent, as seen by the packet
        dispatcher. The number of seconds is represented in Universal
        Coordinated Time (UCT) in seconds since Jan 1, 1970 using IEEE
        double precision floating point numbers.
      </description>
    </field>
    <field name="System Identifier" abbrev="sid" type="plaintext">
      <description>
        The id of the system whose position is being reported (it can be a vehicle's id, a boat name, etc)
      </description>
    </field>
    <field name="Source Type" abbrev="s_type" type="uint8_t" unit="Enumerated" prefix="STYPE">
      <description>How the position was received/calculated</description>
      <value id="0" name="Wi-Fi" abbrev="WI_FI"/>
      <value id="1" name="Tracker" abbrev="TRACKER"/>
      <value id="2" name="SMS" abbrev="SMS"/>
      <value id="3" name="Acoustic Modem" abbrev="ACOUSTIC_MODEM"/>
      <value id="254" name="Unknown source" abbrev="UNKNOWN"/>
    </field>
  </message>

  <message id="601" name="Remote Sensor Info" abbrev="RemoteSensorInfo" source="ccu">
    <description>
      Whenever the CUCS receives a message from one of the existing sensors (through SMS, ZigBee, Acoustic Comms, ...) it disseminates that info recurring to this message.
    </description>
    <field name="Id" abbrev="id" type="plaintext">
      <description>An unique string that identifies the sensor. Used mostly for logging/presentation.</description>
    </field>
    <field name="Class" abbrev="sensor_class" type="plaintext">
      <description>The class of a sensor tells the type of sensor originating this message. It will determine how the sensor is to be shown and (optionally) how the custom data (tuplelist) is to be interpreted.</description>
    </field>
    <field name="Latitude" abbrev="lat" type="fp64_t" unit="rad"/>
    <field name="Longitude" abbrev="lon" type="fp64_t" unit="rad"/>
    <field name="Altitude" abbrev="alt" type="fp32_t" unit="m"/>
    <field name="Heading" abbrev="heading" type="fp32_t" unit="rad"/>
    <field name="Custom Data" abbrev="data" type="plaintext" unit="TupleList"/>
  </message>

  <!-- messages used to send maps to the Android Command and Control Unit (ACCU) -->
  <message id="602" name="Map" abbrev="Map" source="ccu">
    <description>This message represents a simple map that is transferred between CCU consoles (from Neptus to ACCU)</description>
    <field name="Identifier" abbrev="id" type="plaintext">
      <description>The id of the map</description>
    </field>
    <field name="Features" abbrev="features" type="message-list" message-type="MapFeature">
      <description>A list of map features.</description>
    </field>
  </message>

  <message id="603" name="Map Feature" abbrev="MapFeature" source="ccu">
    <description>A feature to appear on the map</description>
    <field name="Identifier" abbrev="id" type="plaintext">
      <description>The unique identifier for this feature (used as the name for points of interest)</description>
    </field>
    <field name="FeatureType" abbrev="feature_type" type="uint8_t" unit="Enumerated" prefix="FTYPE">
      <description>The type of feature</description>
      <value id="0" name="Point of Interest" abbrev="POI">
        <description>These features should appear as a point with a label in the map</description>
      </value>
      <value id="1" name="Filled Polygon" abbrev="FILLEDPOLY">
        <description>These features should be represented as a filled polygon (no label)</description>
      </value>
      <value id="2" name="Countoured Polygon" abbrev="CONTOUREDPOLY">
        <description>These features should be represented as a countoured closed polygon (no fill and no label)</description>
      </value>
      <value id="3" name="Line" abbrev="LINE">
        <description>These features should be represented as an open polygon (no label)</description>
      </value>
      <value id="4" name="Transponder" abbrev="TRANSPONDER">
        <description>A transponder location in the map</description>
      </value>
      <value id="5" name="Start Location" abbrev="STARTLOC">
        <description>Intended vehicle's starting location</description>
      </value>
      <value id="6" name="Home Reference" abbrev="HOMEREF">
        <description>The offsets reference for this map</description>
      </value>
    </field>
    <field name="RedComponent" abbrev="rgb_red" type="uint8_t">
      <description>The red component of the color for this point</description>
    </field>
    <field name="GreenComponent" abbrev="rgb_green" type="uint8_t">
      <description>The green component of the color for this point</description>
    </field>
    <field name="BlueComponent" abbrev="rgb_blue" type="uint8_t">
      <description>The blue component of the color for this point</description>
    </field>
    <field name="Feature" abbrev="feature" type="message-list" message-type="MapPoint">
      <description>The enclosing feature definition.</description>
    </field>
  </message>

  <message id="604" name="MapPoint" abbrev="MapPoint" source="ccu">
    <description>This message represents a point in the world.</description>
    <field name="Latitude" abbrev="lat" type="fp64_t" unit="rad"/>
    <field name="Longitude" abbrev="lon" type="fp64_t" unit="rad"/>
    <field name="Altitude" abbrev="alt" type="fp32_t" unit="m"/>
  </message>

  <message id="606" name="CCU Event" abbrev="CcuEvent" source="ccu">
    <description>
      This message is used to signal events among running CCUs.
    </description>
    <field name="Event Type" abbrev="type" type="uint8_t" unit="Enumerated" prefix="EVT">
      <value abbrev="LOG_ENTRY" name="Log Book Entry Added" id="1" />
      <value abbrev="PLAN_ADDED" name="Plan Added" id="2" />
      <value abbrev="PLAN_REMOVED" name="Plan Removed" id="3" />
      <value abbrev="PLAN_CHANGED" name="Plan Changed" id="4" />
      <value abbrev="MAP_FEATURE_ADDED" name="Map feature added" id="5" />
      <value abbrev="MAP_FEATURE_REMOVED" name="Map feature removed" id="6" />
      <value abbrev="MAP_FEATURE_CHANGED" name="Map feature changed" id="7" />
      <value abbrev="TELEOPERATION_STARTED" name="The sender is now teleoperating the vehicle" id="8" />
      <value abbrev="TELEOPERATION_ENDED" name="The sender stopped teleoperating the vehicle" id="9" />
    </field>

    <field name="Identifier" abbrev="id" type="plaintext"/>
    <field name="Additional Data" abbrev="arg" type="message"/>
  </message>

  <!-- Autonomy -->
  <message id="650" name="Vehicle Links" abbrev="VehicleLinks" source="vehicle">
    <description>
      This message is sent by the TREX task which gives further information to a TREX instance about connected IMC nodes
    </description>
    <field name="Local Name" abbrev="localname" type="plaintext">
      <description>The name of the vehicle being controlled</description>
    </field>
    <field name="Active Links" abbrev="links" type="message-list" message-type="Announce">
      <description>A list of Announce messages with last announces heard</description>
    </field>
  </message>

  <message id="651" name="TREX Observation" abbrev="TrexObservation" source="vehicle,ccu">
    <description>
      This message is sent to TREX to post timeline observations
    </description>
    <field name="Timeline" abbrev="timeline" type="plaintext" />
    <field name="Predicate" abbrev="predicate" type="plaintext" />
    <field name="Attributes" abbrev="attributes" type="plaintext" unit="TupleList" />
  </message>

  <message id="652" name="TREX Command" abbrev="TrexCommand" source="vehicle,ccu">
    <description>
      This message is used to control TREX execution
    </description>
    <field name="Command" abbrev="command" type="uint8_t" unit="Enumerated" prefix="OP">
      <value abbrev="DISABLE" name="Disable TREX" id="0"/>
      <value abbrev="ENABLE" name="Enable TREX" id="1"/>
      <value abbrev="POST_GOAL" name="Post Goal" id="2"/>
      <value abbrev="RECALL_GOAL" name="Recall Goal" id="3"/>
      <value abbrev="REQUEST_PLAN" name="Request current plan" id="4"/>
      <value abbrev="REPORT_PLAN" name="Report current plan" id="5"/>
    </field>

    <field name="Goal Id" abbrev="goal_id" type="plaintext">
      <description>The id of the goal, if applicable (OP == POST_GOAL || OP == RECALL_GOAL)</description>
    </field>
    <field name="Goal XML" abbrev="goal_xml" type="plaintext">
      <description>The goal encoded as XML, if applicable (OP == POST_GOAL)</description>
    </field>
  </message>

  <!-- Vision -->
  <message id="700" name="Video Data" abbrev="VideoData" source="ccu, vehicle">
    <description/>
    <field name="Identification Number" abbrev="id" type="uint8_t"/>
    <field name="Width Size" abbrev="width" type="uint16_t"/>
    <field name="Height Size" abbrev="height" type="uint16_t"/>
    <field name="Width Step" abbrev="widthstep" type="uint16_t"/>
    <field name="Number of Channels" abbrev="channels" type="uint8_t"/>
    <field name="Pixel Depth" abbrev="depth" type="uint8_t"/>
    <field name="Final Data" abbrev="finaldata" type="uint8_t"/>
    <field name="Data" abbrev="data" type="rawdata"/>
  </message>

  <message id="701" name="Raw Image" abbrev="RawImage" source="ccu, vehicle">
    <description/>
    <field name="Width" abbrev="width" type="uint16_t"/>
    <field name="Height" abbrev="height" type="uint16_t"/>
    <field name="Channels" abbrev="channels" type="uint8_t"/>
    <field name="Pixel Depth" abbrev="depth" type="uint8_t"/>
    <field name="Data" abbrev="data" type="rawdata"/>
  </message>

  <message id="702" name="Compressed Image" abbrev="CompressedImage" source="ccu, vehicle">
    <description/>
    <field name="Frame Id" abbrev="frameid" type="uint8_t"/>
    <field name="Data" abbrev="data" type="rawdata"/>
  </message>

  <message id="703" name="Image Transmission Settings" abbrev="ImageTxSettings" source="ccu, vehicle">
    <description/>
    <field name="Frames Per Second" abbrev="fps" type="uint8_t"/>
    <field name="Quality" abbrev="quality" type="uint8_t"/>
    <field name="Repetitions" abbrev="reps" type="uint8_t"/>
    <field name="Target Size" abbrev="tsize" type="uint8_t"/>
  </message>

  <!-- External -->
  <message id="750" name="Remote State" abbrev="RemoteState" source="vehicle">
    <description>State summary for a remote vehicle.</description>
    <field name="Latitude WGS-84" abbrev="lat" type="fp32_t" unit="rad" min="-1.5707963267948966" max="1.5707963267948966">
      <description>WGS-84 Latitude.</description>
    </field>
    <field name="Longitude WGS-84" abbrev="lon" type="fp32_t" unit="rad" min="-3.141592653589793" max="3.141592653589793">
      <description>WGS-84 Longitude.</description>
    </field>
    <field name="Depth" abbrev="depth" type="uint8_t" unit="m">
      <description>Depth.</description>
    </field>
    <field name="Speed" abbrev="speed" type="fp32_t" unit="m/s">
      <description>Speed.</description>
    </field>
    <field name="Heading"  abbrev="psi" type="fp32_t" unit="rad">
      <description>Heading.</description>
    </field>
  </message>

  <!-- Development -->
  <message id="800" name="Target" abbrev="Target">
    <description>
      Target.
    </description>
    <field name="Label" abbrev="label" type="plaintext">
      <description>
        Target identifier.
      </description>
    </field>
    <field name="Latitude WGS-84" abbrev="lat" type="fp64_t" unit="rad" min="-1.5707963267948966" max="1.5707963267948966">
      <description>
        WGS-84 Latitude coordinate.
      </description>
    </field>
    <field name="Longitude WGS-84" abbrev="lon" type="fp64_t" unit="rad" min="-3.141592653589793" max="3.141592653589793">
      <description>
        WGS-84 Longitude coordinate.
      </description>
    </field>
    <field name="Z Reference" abbrev="z" type="fp32_t" unit="m">
      <description>
        Z axis reference. Use z_units to specify whether z represents
        depth, altitude or other.
      </description>
    </field>
    <field name="Z Units" abbrev="z_units" type="uint8_t" value="0" unit="Enumerated" enum-def="ZUnits">
      <description>
        Units of the z reference.
      </description>
    </field>
    <field name="Course Over Ground" abbrev="cog" type="fp32_t" unit="rad">
      <description>
        Course Over Ground (true).
      </description>
    </field>
    <field name="Speed Over Ground" abbrev="sog" type="fp32_t" unit="m/s">
      <description>
        Speed Over Ground.
      </description>
    </field>
  </message>

  <message id="801" name="EntityParameter" abbrev="EntityParameter" source="ccu,vehicle">
    <description>
      Entity parameter.
    </description>
    <field name="Name" abbrev="name" type="plaintext">
      <description>
        Name of the parameter.
      </description>
    </field>
    <field name="Value" abbrev="value" type="plaintext">
      <description>
        Current value of the parameter.
      </description>
    </field>
  </message>

  <message id="802" name="EntityParameters" abbrev="EntityParameters" source="ccu,vehicle">
    <description>
      List of entity parameters.
    </description>
    <field name="Entity Name" abbrev="name" type="plaintext">
      <description>
        Name of the entity.
      </description>
    </field>
    <field name="Parameters" abbrev="params" type="message-list" message-type="EntityParameter">
      <description>
        List of parameters.
      </description>
    </field>
  </message>

  <message id="803" name="QueryEntityParameters" abbrev="QueryEntityParameters" source="ccu,vehicle">
    <field name="Entity Name" abbrev="name" type="plaintext"/>
    <field name="Visibility" abbrev="visibility" type="plaintext"/>
    <field name="Scope" abbrev="scope" type="plaintext"/>
  </message>

  <message id="804" name="SetEntityParameters" abbrev="SetEntityParameters" source="ccu,vehicle">
    <field name="Entity Name" abbrev="name" type="plaintext"/>
    <field name="Parameters" abbrev="params" type="message-list" message-type="EntityParameter"/>
  </message>

  <message id="805" name="SaveEntityParameters" abbrev="SaveEntityParameters" source="ccu,vehicle">
    <field name="Entity Name" abbrev="name" type="plaintext"/>
  </message>

  <message id="806" name="Create Session" abbrev="CreateSession" source="ccu,vehicle">
    <description>
      Request creating a new session with this remote peer. Example
      session sequence is shown in the following diagram.

      .. figure:: images/session_sequence.png
      :align:  center
    </description>
    <field name="Session Timeout" abbrev="timeout" type="uint32_t">
      <description>
        Session timeout, in seconds. If no messages are received from
        the remote peer, the session will be closed after this ammount
        of seconds have ellapsed.
      </description>
    </field>
  </message>

  <message id="807" name="Close Session" abbrev="CloseSession" source="ccu,vehicle">
    <description>
      Request closing of an ongoing session
    </description>
    <field name="Session Identifier" abbrev="sessid" type="uint32_t"/>
  </message>

  <message id="808" name="Session Subscription" abbrev="SessionSubscription" source="ccu,vehicle">
    <field name="Session Identifier" abbrev="sessid" type="uint32_t"/>
    <field name="Messages to subscribe" abbrev="messages" type="plaintext">
      <description>
        Comma-separated list of messages to subscribe. Example:
        "EstimatedState,EulerAngles,Temperature"
      </description>
    </field>
  </message>

  <message id="809" name="Session Keep-Alive" abbrev="SessionKeepAlive" source="ccu,vehicle">
    <description>Message exchanged to prevent a session from timing out</description>
    <field name="Session Identifier" abbrev="sessid" type="uint32_t"/>
  </message>

  <message id="810" name="Session Status" abbrev="SessionStatus" source="ccu,vehicle" flags="periodic">
    <description>Message transmitted periodically to inform the state of a communication session</description>
    <field name="Session Identifier" abbrev="sessid" type="uint32_t"/>
    <field name="Status" abbrev="status" type="uint8_t" unit="Enumerated" prefix="STATUS">
      <value abbrev="ESTABLISHED" name="Established" id="1"/>
      <value abbrev="CLOSED" name="Closed" id="2"/>
    </field>
  </message>

  <message id="811" name="Push Entity Parameters" abbrev="PushEntityParameters" source="ccu,vehicle">
    <field name="Entity Name" abbrev="name" type="plaintext"/>
  </message>

  <message id="812" name="Pop Entity Parameters" abbrev="PopEntityParameters" source="ccu,vehicle">
    <field name="Entity Name" abbrev="name" type="plaintext"/>
  </message>
</messages><|MERGE_RESOLUTION|>--- conflicted
+++ resolved
@@ -10,14 +10,7 @@
           xsi:noNamespaceSchemaLocation="IMC.xsd"
           name="IMC"
           long-name="Inter Module Communication"
-<<<<<<< HEAD
           version="5.1.0">
-=======
-          version="5.1.0"
-          revision="$Rev: 1734 $"
-          creation="$Date: 2013-03-03 10:56:23 +0000 (Sun, 03 Mar 2013) $">
->>>>>>> edbd5957
-
   <description>
     This document describes the communications protocol associated
     with the LSTS software framework. Concepts such as *message*,
@@ -5214,8 +5207,8 @@
   	<field name="Latitude Reference" abbrev="lat" type="fp64_t"/>
   	<field name="Longitude Reference" abbrev="lon" type="fp64_t"/>
   </message>
-  
- <message id="480" name="Follow Reference State" abbrev="FollowRefState" source="vehicle">
+
+  <message id="480" name="Follow Reference State" abbrev="FollowRefState" source="vehicle">
 
   	<field name="Controlling Source" abbrev="control_src" type="uint16_t">
   		<description>
@@ -5251,8 +5244,8 @@
   	</field>
 
   </message>
-
-  <message id="480" name="Follow Reference State" abbrev="FollowRefState" source="vehicle">
+  
+ <message id="480" name="Follow Reference State" abbrev="FollowRefState" source="vehicle">
 
   	<field name="Controlling Source" abbrev="control_src" type="uint16_t">
   		<description>

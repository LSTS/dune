############################################################################
# Copyright 2007-2025 Universidade do Porto - Faculdade de Engenharia      #
# Laboratório de Sistemas e Tecnologia Subaquática (LSTS)                  #
############################################################################
# This file is part of DUNE: Unified Navigation Environment.               #
#                                                                          #
# Commercial Licence Usage                                                 #
# Licencees holding valid commercial DUNE licences may use this file in    #
# accordance with the commercial licence agreement provided with the       #
# Software or, alternatively, in accordance with the terms contained in a  #
# written agreement between you and Faculdade de Engenharia da             #
# Universidade do Porto. For licensing terms, conditions, and further      #
# information contact lsts@fe.up.pt.                                       #
#                                                                          #
# Modified European Union Public Licence - EUPL v.1.1 Usage                #
# Alternatively, this file may be used under the terms of the Modified     #
# EUPL, Version 1.1 only (the "Licence"), appearing in the file LICENCE.md #
# included in the packaging of this file. You may not use this work        #
# except in compliance with the Licence. Unless required by applicable     #
# law or agreed to in writing, software distributed under the Licence is   #
# distributed on an "AS IS" basis, WITHOUT WARRANTIES OR CONDITIONS OF     #
# ANY KIND, either express or implied. See the Licence for the specific    #
# language governing permissions and limitations at                        #
# https://github.com/LSTS/dune/blob/master/LICENCE.md and                  #
# http://ec.europa.eu/idabc/eupl.html.                                     #
############################################################################
# Author: Ricardo Martins                                                  #
############################################################################

[Transports.HTTP]
Enabled                                 = Always
Entity Label                            = HTTP Server
Activation Time                         = 0
Deactivation Time                       = 0
Debug Level                             = None
Execution Priority                      = 10
Port                                    = 8080
Threads                                 = 5
<<<<<<< HEAD
Transports                              = Announce,
                                          Chlorophyll,
                                          Conductivity,
=======
Number Lines From LogBook to send       = 100
Transports                              = Announce,
>>>>>>> ff590c02
                                          CpuUsage,
                                          Current,
                                          Distance,
                                          EntityState,
                                          EntityInfo,
                                          FuelLevel,
                                          GpsFix,
                                          Heartbeat,
                                          PowerChannelState,
                                          RSSI,
                                          Rpm,
                                          StorageUsage,
                                          Temperature,
                                          VehicleState,
                                          Voltage

[Transports.Cache]
Enabled                                 = Always
Entity Label                            = Cache
Activation Time                         = 0
Deactivation Time                       = 0
Execution Priority                      = 10
Debug Level                             = None
Loading Order                           = GpsFix,
                                          LblConfig

[Transports.Announce]
Enabled                                 = Hardware, Simulation
Entity Label                            = Service Announcer
Activation Time                         = 0
Deactivation Time                       = 0
Debug Level                             = None
Execution Priority                      = 10
Announcement Periodicity                = 10
Enable Loopback                         = 1
Enable Multicast                        = 1
Enable Broadcast                        = 1
Multicast Address                       = 224.0.75.69
Ports                                   = 30100, 30101, 30102, 30103, 30104
Ignored Interfaces                      = eth0:prv, eth1:prv

[Transports.Discovery]
Enabled                                 = Hardware, Simulation
Entity Label                            = Service Discovery
Activation Time                         = 0
Deactivation Time                       = 0
Debug Level                             = None
Execution Priority                      = 10
Multicast Address                       = 224.0.75.69
Ports                                   = 30100, 30101, 30102, 30103, 30104
Print Incoming Messages                 = false

[Transports.LogBook]
Enabled                                 = Always
Entity Label                            = Log Book
Activation Time                         = 0
Deactivation Time                       = 0
Debug Level                             = None
Execution Priority                      = 10

[Transports.FTP]
Enabled                                 = Always
Entity Label                            = FTP Server
Activation Time                         = 0
Deactivation Time                       = 0
Debug Level                             = None
Execution Priority                      = 10
Control Port                            = 30021
Data Port                               = 30020
Session Timeout                         = 120

[Transports.Fragments]
Enabled                                 = Always
Entity Label                            = Message Fragments
Activation Time                         = 0
Deactivation Time                       = 0
Debug Level                             = None
Execution Priority                      = 10
Reception timeout                       = 1800

[Transports.Logging]
Enabled                                 = Always
Entity Label                            = Logger
Debug Level                             = None
Activation Time                         = 0
Deactivation Time                       = 0
Execution Priority                      = 2
Flush Interval                          = 5
LSF Compression Method                  = gzip
LSF Volume Size                         = 0
Transports                              = Abort,
                                          Acceleration,
                                          AngularVelocity,
                                          Announce,
                                          Brake,
                                          ClockControl,
                                          CompassCalibration,
                                          Collision,
                                          ControlLoops,
                                          ControlParcel,
                                          CpuUsage,
                                          Current,
                                          DataSanity,
                                          DesiredControl,
                                          DesiredZ,
                                          DesiredHeading,
                                          DesiredHeadingRate,
                                          DesiredPath,
                                          DesiredPitch,
                                          DesiredSpeed,
                                          DesiredVelocity,
                                          DevCalibrationControl,
                                          DevCalibrationState,
                                          DevDataBinary,
                                          DevDataText,
                                          Distance,
                                          EmergencyControl,
                                          EmergencyControlState,
                                          EntityActivationState,
                                          EntityInfo,
                                          EntityList,
                                          EntityMonitoringState,
                                          EntityParameters,
                                          EntityState,
                                          EstimatedState,
                                          EstimatedStreamVelocity,
                                          EulerAngles,
                                          EulerAnglesDelta,
                                          FollowPath,
                                          FollowRefState,
                                          FuelLevel,
                                          Goto,
                                          GpsFix,
                                          GpsFixRejection,
                                          GroundVelocity,
                                          Heartbeat,
                                          IdleManeuver,
                                          IridiumMsgRx,
                                          IridiumMsgTx,
                                          IridiumTxStatus,
                                          LogBookEntry,
                                          Loiter,
                                          ManeuverControlState,
                                          ManeuverDone,
                                          NavigationData,
                                          NavigationUncertainty,
                                          OperationalLimits,
                                          PathControlState,
                                          PlanControl,
                                          PlanControlState,
                                          PlanDB,
                                          PlanGeneration,
                                          PlanSpecification,
                                          PlanStatistics,
                                          PopEntityParameters,
                                          PowerChannelControl,
                                          PowerChannelState,
                                          Pulse,
                                          PulseDetectionControl,
                                          PushEntityParameters,
                                          Rows,
                                          QueryEntityParameters,
                                          Reference,
                                          RemoteActions,
                                          RemoteActionsRequest,
                                          RemoteState,
                                          ReportControl,
                                          RSSI,
                                          SimAcousticMessage,
                                          SaveEntityParameters,
                                          SetEntityParameters,
                                          SimulatedState,
                                          Sms,
                                          SmsRequest,
                                          SmsStatus,
                                          StateReport,
                                          StationKeeping,
                                          StopManeuver,
                                          TCPRequest,
                                          TCPStatus,
                                          Teleoperation,
                                          TeleoperationDone,
                                          Temperature,
                                          TextMessage,
                                          TransmissionRequest,
                                          TransmissionStatus,
                                          UamRxFrame,
                                          UamTxFrame,
                                          UamTxStatus,
                                          UamRxRange,
                                          VehicleCommand,
                                          VehicleMedium,
                                          VehicleState,
                                          VelocityDelta,
                                          VersionInfo,
                                          Voltage,
                                          YoYo

[Transports.UDP]
Enabled                                 = Always
Entity Label                            = UDP
Debug Level                             = None
Activation Time                         = 0
Deactivation Time                       = 0
Execution Priority                      = 10
Announce Service                        = true
Contact Refresh Periodicity             = 5.0
Contact Timeout                         = 30
Dynamic Nodes                           = true
Local Messages Only                     = false
Transports                              = Acceleration,
                                          AngularVelocity,
                                          Current,
                                          CpuUsage,
                                          DevCalibrationControl,
                                          DevCalibrationState,
                                          DesiredHeading,
                                          DesiredHeadingRate,
                                          DesiredSpeed,
                                          Distance,
                                          EntityList,
                                          EntityParameters,
                                          EntityState,
                                          EstimatedState,
                                          EulerAngles,
                                          FollowRefState,
                                          FuelLevel,
                                          GpsFix,
                                          Heartbeat,
                                          IridiumMsgRx,
                                          IridiumMsgTx,
                                          IridiumTxStatus,
                                          LogBookEntry,
                                          LogBookControl,
                                          ManeuverDone,
                                          OperationalLimits,
                                          PathControlState,
                                          PlanControl,
                                          PlanControlState,
                                          PlanDB,
                                          PlanGeneration,
                                          PlanSpecification,
                                          PowerChannelState,
                                          ReportControl,
                                          RemoteActions,
                                          RemoteActionsRequest,
                                          RSSI,
                                          SimulatedState,
                                          SmsRequest,
                                          SmsStatus,
                                          StateReport,
                                          StorageUsage,
                                          TCPRequest,
                                          TCPStatus,
                                          Temperature,
                                          Teleoperation,
                                          TeleoperationDone,
                                          TextMessage,
                                          TransmissionRequest,
                                          TransmissionStatus,
                                          TrexObservation,
                                          TrexOperation,
                                          TrexToken,
                                          TrexPlan,
                                          UamTxFrame,
                                          UamRxFrame,
                                          UamTxStatus,
                                          UamRxRange,
                                          VehicleMedium,
                                          VehicleState,
                                          Voltage
Filtered Entities                       = Current:Batteries,
                                          CpuUsage:Daemon,
                                          Temperature:MainCore,
                                          Voltage:Batteries
Rate Limiters                           = CpuUsage:0.2,
                                          Distance:0.2,
                                          EntityState:1,
                                          EstimatedState:2,
                                          FuelLevel:0.1,
                                          Rpm:1,
                                          SimulatedState:0.5,
                                          StorageUsage:0.05,
                                          Temperature:0.1,
                                          Voltage:0.1
Local Port                              = 6002
Print Incoming Messages                 = 0
Print Outgoing Messages                 = 0
Communication Range                     = 0
Underwater Communications               = true
Always Transmitted Messages             = Abort,
                                          SimulatedState<|MERGE_RESOLUTION|>--- conflicted
+++ resolved
@@ -36,14 +36,8 @@
 Execution Priority                      = 10
 Port                                    = 8080
 Threads                                 = 5
-<<<<<<< HEAD
-Transports                              = Announce,
-                                          Chlorophyll,
-                                          Conductivity,
-=======
 Number Lines From LogBook to send       = 100
 Transports                              = Announce,
->>>>>>> ff590c02
                                           CpuUsage,
                                           Current,
                                           Distance,

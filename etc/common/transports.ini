############################################################################
# Copyright 2007-2025 Universidade do Porto - Faculdade de Engenharia      #
# Laboratório de Sistemas e Tecnologia Subaquática (LSTS)                  #
############################################################################
# This file is part of DUNE: Unified Navigation Environment.               #
#                                                                          #
# Commercial Licence Usage                                                 #
# Licencees holding valid commercial DUNE licences may use this file in    #
# accordance with the commercial licence agreement provided with the       #
# Software or, alternatively, in accordance with the terms contained in a  #
# written agreement between you and Faculdade de Engenharia da             #
# Universidade do Porto. For licensing terms, conditions, and further      #
# information contact lsts@fe.up.pt.                                       #
#                                                                          #
# Modified European Union Public Licence - EUPL v.1.1 Usage                #
# Alternatively, this file may be used under the terms of the Modified     #
# EUPL, Version 1.1 only (the "Licence"), appearing in the file LICENCE.md #
# included in the packaging of this file. You may not use this work        #
# except in compliance with the Licence. Unless required by applicable     #
# law or agreed to in writing, software distributed under the Licence is   #
# distributed on an "AS IS" basis, WITHOUT WARRANTIES OR CONDITIONS OF     #
# ANY KIND, either express or implied. See the Licence for the specific    #
# language governing permissions and limitations at                        #
# https://github.com/LSTS/dune/blob/master/LICENCE.md and                  #
# http://ec.europa.eu/idabc/eupl.html.                                     #
############################################################################
# Author: Ricardo Martins                                                  #
############################################################################

[Transports.HTTP]
Enabled                                 = Always
Entity Label                            = HTTP Server
Activation Time                         = 0
Deactivation Time                       = 0
Debug Level                             = None
Execution Priority                      = 10
Port                                    = 8080
Threads                                 = 5
Number Lines From LogBook to send       = 100
Transports                              = Announce,
                                          CpuUsage,
                                          Current,
                                          Distance,
                                          EntityState,
                                          EntityInfo,
                                          FuelLevel,
                                          GpsFix,
                                          Heartbeat,
                                          PowerChannelState,
                                          RSSI,
                                          Rpm,
                                          StorageUsage,
                                          Temperature,
<<<<<<< HEAD
                                          VehicleState,
                                          Voltage
=======
                                          Turbidity,
                                          Voltage,
                                          PH,
                                          Redox
Loopback Internal Messages              = true
>>>>>>> d53ff2ee

[Transports.Cache]
Enabled                                 = Always
Entity Label                            = Cache
Activation Time                         = 0
Deactivation Time                       = 0
Execution Priority                      = 10
Debug Level                             = None
Loading Order                           = GpsFix,
                                          LblConfig

[Transports.Announce]
Enabled                                 = Hardware, Simulation
Entity Label                            = Service Announcer
Activation Time                         = 0
Deactivation Time                       = 0
Debug Level                             = None
Execution Priority                      = 10
Announcement Periodicity                = 10
Enable Loopback                         = 1
Enable Multicast                        = 1
Enable Broadcast                        = 1
Multicast Address                       = 224.0.75.69
Ports                                   = 30100, 30101, 30102, 30103, 30104
Ignored Interfaces                      = eth0:prv, eth1:prv

[Transports.Discovery]
Enabled                                 = Hardware, Simulation
Entity Label                            = Service Discovery
Activation Time                         = 0
Deactivation Time                       = 0
Debug Level                             = None
Execution Priority                      = 10
Multicast Address                       = 224.0.75.69
Ports                                   = 30100, 30101, 30102, 30103, 30104
Print Incoming Messages                 = false

[Transports.LogBook]
Enabled                                 = Always
Entity Label                            = Log Book
Activation Time                         = 0
Deactivation Time                       = 0
Debug Level                             = None
Execution Priority                      = 10

[Transports.FTP]
Enabled                                 = Always
Entity Label                            = FTP Server
Activation Time                         = 0
Deactivation Time                       = 0
Debug Level                             = None
Execution Priority                      = 10
Control Port                            = 30021
Data Port                               = 30020
Session Timeout                         = 120

[Transports.Fragments]
Enabled                                 = Always
Entity Label                            = Message Fragments
Activation Time                         = 0
Deactivation Time                       = 0
Debug Level                             = None
Execution Priority                      = 10
Reception timeout                       = 1800

[Transports.Logging]
Enabled                                 = Always
Entity Label                            = Logger
Debug Level                             = None
Activation Time                         = 0
Deactivation Time                       = 0
Execution Priority                      = 2
Flush Interval                          = 5
LSF Compression Method                  = gzip
LSF Volume Size                         = 0
Transports                              = Abort,
                                          Acceleration,
                                          AngularVelocity,
                                          Announce,
                                          Brake,
                                          ClockControl,
                                          CompassCalibration,
                                          Collision,
                                          ControlLoops,
                                          ControlParcel,
                                          CpuUsage,
                                          Current,
                                          DataSanity,
                                          DesiredControl,
                                          DesiredZ,
                                          DesiredHeading,
                                          DesiredHeadingRate,
                                          DesiredPath,
                                          DesiredPitch,
                                          DesiredSpeed,
                                          DesiredVelocity,
                                          DevCalibrationControl,
                                          DevCalibrationState,
                                          DevDataBinary,
                                          DevDataText,
                                          Distance,
                                          EmergencyControl,
                                          EmergencyControlState,
                                          EntityActivationState,
                                          EntityInfo,
                                          EntityList,
                                          EntityMonitoringState,
                                          EntityParameters,
                                          EntityState,
                                          EstimatedState,
                                          EstimatedStreamVelocity,
                                          EulerAngles,
                                          EulerAnglesDelta,
                                          FollowPath,
                                          FollowRefState,
                                          FuelLevel,
                                          Goto,
                                          GpsFix,
                                          GpsFixRejection,
                                          GroundVelocity,
                                          Heartbeat,
                                          IdleManeuver,
                                          IridiumMsgRx,
                                          IridiumMsgTx,
                                          IridiumTxStatus,
                                          LogBookEntry,
                                          Loiter,
                                          ManeuverControlState,
                                          ManeuverDone,
                                          NavigationData,
                                          NavigationUncertainty,
                                          OperationalLimits,
                                          PathControlState,
                                          PlanControl,
                                          PlanControlState,
                                          PlanDB,
                                          PlanGeneration,
                                          PlanSpecification,
                                          PlanStatistics,
                                          PopEntityParameters,
                                          PowerChannelControl,
                                          PowerChannelState,
                                          Pulse,
                                          PulseDetectionControl,
                                          PushEntityParameters,
                                          Rows,
                                          QueryEntityParameters,
                                          Reference,
                                          RemoteActions,
                                          RemoteActionsRequest,
                                          RemoteState,
                                          ReportControl,
                                          RSSI,
                                          SimAcousticMessage,
                                          SaveEntityParameters,
                                          SetEntityParameters,
                                          SimulatedState,
                                          Sms,
                                          SmsRequest,
                                          SmsStatus,
                                          StateReport,
                                          StationKeeping,
                                          StopManeuver,
                                          TCPRequest,
                                          TCPStatus,
                                          Teleoperation,
                                          TeleoperationDone,
                                          Temperature,
                                          TextMessage,
                                          TransmissionRequest,
                                          TransmissionStatus,
                                          UamRxFrame,
                                          UamTxFrame,
                                          UamTxStatus,
                                          UamRxRange,
                                          VehicleCommand,
                                          VehicleMedium,
                                          VehicleState,
                                          VelocityDelta,
                                          VersionInfo,
                                          Voltage,
                                          YoYo

[Transports.UDP]
Enabled                                 = Always
Entity Label                            = UDP
Debug Level                             = None
Activation Time                         = 0
Deactivation Time                       = 0
Execution Priority                      = 10
Announce Service                        = true
Contact Refresh Periodicity             = 5.0
Contact Timeout                         = 30
Dynamic Nodes                           = true
Local Messages Only                     = false
Transports                              = Acceleration,
                                          AngularVelocity,
                                          Current,
                                          CpuUsage,
                                          DevCalibrationControl,
                                          DevCalibrationState,
                                          DesiredHeading,
                                          DesiredHeadingRate,
                                          DesiredSpeed,
                                          Distance,
                                          EntityList,
                                          EntityParameters,
                                          EntityState,
                                          EstimatedState,
                                          EulerAngles,
                                          FollowRefState,
                                          FuelLevel,
                                          GpsFix,
                                          Heartbeat,
                                          IridiumMsgRx,
                                          IridiumMsgTx,
                                          IridiumTxStatus,
                                          LogBookEntry,
                                          LogBookControl,
                                          ManeuverDone,
                                          OperationalLimits,
                                          PathControlState,
                                          PlanControl,
                                          PlanControlState,
                                          PlanDB,
                                          PlanGeneration,
                                          PlanSpecification,
                                          PowerChannelState,
                                          ReportControl,
                                          RemoteActions,
                                          RemoteActionsRequest,
                                          RSSI,
                                          SimulatedState,
                                          SmsRequest,
                                          SmsStatus,
                                          StateReport,
                                          StorageUsage,
                                          TCPRequest,
                                          TCPStatus,
                                          Temperature,
                                          Teleoperation,
                                          TeleoperationDone,
                                          TextMessage,
                                          TransmissionRequest,
                                          TransmissionStatus,
                                          TrexObservation,
                                          TrexOperation,
                                          TrexToken,
                                          TrexPlan,
                                          UamTxFrame,
                                          UamRxFrame,
                                          UamTxStatus,
                                          UamRxRange,
                                          VehicleMedium,
                                          VehicleState,
                                          Voltage
Filtered Entities                       = Current:Batteries,
                                          CpuUsage:Daemon,
                                          Temperature:MainCore,
                                          Voltage:Batteries
Rate Limiters                           = CpuUsage:0.2,
                                          Distance:0.2,
                                          EntityState:1,
                                          EstimatedState:2,
                                          FuelLevel:0.1,
                                          Rpm:1,
                                          SimulatedState:0.5,
                                          StorageUsage:0.05,
                                          Temperature:0.1,
                                          Voltage:0.1
Local Port                              = 6002
Print Incoming Messages                 = 0
Print Outgoing Messages                 = 0
Communication Range                     = 0
Underwater Communications               = true
Always Transmitted Messages             = Abort,
                                          SimulatedState<|MERGE_RESOLUTION|>--- conflicted
+++ resolved
@@ -51,16 +51,9 @@
                                           Rpm,
                                           StorageUsage,
                                           Temperature,
-<<<<<<< HEAD
                                           VehicleState,
                                           Voltage
-=======
-                                          Turbidity,
-                                          Voltage,
-                                          PH,
-                                          Redox
 Loopback Internal Messages              = true
->>>>>>> d53ff2ee
 
 [Transports.Cache]
 Enabled                                 = Always

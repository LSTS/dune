--- conflicted
+++ resolved
@@ -51,15 +51,8 @@
                                           Rpm,
                                           StorageUsage,
                                           Temperature,
-<<<<<<< HEAD
-                                          Turbidity,
-                                          Voltage,
-                                          PH,
-                                          Redox
-=======
                                           VehicleState,
                                           Voltage
->>>>>>> 8b734f59
 Loopback Internal Messages              = true
 
 [Transports.Cache]

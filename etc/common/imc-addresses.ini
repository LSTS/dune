--- conflicted
+++ resolved
@@ -168,12 +168,9 @@
 lauv-noptilus-3-cpu-cam = 0x6009
 lauv-seacon-3-aux    = 0x6010
 lauv-seacon-3-cpu-cam = 0x6011
-<<<<<<< HEAD
-=======
 lauv-seacon-2-aux    = 0x6012
 lauv-seacon-2-cpu-cam = 0x6013
 otter-aux            = 0x6014
->>>>>>> 4af301a9
 star                 = 0x8000
 benthos-mgateway     = 0x8010
 manta-1              = 0x8012

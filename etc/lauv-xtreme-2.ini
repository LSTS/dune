############################################################################
# Copyright 2007-2023 Universidade do Porto - Faculdade de Engenharia      #
# Laboratório de Sistemas e Tecnologia Subaquática (LSTS)                  #
############################################################################
# This file is part of DUNE: Unified Navigation Environment.               #
#                                                                          #
# Commercial Licence Usage                                                 #
# Licencees holding valid commercial DUNE licences may use this file in    #
# accordance with the commercial licence agreement provided with the       #
# Software or, alternatively, in accordance with the terms contained in a  #
# written agreement between you and Faculdade de Engenharia da             #
# Universidade do Porto. For licensing terms, conditions, and further      #
# information contact lsts@fe.up.pt.                                       #
#                                                                          #
# Modified European Union Public Licence - EUPL v.1.1 Usage                #
# Alternatively, this file may be used under the terms of the Modified     #
# EUPL, Version 1.1 only (the "Licence"), appearing in the file LICENCE.md #
# included in the packaging of this file. You may not use this work        #
# except in compliance with the Licence. Unless required by applicable     #
# law or agreed to in writing, software distributed under the Licence is   #
# distributed on an "AS IS" basis, WITHOUT WARRANTIES OR CONDITIONS OF     #
# ANY KIND, either express or implied. See the Licence for the specific    #
# language governing permissions and limitations at                        #
# https://github.com/LSTS/dune/blob/master/LICENCE.md and                  #
# http://ec.europa.eu/idabc/eupl.html.                                     #
############################################################################
# Author: Ricardo Martins                                                  #
############################################################################
# LAUV Xtreme 2 configuration file                                         #
############################################################################

[Require auv/basic.ini]
[Require hardware/lctr-a6xx/basic.ini]
[Require hardware/lctr-a6xx/broom-36v.ini]
[Require hardware/lctr-a6xx/batman.ini]
[Require hardware/lctr-a6xx/evologics.ini]
[Require hardware/lctr-a6xx/gps-lc2m.ini]
[Require hardware/lctr-a6xx/gsm-lc2m.ini]
[Require hardware/lctr-a6xx/imagenex852.ini]
[Require hardware/lctr-a6xx/iridiumsbd-lc2m.ini]
[Require ../private/etc/sensors/ixblue.ini]
[Require hardware/lctr-a6xx/nortekdvl.ini]
[Require hardware/lctr-a6xx/scrtv4.ini]
[Require hardware/lctr-a6xx/xchangesv.ini]
[Require hardware/lctr-a6xx/klein3500.ini]

############################################################################
# Vehicle specific overrides                                               #
############################################################################
[General]
Vehicle                                 = lauv-xtreme-2
Absolute Maximum Depth                  = 100
Absolute Minimum Altitude               = 1.2
Battery Packs                           = 4
Battery Capacity                        = 700
Power Model -- Conversion - Watt        = 0, 14, 23.5, 50
Power Model -- Conversion - RPM         = 0, 500, 850, 1300
Speed Conversion -- Actuation           = 0, 34, 46
Speed Conversion -- RPM                 = 0, 850, 1150
Speed Conversion -- MPS                 = 0, 1, 1.3
Maximum Absolute Speed                  = 1.6
Hardware List                           = LSTS PCTLv2,
                                          IEI PM-LX2-800W,
                                          Ubiquiti PicoStation M2HP,
                                          TP-LINK SF1008D,
                                          GSM/UMTS/HDSPA,
                                          Evologics S2CR 18/34,
                                          U-blox EVK-6H,
                                          Klein UUV-3500,
                                          Nortek DVL 1MHz (Ethernet),
                                          LSTS BROOM + Motor,
                                          LSTS SCRTv4 + BMS-705MG,
                                          Raspberry Pi 4,
                                          AML SV Xchange,
                                          IXBLUE Phins C3

[Actuators.Broom]
Serial Port - Device                    = /dev/ttyS5

[Control.AUV.Attitude]
Roll PID Gains                          = 0.7, 0.0, 0.2
Depth PID Gains                         = 0.4, 0.05, 0.6
Depth Integral Limit                    = 1.0 
Maximum Pitch Reference                 = 15.0
Pitch PID Gains                         = 1.5, 0.25, 1.1
Pitch Integral Limit                    = 5.0
Maximum Pitch Actuation                 = 25.0
Heading PID Gains                       = 1.5, 0.0, 0.0
Maximum Heading Rate                    = 30.0
Heading Rate PID Gains                  = 1.2, 0.0, 0.0
Maximum Fin Rotation                    = 25.0
Force Pitch At Surface                  = true
Pitch Angle At Surface                  = 10.0
Log PID Parcels                         = true

[Control.Path.VectorField]
Bottom Track -- Enabled                 = true

[Control.AUV.RemoteOperation]
Disable Analog Thrust                   = false
# Aprox 2000 rpm
Position of Horizontal Fins             = -15.0

[Maneuver.CommsRelay]
Enabled                                 = Never

[Maneuver.FollowSystem]
Enabled                                 = Never

[Maneuver.FollowTrajectory]
Enabled                                 = Never

[Maneuver.VehicleFormation.SMC]
Enabled                                 = Never

[Maneuver.RowsCoverage]
Enabled                                 = Never

[Monitors.Emergency]
SMS Recipient Number                    = +351910012611

[Actuators.SCRTv4]
Enabled                                 = Hardware
Serial Port - Device                    = /dev/ttyS4

[Monitors.Entities]
Default Monitoring -- Hardware          = BATMAN,
                                          Clock,
                                          DVL,
                                          Leak Sensor,
                                          Motor Controller,
                                          Servo Controller

[Monitors.FuelLevel]
Capacity Decay Factor                   = 6.0
Warning Level                           = 20
Error Level                             = 15

[Monitors.Servos]
Position Fault Detection                = true

[Navigation.AUV.Navigation]
Distance Between DVL and CG             = 0.606
Distance Between LBL and GPS            = 0.80
Distance Between GPS and CG             = -0.461

[Power.BATMANv2]
Serial Port - Device                    = /dev/ttyS10
Scale Factor A/Ah                       = 2.0
Warning Level                           = 20
Error Level                             = 15

[Sensors.SCH311X]
Enabled                                 = Never

[Sensors.ThermalZone]
Enabled                                 = Hardware
Entity Label                            = Thermal Zone
Execution Frequency                     = 1
Path                                    = /sys/class/hwmon/hwmon0/temp2_input
Entity Label - Temperature              = Mainboard (Core)

[Power.PCTLv2]
ADC Reference Voltage                   = 1.101
Leak 0 - Entity Label                   = Medium Sensor
Leak 0 - Medium Sensor                  = true
Leak 1 - Entity Label                   = Leak Sensor
ADC Channel 1 - Conversion              = 12.5, 0.0
Power Channel 1 - Name                  = N/C (+12V_3)
Power Channel 2 - Name                  = Sound Velocity Sensor
Power Channel 2 - State                 = 1
Power Channel 3 - Name                  = N/C (+12V_5)
Power Channel 3 - State                 = 0
Power Channel 4 - Name                  = INS
Power Channel 4 - State                 = 1
Power Channel 5 - Name                  = Private (Sidescan)
Power Channel 5 - State                 = 0
Power Channel 6 - Name                  = Private (Camera CPU)
Power Channel 6 - State                 = 0
Power Channel 7 - Name                  = Echo Sounder and Acoustic Modem
Power Channel 11 - Name                 = Private (Auxiliary CPU)
Power Channel 11 - State                = 1
Power Channel 13 - Name                 = BATMAN
Power Channel 13 - State                = 1
Power Channel 15 - Name                 = N/C (+12V_2)
Power Channel 15 - State                = 0
Power Channel 17 - Name                 = Private (DVL)
Power Channel 17 - State                = 1
Serial Port - Device			        = /dev/ttyS11

[Sensors.GPS]
<<<<<<< HEAD
Serial Port - Device                    = /dev/ttyACM2
Serial Port - Baud Rate                 = 57600
=======
Enabled                                 = Hardware
IO Port - Device                        = uart:///dev/ttyACM2:57600
Activation Time                         = 40.0
Power Channel - Names                   = GPS
Post Power On Delay                     = 30.0
>>>>>>> f2907078
Sentence Order                          = GNVTG, GNZDA, PUBX
Initialization String 0 - Command       = $PUBX,40,VTG,0,1,0,0,0,0\r\n
Initialization String 1 - Command       = $PUBX,40,ZDA,0,1,0,0,0,0\r\n
Initialization String 2 - Command       = $PUBX,40,00,0,1,0,0,0,0\r\n
Initialization String 3 - Command       = $PUBX,40,GLL,0,1,0,0,0,0\r\n
Initialization String 4 - Command       = $PUBX,40,GSA,0,0,0,0,0,0\r\n
Initialization String 5 - Command       = $PUBX,40,GSV,0,0,0,0,0,0\r\n
Initialization String 6 - Command       = $PUBX,40,RMC,0,1,0,0,0,0\r\n
Initialization String 7 - Command       = $PUBX,40,GGA,0,1,0,0,0,0\r\n
Initialization String 8 - Command       = $PUBX,40,GLL,0,1,0,0,0,0\r\n
Initialization String 9 - Command       = $PUBX,40,GST,0,1,0,0,0,0\r\n
Enabled					= Hardware

# SVS (using serial over TCP).
[Transports.SerialOverTCP/SVS]
Enabled                                 = Hardware
Debug Level                             = None
Entity Label                            = SVS to TCP
Serial Port - Device                    = /dev/ttyS6
Serial Port - Baud Rate                 = 38400
Serial Port - Canonical Input           = true
TCP - Port                              = 8889
Activation Time                         = 5
Deactivation Time                       = 5
Execution Priority                      = 10

[Sensors.XchangeSV]
Serial Port - Device                    = tcp://10.0.10.50:8889
Activation Time                         = 10

[Sensors.Keller]
Enabled                                 = Never

[Sensors.NortekDVL]
IO Port - Device                        = tcp://10.0.10.57:9000
Enable Input Trigger                    = true
Device Orientation                      = 0, -90, 0
Type Activation                         = Water
Additional Stream A                     = PD0

[Sensors.PhinsC3]
Lever Arm Depth                         = 0.120, 0.0, -0.056

[Transports.IridiumSBD]
Flush Iridium Queue                     = true

[Transports.Evologics]
IPv4 Address                            = 10.0.10.55

[Transports.UAN]
Enabled                                 = Always
Entity Label                            = Acoustic Access Controller
Enable Reports                          = true
Address Section                         = Evologics Addresses - DMSMW

[Transports.CommManager]
Acoustic Address Section                = Evologics Addresses - DMSMW

[Transports.Evologics/Simulator]
Address Section                         = Evologics Addresses - DMSMW

[Transports.FTP]
Enabled                                 = Simulation

[Transports.Announce]
Enabled                                 = Simulation

[Transports.Announce/Hardware]
Enabled                                 = Hardware
Additional Services - External          = ftp://10.0.10.50:30021/
Entity Label                            = Service Announcer
Activation Time                         = 0
Deactivation Time                       = 0
Debug Level                             = None
Debug Level                             = None
Execution Priority                      = 10
Announcement Periodicity                = 10
Enable Loopback                         = 1
Enable Multicast                        = 1
Enable Broadcast                        = 1
Multicast Address                       = 224.0.75.69
Ports                                   = 30100, 30101, 30102, 30103, 30104
Ignored Interfaces                      = eth0:prv

# For DVL Calibration procedure uncomment below
#[Require testing/dvl-calibration.ini]

# For UPORTO / PT-NAVY joint exercises
#[Require testing/joint-evologics.ini]

# Slave CPU
[Require hardware/lctr-a6xx/slavecpu.ini]
[Supervisors.SlaveCPU]
Slave System Name                       = lauv-xtreme-2-cpu-cam
Power Channel                           = Private (Camera CPU)
Dispatch Power Operation                = true

[Supervisors.Power]
Slave System Names                      = lauv-xtreme-2-cpu-cam

[Monitors.Clock]
Enabled                                 = Hardware

[Supervisors.ClockPPS]
Enabled                                 = Never
Entity Label                            = Clock
Activation Time                         = 0
Deactivation Time                       = 0
Debug Level                             = None
Execution Priority                      = 10
Serial Port - Device                    = /dev/ttyS4
PPS - Device                            = /dev/pps0
PPS - Propagation Delay                 = 675
PPS - Maximum Offset                    = 50
GPS Offset Count                        = 10
Execute On Synchronization              = hwclock -w

[Transports.TCP.Server/SlaveCPU]
Enabled                                 = Always

[Sensors.Klein3500]
Debug Level                             = None
Deactivation Time                       = 60
NMEA Over UDP - Port                    = 24302
Device URL                              = tcp://10.0.10.54:4660
Bathymetry Channel Available            = true
Data Server Port                        = 0
Log Prefix                              = ../lauv-xtreme-2
Legacy PAUV                             = true

# Camera delegator.
[Supervisors.Delegator/PointGrey]
Enabled                                 = Hardware
Entity Label                            = Camera
Debug Level                             = None
Surrogate Task                          = Vision.PointGrey
Surrogate Section                       = Vision.PointGrey
Surrogate System                        = lauv-xtreme-2-cpu-cam
Surrogate Entity                        = Camera
Surrogate Power Channel                 = Private (Camera CPU)
Activation Time                         = 60
Deactivation Time                       = 5
Active                                  = false
Active - Scope                          = maneuver
Active - Visibility                     = user
Execution Priority                      = 10

[Sensors.Imagenex852]
Serial Port - Device                    = /dev/ttyS8

[Sensors.EmulatedGPS]
Enabled                                 = Hardware
Entity Label                            = Emulated GPS
Serial Port - Device                    = /dev/ttyS9
Serial Port - Baud Rate                 = 9600
Send Sentences on Pulse                 = true
Send ZDA                                = true
Send RMC                                = false
Send HDT                                = false
Send VTG                                = false<|MERGE_RESOLUTION|>--- conflicted
+++ resolved
@@ -189,16 +189,11 @@
 Serial Port - Device			        = /dev/ttyS11
 
 [Sensors.GPS]
-<<<<<<< HEAD
-Serial Port - Device                    = /dev/ttyACM2
-Serial Port - Baud Rate                 = 57600
-=======
 Enabled                                 = Hardware
 IO Port - Device                        = uart:///dev/ttyACM2:57600
 Activation Time                         = 40.0
 Power Channel - Names                   = GPS
 Post Power On Delay                     = 30.0
->>>>>>> f2907078
 Sentence Order                          = GNVTG, GNZDA, PUBX
 Initialization String 0 - Command       = $PUBX,40,VTG,0,1,0,0,0,0\r\n
 Initialization String 1 - Command       = $PUBX,40,ZDA,0,1,0,0,0,0\r\n

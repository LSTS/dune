--- conflicted
+++ resolved
@@ -44,13 +44,8 @@
 Entity Label                            = Communications Manager
 Iridium Reports Period                  = 600
 Iridium - Entity Label                  = Iridium Modem
-<<<<<<< HEAD
-GSM - Entity Label                      = GSM
-UAN - Entity Label = Acoustic Access Controller
-=======
 GSM - Entity Label                      = SMS
-Acoustic Address Section                = Seatrac Addresses CDC3
->>>>>>> ff590c02
+UAN - Entity Label                      = Acoustic Access Controller
 Debug Level                             = Debug
 
 [Transports.TCPOnDemand]

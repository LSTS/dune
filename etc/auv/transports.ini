############################################################################
# Copyright 2007-2016 Universidade do Porto - Faculdade de Engenharia      #
# Laboratório de Sistemas e Tecnologia Subaquática (LSTS)                  #
############################################################################
# This file is part of DUNE: Unified Navigation Environment.               #
#                                                                          #
# Commercial Licence Usage                                                 #
# Licencees holding valid commercial DUNE licences may use this file in    #
# accordance with the commercial licence agreement provided with the       #
# Software or, alternatively, in accordance with the terms contained in a  #
# written agreement between you and Universidade do Porto. For licensing   #
# terms, conditions, and further information contact lsts@fe.up.pt.        #
#                                                                          #
# European Union Public Licence - EUPL v.1.1 Usage                         #
# Alternatively, this file may be used under the terms of the EUPL,        #
# Version 1.1 only (the "Licence"), appearing in the file LICENCE.md       #
# included in the packaging of this file. You may not use this work        #
# except in compliance with the Licence. Unless required by applicable     #
# law or agreed to in writing, software distributed under the Licence is   #
# distributed on an "AS IS" basis, WITHOUT WARRANTIES OR CONDITIONS OF     #
# ANY KIND, either express or implied. See the Licence for the specific    #
# language governing permissions and limitations at                        #
# http://ec.europa.eu/idabc/eupl.html.                                     #
############################################################################
# Author: Ricardo Martins                                                  #
############################################################################

[Transports.UDP]
Enabled                                 = Always
Entity Label                            = UDP
<<<<<<< HEAD
Transports                              = Abort,
                                          AlignmentState,
=======
Debug Level                             = None
Activation Time                         = 0
Deactivation Time                       = 0
Execution Priority                      = 10
Announce Service                        = true
Contact Refresh Periodicity             = 5.0
Contact Timeout                         = 30
Dynamic Nodes                           = true
Local Messages Only                     = false
Transports                              = AlignmentState,
>>>>>>> bb736162
                                          CpuUsage,
                                          DevCalibrationControl,
                                          DevCalibrationState,
                                          Distance,
                                          EntityList,
                                          EntityParameters,
                                          EntityState,
                                          EstimatedState,
                                          FollowRefState,
                                          FuelLevel,
                                          Heartbeat,
                                          IridiumMsgRx,
                                          IridiumMsgTx,
                                          IridiumTxStatus,
                                          LblEstimate,
                                          LblRangeAcceptance,
                                          LblConfig,
                                          LogBookEntry,
                                          LogBookControl,
                                          OperationalLimits,
                                          PathControlState,
                                          PlanControl,
                                          PlanControlState,
                                          PlanDB,
                                          PlanGeneration,
                                          PowerChannelState,
                                          RemoteActions,
                                          RemoteActionsRequest,
                                          Rpm,
                                          RSSI,
                                          SimulatedState,
                                          StorageUsage,
                                          Temperature,
                                          TrexObservation,
                                          TrexOperation,
                                          TrexToken,
                                          TrexPlan,
                                          VehicleMedium,
                                          VehicleState,
                                          Voltage,
                                          UamRxFrame
Filtered Entities                       = CpuUsage:Daemon,
                                          Distance:Altimeter+DVL Filtered+Echo Sounder,
                                          Temperature:CTD+Depth Sensor,
                                          Voltage:Batteries,
Rate Limiters                           = AlignmentState:0.5,
                                          CpuUsage:0.2,
                                          Distance:0.2,
                                          EntityState:1,
                                          EstimatedState:2,
                                          FuelLevel:0.1,
                                          Rpm:1,
                                          SimulatedState:0.5,
                                          StorageUsage:0.05,
                                          Temperature:0.1,
                                          Voltage:0.1
Local Port                              = 6002
Print Incoming Messages                 = 0
Print Outgoing Messages                 = 0
Communication Range                     = 0
Underwater Communications               = true
Always Transmitted Messages             = Abort,
                                          SimulatedState

[Transports.Logging]
Enabled                                 = Always
Entity Label                            = Logger
Debug Level                             = None
Activation Time                         = 0
Deactivation Time                       = 0
Execution Priority                      = 1
Flush Interval                          = 5
LSF Compression Method                  = gzip
LSF Volume Size                         = 0
Transports                              = Abort,
                                          Acceleration,
                                          AllocatedControlTorques,
                                          AlignmentState,
                                          AngularVelocity,
                                          Announce,
                                          Brake,
                                          Chlorophyll,
                                          ClockControl,
                                          CompassCalibration,
                                          Collision,
                                          Conductivity,
                                          ControlLoops,
                                          ControlParcel,
                                          CpuUsage,
                                          Current,
                                          DataSanity,
                                          Depth,
                                          DesiredControl,
                                          DesiredZ,
                                          DesiredHeading,
                                          DesiredHeadingRate,
                                          DesiredPath,
                                          DesiredPitch,
                                          DesiredSpeed,
                                          DevCalibrationControl,
                                          DevCalibrationState,
                                          DevDataBinary,
                                          DevDataText,
                                          Distance,
                                          DvlRejection,
                                          Elevator,
                                          EmergencyControl,
                                          EmergencyControlState,
                                          EntityActivationState,
                                          EntityList,
                                          EntityMonitoringState,
                                          EntityParameters,
                                          EntityState,
                                          EstimatedState,
                                          EstimatedStreamVelocity,
                                          EulerAngles,
                                          EulerAnglesDelta,
                                          Fluorescein,
                                          FollowPath,
                                          FollowRefState,
                                          FuelLevel,
                                          Goto,
                                          GpsFix,
                                          GpsFixRejection,
                                          GroundVelocity,
                                          Heartbeat,
                                          IdleManeuver,
                                          IridiumMsgRx,
                                          IridiumMsgTx,
                                          IridiumTxStatus,
                                          LblConfig,
                                          LblEstimate,
                                          LblRange,
                                          LblRangeAcceptance,
                                          LogBookEntry,
                                          Loiter,
                                          ManeuverControlState,
                                          MagneticField,
                                          NavigationData,
                                          NavigationUncertainty,
                                          OperationalLimits,
                                          PathControlState,
                                          Phycocyanin,
                                          Phycoerythrin,
                                          PlanControl,
                                          PlanControlState,
                                          PlanDB,
                                          PlanGeneration,
                                          PlanSpecification,
                                          PlanStatistics,
                                          PopEntityParameters,
                                          PopUp,
                                          PowerChannelControl,
                                          PowerChannelState,
                                          Pulse,
                                          PushEntityParameters,
                                          Pressure,
                                          Rows,
                                          QueryEntityParameters,
                                          Reference,
                                          RemoteActions,
                                          RemoteActionsRequest,
                                          RemoteState,
                                          RhodamineDye,
                                          Rpm,
                                          RSSI,
                                          Salinity,
                                          SaveEntityParameters,
                                          ServoPosition,
                                          SetEntityParameters,
                                          SetServoPosition,
                                          SetThrusterActuation,
                                          SonarData,
                                          SimulatedState,
                                          Sms,
                                          SoundSpeed,
                                          StationKeeping,
                                          StopManeuver,
                                          Teleoperation,
                                          TeleoperationDone,
                                          Temperature,
                                          TextMessage,
                                          TrexObservation,
                                          TrexOperation,
                                          TrexPlan,
                                          TrexToken,
                                          TransportBindings,
                                          UamRxFrame,
                                          UamTxFrame,
                                          UamTxStatus,
                                          UamRxRange,
                                          VehicleCommand,
                                          VehicleMedium,
                                          VehicleState,
                                          VelocityDelta,
                                          Voltage,
                                          WaterDensity,
                                          WaterVelocity,
                                          YoYo

[Transports.TCP.Server]
Enabled                                 = Never
Entity Label                            = TCP Server
Debug Level                             = None
Activation Time                         = 0
Deactivation Time                       = 0
Execution Priority                      = 10
Port                                    = 6002
Trace - Incoming Messages               = false
Trace - Outgoing Messages               = false
Transports                              = DevCalibrationControl,
                                          DevCalibrationState,
                                          EntityList,
                                          LogBookControl,
                                          LoggingControl,
                                          OperationalLimits,
                                          PlanGeneration,
                                          PlanControl,
                                          PlanControlState,
                                          PlanDB,
                                          RemoteState,
                                          VehicleCommand,
                                          VehicleState,
                                          RemoteActions,
                                          RemoteActionsRequest<|MERGE_RESOLUTION|>--- conflicted
+++ resolved
@@ -28,10 +28,6 @@
 [Transports.UDP]
 Enabled                                 = Always
 Entity Label                            = UDP
-<<<<<<< HEAD
-Transports                              = Abort,
-                                          AlignmentState,
-=======
 Debug Level                             = None
 Activation Time                         = 0
 Deactivation Time                       = 0
@@ -41,8 +37,8 @@
 Contact Timeout                         = 30
 Dynamic Nodes                           = true
 Local Messages Only                     = false
-Transports                              = AlignmentState,
->>>>>>> bb736162
+Transports                              = Abort,
+                                          AlignmentState,
                                           CpuUsage,
                                           DevCalibrationControl,
                                           DevCalibrationState,

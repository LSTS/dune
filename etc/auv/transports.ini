--- conflicted
+++ resolved
@@ -63,21 +63,7 @@
                                           Voltage:Batteries+Rhodamine+Turbidity+Chlorophyll
 Rate Limiters+                          = AlignmentState:0.5,
                                           Rpm:1,
-<<<<<<< HEAD
-                                          SimulatedState:0.5,
-                                          StorageUsage:0.05,
-                                          Temperature:0.1,
-                                          Voltage:0.1
-Local Port                              = 6002
-Print Incoming Messages                 = 0
-Print Outgoing Messages                 = 0
-Communication Range                     = 0
-Underwater Communications               = true
-Always Transmitted Messages             = Abort,
-                                          SimulatedState
-=======
                                           SetServoPosition:1
->>>>>>> 8b734f59
 Loopback Internal Messages              = true
 
 [Transports.Logging]

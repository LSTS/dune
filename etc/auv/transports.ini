--- conflicted
+++ resolved
@@ -37,11 +37,8 @@
 Contact Timeout                         = 30
 Dynamic Nodes                           = true
 Local Messages Only                     = false
-<<<<<<< HEAD
 Transports                              = Abort,
-=======
-Transports                              = AcousticOperation,
->>>>>>> 68363fbc
+                                          AcousticOperation,
                                           AlignmentState,
                                           CpuUsage,
                                           Current,

############################################################################
# Copyright 2007-2025 Universidade do Porto - Faculdade de Engenharia      #
# Laboratório de Sistemas e Tecnologia Subaquática (LSTS)                  #
############################################################################
# This file is part of DUNE: Unified Navigation Environment.               #
#                                                                          #
# Commercial Licence Usage                                                 #
# Licencees holding valid commercial DUNE licences may use this file in    #
# accordance with the commercial licence agreement provided with the       #
# Software or, alternatively, in accordance with the terms contained in a  #
# written agreement between you and Faculdade de Engenharia da             #
# Universidade do Porto. For licensing terms, conditions, and further      #
# information contact lsts@fe.up.pt.                                       #
#                                                                          #
# Modified European Union Public Licence - EUPL v.1.1 Usage                #
# Alternatively, this file may be used under the terms of the Modified     #
# EUPL, Version 1.1 only (the "Licence"), appearing in the file LICENCE.md #
# included in the packaging of this file. You may not use this work        #
# except in compliance with the Licence. Unless required by applicable     #
# law or agreed to in writing, software distributed under the Licence is   #
# distributed on an "AS IS" basis, WITHOUT WARRANTIES OR CONDITIONS OF     #
# ANY KIND, either express or implied. See the Licence for the specific    #
# language governing permissions and limitations at                        #
# https://github.com/LSTS/dune/blob/master/LICENCE.md and                  #
# http://ec.europa.eu/idabc/eupl.html.                                     #
############################################################################

[Monitors.OperationalLimits]
Enabled                                 = Always
Entity Label                            = Operational Limits
Activation Time                         = 0
Deactivation Time                       = 0
Debug Level                             = None
Execution Priority                      = 10
Execution Frequency                     = 4
Hysteresis Threshold - Maximum Depth    = 0.3
Hysteresis Threshold - Minimum Altitude = 0.3
Minimum Depth to Check Altitude         = 0.3
Initial Setting - Maximum Altitude      = -1
Initial Setting - Maximum Depth         = -1
Initial Setting - Maximum Speed         = -1
Initial Setting - Maximum Vertical Rate = -1
Initial Setting - Minimum Altitude      = -1
Initial Setting - Minimum Speed         = -1

[Monitors.FuelLevel]
Enabled                                 = Hardware
Activation Time                         = 0
Deactivation Time                       = 0
Debug Level                             = None
Execution Priority                      = 10
Execution Frequency                     = 1
Entity Label                            = Fuel
Entity Label - Voltage                  = Batteries
Entity Label - Current                  = Batteries
Entity Label - Temperature              = Power Supply
Minimum Samples For Estimate            = 20
Minimum Update Confidence               = 95.0
Capacity Decay Factor                   = 15.0
Voltage Moving Average Window           = 5
Current Moving Average Window           = 5
Temperature Moving Average Window       = 20
Estimated Entity Label List             = Camera
Estimated Entity Power List             = 50.0
Update Estimate Anytime                 = false
Optimistic Model Voltage                = 17.474, 22.0699, 23.4355, 24.0591,
                                          24.5753, 24.9946, 25.3495, 25.8226,
                                          26.7151, 27.1452, 27.8505
Optimistic Model Energy                 = 0.0, 2.53, 7.055, 13.7125, 33.68, 58.9725,
                                          89.3225, 111.2375, 143.37, 155.3525, 175.0
Optimistic Model Current                = 3.23
Optimistic Model Temperature            = 20.0
Pessimistic Model Voltage               = 7.02789, 22.059, 24.0805, 25.523,
                                          25.7126, 25.9231, 26.1864, 26.7339,
                                          27.0919, 27.492, 28.1027, 28.7133, 29.7247
Pessimistic Model Energy                = 0.0, 3.235, 5.1525, 11.1425, 23.6025,
                                          28.635, 39.895, 77.755, 94.7675,
                                          105.3125, 124.72, 143.65, 175.0
Pessimistic Model Current               = 0.702
Pessimistic Model Temperature           = 20.0
Zero Model Voltage                      = 17.51, 20.97, 21.82, 22.58,
                                          23.34, 23.97, 24.51, 24.70,
                                          25.04, 25.33, 25.55, 25.84,
                                          26.03, 26.46, 27.05, 27.25,
                                          27.88, 28.33, 29.01
Zero Model Energy                       = 0.0, 1.4175, 2.43, 3.6475, 6.28,
                                          7.9, 15.3975, 18.2325, 33.2225,
                                          44.3675, 70.9075, 91.57, 96.6375,
                                          123.1775, 141.8125, 149.31, 167.9475,
                                          175.4425, 175.6475
Zero Model Temperature                  = 0.0
Zero Model Current                      = 1.35
Very Cold Model Voltage                 = 17.51, 20.97, 21.82, 22.58,
                                          23.34, 23.97, 24.51, 24.70,
                                          25.04, 25.33, 25.55, 25.84,
                                          26.03
Very Cold Model Energy                  = 0.0, 8.1025, 16.0025, 26.54,
                                          41.7325, 68.4775, 94.20125,
                                          103.5225, 120.54, 136.14,
                                          145.63, 172.81, 173.2175
Very Cold Model Temperature             = -20.0
Very Cold Model Current                 = 1.35
Warning Level                           = 35
Error Level                             = 20
Voltage Error Level                     = -1
Voltage Threshold Error Level           = 0.5
Low Confidence Level                    = 60.0
Acceptable Temperature                  = 20.0

[Monitors.Clock]
Enabled                                 = Never
Entity Label                            = Clock
Minimum GPS Fixes                       = 30
Maximum Clock Offset                    = 2
Boot Synchronization Timeout            = 60
Hardware Clock Synchronization Command  = hwclock -w

[Monitors.Entities]
Enabled                                 = Always
Entity Label                            = Entity Monitor
Activation Time                         = 0
Deactivation Time                       = 0
Debug Level                             = None
Execution Priority                      = 10
Report Timeout                          = 5
Transition Time Gap                     = 4.0
Maximum Consecutive Transitions         = 3
Default Monitoring                      = Attitude,
                                          Daemon,
                                          GPS,
                                          Logger,
                                          Navigation,
                                          Operational Limits,
                                          Path Control
Default Monitoring -- Hardware          = Clock,
                                          Motor Controller,
                                          Servo Controller

[Monitors.Emergency]
Enabled                                 = Hardware
Entity Label                            = Emergency Monitor
Execution Frequency                     = 1.0
Execution Priority                      = 10
Active                                  = false
Active - Scope                          = idle
Active - Visibility                     = user
Activation Time                         = 0
Deactivation Time                       = 0
Lost Communications Timeout             = 300
Expiration Time - Abort SMS             = 30
Expiration Time - Lost Communications   = 30
SMS Recipient Number                    = +351926343690
Transmission Interface                  = Both
Debug Level                             = None

[Monitors.Collisions]
Enabled                                 = Hardware
Entity Label                            = Collisions
Activation Time                         = 0
Deactivation Time                       = 0
Debug Level                             = None
Execution Priority                      = 10
Collision Output Frequency              = 5
Entity Label - Device                   = AHRS
Innovation Moving Average Samples       = 10
Absolute Moving Average Samples         = 50
Maximum Deviation Factor                = 3
Minimum Std Dev to Check Collision      = 0.3
X Axis Maximum Variation Limit          = 6
Z Axis Maximum Variation Limit          = 6
Time in Error Mode                      = 5

[Monitors.Medium]
Enabled                                 = Always
Entity Label                            = Medium
Active                                  = true
Active - Scope                          = idle
Active - Visibility                     = developer
Activation Time                         = 0
Deactivation Time                       = 0
Debug Level                             = None
Execution Priority                      = 10
Execution Frequency                     = 1
Air Speed Threshold                     = 12.0
Altitude Threshold                      = 1
Entity Label - Medium Sensor            = Medium Sensor
Vehicle Type                            = UUV
Initialization Time                     = 20.0
Wet Data Timeout                        = 3.0
Salinity Threshold                      = 1.0
Sound Speed Threshold                   = 1000.0
GPS Timeout                             = 2.0
Vehicle Sub-Type                        = None

[Monitors.Servos]
Enabled                                 = Always
Entity Label                            = Servo Monitor
Active                                  = true
Active - Scope                          = global
Active - Visibility                     = developer
Activation Time                         = 0
Deactivation Time                       = 0
Debug Level                             = None
Execution Priority                      = 10
Position Fault Detection                = true
Position Rate Factor                    = 0.1
Position Error Threshold                = 12.0
Position Error Delay                    = 5.0
Position Error Samples                  = 5
Failure Error Timeout                   = 120.0
Failure Error Count                     = 5
Maximum Rotation Rate                   = 333.3
Current Lower Threshold                 = 0.5
Current Upper Threshold                 = 0.9
Maximum Lower Faults                    = 20
Maximum Upper Faults                    = 4
Fault Time Cooldown                     = 60.0
Current Fault Detection                 = false
Entity Label - Current 0                = Servo Controller 0
Entity Label - Current 1                = Servo Controller 1
Entity Label - Current 2                = Servo Controller 2
Entity Label - Current 3                = Servo Controller 3

[Monitors.HostResources]
Enabled                                 = Always
Entity Label                            = Host Resources
<<<<<<< HEAD
=======
Active                                  = true
>>>>>>> 8b734f59
Activation Time                         = 0
Deactivation Time                       = 0
Debug Level                             = None
Execution Frequency                     = 2.0<|MERGE_RESOLUTION|>--- conflicted
+++ resolved
@@ -224,11 +224,7 @@
 [Monitors.HostResources]
 Enabled                                 = Always
 Entity Label                            = Host Resources
-<<<<<<< HEAD
-=======
 Active                                  = true
->>>>>>> 8b734f59
-Activation Time                         = 0
-Deactivation Time                       = 0
-Debug Level                             = None
-Execution Frequency                     = 2.0+Activation Time                         = 0
+Deactivation Time                       = 0
+Debug Level                             = None
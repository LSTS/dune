--- conflicted
+++ resolved
@@ -34,34 +34,6 @@
 
 <head>
   <title>DUNE - Control Center</title>
-<<<<<<< HEAD
-  <link rel="icon" type="image/vnd.microsoft.icon" href="images/dune.ico" />
-  <link rel="stylesheet" type="text/css" href="css/default.css" />
-
-  <script type="text/javascript" src="js/Icons.js"></script>
-
-  <script type="text/javascript" src="js/HTTP.js"></script>
-  <script type="text/javascript" src="js/Date.js"></script>
-  <script type="text/javascript" src="js/ChartBar.js"></script>
-  <script type="text/javascript" src="js/Gauge.js"></script>
-  <script type="text/javascript" src="js/TextLabel.js"></script>
-  <script type="text/javascript" src="js/AbbrevToLabel.js"></script>
-  <script type="text/javascript" src="js/Utils.js"></script>
-  <script type="text/javascript" src="js/Angles.js"></script>
-
-  <!-- Sections -->
-  <script type="text/javascript" src="js/Sections.js"></script>
-  <script type="text/javascript" src="js/BasicSection.js"></script>
-  <script type="text/javascript" src="js/Logs.js"></script>
-  <script type="text/javascript" src="js/Main.js"></script>
-  <script type="text/javascript" src="js/Power.js"></script>
-  <script type="text/javascript" src="js/Sensors.js"></script>
-  <script type="text/javascript" src="js/Logbook.js"></script>
-  <script type="text/javascript" src="index.js"></script>
-
-  <style>
-    body {
-=======
   <meta charset="UTF-8">
   <link rel="icon" type="image/vnd.microsoft.icon" href="images/dune.ico" />
   <link rel="stylesheet" type="text/css" href="css/default.css" />
@@ -92,7 +64,6 @@
   <style>
     body
     {
->>>>>>> ff590c02
       font-family: Arial, sans-serif;
       margin: 0;
       padding: 0;
@@ -100,31 +71,6 @@
     }
 
     /* White theme */
-<<<<<<< HEAD
-    body.theme-light {
-      --c-background: #ffffff;
-      --c-color-text: #131212;
-      --c-background-h-l: #dfd992;
-      --c-color-text-h-l: #2e2929;
-      --c-color-line-split-tasks: #726e6e;
-      --c-color-entity-sensor-background: #d4d1d1;
-      /* Add other styles for white theme */
-    }
-
-
-    /* Dark theme */
-    body.theme-dark {
-      --c-background: #131212;
-      --c-color-text: #ffffff;
-      --c-background-h-l: #707070;
-      --c-color-text-h-l: #ffffff;
-      --c-color-line-split-tasks: #918d8d;
-      --c-color-entity-sensor-background: #443c3a;
-      /* Add other styles for dark theme */
-    }
-
-    body.theme-dark form input:disabled {
-=======
     body.theme-light
     {
       --cpu-icon-url: url('../images/icons/cpu-light.png');
@@ -172,7 +118,6 @@
 
     body.theme-dark form input:disabled
     {
->>>>>>> ff590c02
       color: #cccccc;
     }
   </style>
@@ -184,19 +129,6 @@
       <td id="MenuBar">
         <div id="Menu">
           <ul>
-<<<<<<< HEAD
-            <li id="Main" class="First"><a href="javascript:show('Main')">Main</a></li>
-            <li id="Sensors"><a href="javascript:show('Sensors')">Sensors</a></li>
-            <!-- <li id="Logs"><a href="javascript:show('Logs')">Logs</a></li> -->
-            <!-- <li id="Services"><a href="#">Services</a></li> -->
-            <li id="Power"><a href="javascript:show('Power')">Power</a></li>
-            <li id="Logbook"><a href="javascript:show('Logbook')">Logbook</a></li>
-            <!-- <li id="Help"><a href="#">Help</a></li> -->
-            <li class="Static"><a href="#"><img id="ConnectionIcon" src="images/normal.png" title="Connected"
-                  alt="Connected" /></a></li>
-            <li class="Static"><a href="#" onclick="toggleTheme()"><img id="ThemeIcon" src="images/dark-switch.png"
-                  title="Theme Change" alt="Light" style="max-width: 16px; max-height: 16px;"></a></li>
-=======
             <li id="buttonInfo" class="First"><a href="javascript:show('Info')">Info</a></li>
             <li id="buttonSensors"><a href="javascript:show('Sensors')">Sensors</a></li>
             <li id="buttonPower"><a href="javascript:show('Power')">Power</a></li>
@@ -207,18 +139,13 @@
                 alt="Connected" /></a></li>
             <li id="buttonTheme" class="Static"><a href="#" onclick="toggleTheme()"><img id="ThemeIcon" src="images/dark-switch.png"
                 title="Theme Change" alt="Light" style="max-width: 16px; max-height: 16px;"></a></li>
->>>>>>> ff590c02
           </ul>
         </div>
       </td>
     </tr>
     <tr>
-<<<<<<< HEAD
-      <td class="infoTable" style="background-color: var(--c-background); padding: 0em; border: solid var(--c-color-text) thin;">
-=======
       <td class="infoTable"
         style="background-color: var(--c-background); padding: 0em; border: solid var(--c-color-text) thin;">
->>>>>>> ff590c02
         <div id="x-container">
         </div>
       </td>
@@ -226,19 +153,6 @@
   </table>
 
   <div id="x-copyright">
-<<<<<<< HEAD
-    <p>Copyright &copy; 2007-2024 - Universidade do Porto</p>
-  </div>
-
-  <script>
-    function toggleTheme() {
-      var body = document.body;
-      if (body.classList.contains('theme-light')) {
-        body.classList.remove('theme-light');
-        body.classList.add('theme-dark');
-        document.getElementById('ThemeIcon').src = 'images/light-switch.png';
-      } else {
-=======
     <p>Copyright &copy; 2007-2025 - Universidade do Porto</p>
   </div>
 
@@ -254,7 +168,6 @@
       }
       else
       {
->>>>>>> ff590c02
         body.classList.remove('theme-dark');
         body.classList.add('theme-light');
         document.getElementById('ThemeIcon').src = 'images/dark-switch.png';

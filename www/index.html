<?xml version="1.0" encoding="utf-8"?>
<!DOCTYPE html PUBLIC "-//W3C//DTD XHTML 1.1//EN" "http://www.w3.org/TR/xhtml11/DTD/xhtml11.dtd">

<html xmlns="http://www.w3.org/1999/xhtml" xml:lang="en">
<<<<<<< HEAD
  <head>
    <title>DUNE - Control Center</title>
    <link rel="icon" type="image/vnd.microsoft.icon" href="images/dune.ico"/>
    <link rel="stylesheet" type="text/css" href="css/default.css"/>

    <script type="text/javascript" src="js/Icons.js"></script>

    <script type="text/javascript" src="js/HTTP.js"></script>
    <script type="text/javascript" src="js/Date.js"></script>
    <script type="text/javascript" src="js/Gauge.js"></script>
    <script type="text/javascript" src="js/TextLabel.js"></script>
    <script type="text/javascript" src="js/AbbrevToLabel.js"></script>
    <script type="text/javascript" src="js/Utils.js"></script>
    <script type="text/javascript" src="js/Angles.js"></script>

    <!-- Sections -->
    <script type="text/javascript" src="js/Sections.js"></script>
    <script type="text/javascript" src="js/BasicSection.js"></script>
    <script type="text/javascript" src="js/Logs.js"></script>
    <script type="text/javascript" src="js/Main.js"></script>
    <script type="text/javascript" src="js/Power.js"></script>
    <script type="text/javascript" src="js/Sensors.js"></script>
    <script type="text/javascript" src="js/Logbook.js"></script>
    <script type="text/javascript" src="index.js"></script>
  </head>

  <body>
    <table id="x-body-table">
      <tr>
        <td id="MenuBar">
          <div id="Menu">
            <ul>
              <li id="Main" class="First"><a href="javascript:show('Main')">Main</a></li>
              <li id="Sensors"><a href="javascript:show('Sensors')">Sensors</a></li>
              <!-- <li id="Logs"><a href="javascript:show('Logs')">Logs</a></li> -->
              <!-- <li id="Services"><a href="#">Services</a></li> -->
              <li id="Power"><a href="javascript:show('Power')">Power</a></li>
	          <li id="Logbook"><a href="javascript:show('Logbook')">Logbook</a></li>
              <!-- <li id="Help"><a href="#">Help</a></li> -->
              <li class="Static"><a href="#"><img id="ConnectionIcon" src="images/normal.png" title="Connected" alt="Connected"/></a></li>
            </ul>
          </div>
        </td>
      </tr>
      <tr>
        <td style="background-color: #f6f6f6; padding: 0em; border: solid #aaa thin">
          <div id="x-container">
=======

<head>
  <title>DUNE - Control Center</title>
  <link rel="icon" type="image/vnd.microsoft.icon" href="images/dune.ico" />
  <link rel="stylesheet" type="text/css" href="css/default.css" />

  <script type="text/javascript" src="js/Icons.js"></script>

  <script type="text/javascript" src="js/HTTP.js"></script>
  <script type="text/javascript" src="js/Date.js"></script>
  <script type="text/javascript" src="js/ChartBar.js"></script>
  <script type="text/javascript" src="js/Gauge.js"></script>
  <script type="text/javascript" src="js/TextLabel.js"></script>
  <script type="text/javascript" src="js/AbbrevToLabel.js"></script>
  <script type="text/javascript" src="js/Utils.js"></script>
  <script type="text/javascript" src="js/Angles.js"></script>

  <!-- Sections -->
  <script type="text/javascript" src="js/Sections.js"></script>
  <script type="text/javascript" src="js/BasicSection.js"></script>
  <script type="text/javascript" src="js/Announces.js"></script>
  <script type="text/javascript" src="js/Main.js"></script>
  <script type="text/javascript" src="js/Power.js"></script>
  <script type="text/javascript" src="js/Sensors.js"></script>
  <script type="text/javascript" src="js/Logbook.js"></script>
  <script type="text/javascript" src="index.js"></script>

  <style>
    body {
      font-family: Arial, sans-serif;
      margin: 0;
      padding: 0;
      background: var(--c-background);
    }

    /* White theme */
    body.theme-light {
      --c-background: #ffffff;
      --c-color-text: #131212;
      --c-color-text-system-name: #000000;
      --c-background-h-l: #d6d5c4;
      --c-color-text-h-l: #2e2929;
      --c-color-line-split-tasks: #726e6e;
      --c-color-entity-sensor-background: #d4d1d1;
      --c-color-entity-sensor-color-label: #000000;
      --c-color-info: #538b01;
      --c-color-warning: #E5C100;
      --c-color-error: #B22222;
      --c-color-critical: #B22222;
      --c-color-debug: #000000;
      --c-color-checkbox-hover: #6885e2;
      --c-color-disabled: #cccccc;
      --c-color-link: #3893e9;
      /* Add other styles for white theme */
    }


    /* Dark theme */
    body.theme-dark {
      --c-background: #363636;
      --c-color-text: #ffffff;
      --c-color-text-system-name: #e7e2e2;
      --c-background-h-l: #707070;
      --c-color-text-h-l: #ffffff;
      --c-color-line-split-tasks: #9ec0c0;
      --c-color-entity-sensor-background: #a59891;
      --c-color-entity-sensor-color-label: #3a3838;
      --c-color-info: #38af1a;
      --c-color-warning: #E5C100;
      --c-color-error: #c74848;
      --c-color-critical: #c74848;
      --c-color-debug: #ffffff;
      --c-color-checkbox-hover: #e2ba9a;
      --c-color-disabled: #666666;
      --c-color-link: #3893e9;
      /* Add other styles for dark theme */
    }

    body.theme-dark form input:disabled {
      color: #cccccc;
    }
  </style>
</head>

<body class="theme-light"> <!-- Default white theme -->
  <table id="x-body-table">
    <tr>
      <td id="MenuBar">
        <div id="Menu">
          <ul>
            <li id="Main" class="First"><a href="javascript:show('Main')">Main</a></li>
            <li id="Sensors"><a href="javascript:show('Sensors')">Sensors</a></li>
            <li id="Power"><a href="javascript:show('Power')">Power</a></li>
            <li id="Logbook"><a href="javascript:show('Logbook')">Logbook</a></li>
            <li id="Announces"><a href="javascript:show('Announces')">Discovery Tool</a></li>
            <!-- <li id="Help"><a href="#">Help</a></li> -->
            <li class="Static"><a href="#"><img id="ConnectionIcon" src="images/normal.png" title="Connected"
                  alt="Connected" /></a></li>
            <li class="Static"><a href="#" onclick="toggleTheme()"><img id="ThemeIcon" src="images/dark-switch.png"
                  title="Theme Change" alt="Light" style="max-width: 16px; max-height: 16px;"></a></li>
          </ul>
        </div>
      </td>
    </tr>
    <tr>
      <td class="infoTable"
        style="background-color: var(--c-background); padding: 0em; border: solid var(--c-color-text) thin;">
        <div id="x-container">
          <div class="logbook-filter">
          <div id="logbook-filters" style="display: none;">
            <div class="form-group">
              <label for="context-filter" class="material-label">Filter by Entity:</label>
              <select id="context-filter" class="material-select" onchange="g_logbook.selectedContext = this.value; g_logbook.update();">
                  <option value="all">Show All</option>
              </select>
              <label><input type="checkbox" class="material-checkbox" id="filter-info" checked><span class="custom-checkbox"></span> INFO</label>
              <label><input type="checkbox" class="material-checkbox" id="filter-warning" checked><span class="custom-checkbox"></span> WARNING</label>
              <label><input type="checkbox" class="material-checkbox" id="filter-error" checked><span class="custom-checkbox"></span> ERROR</label>
              <label><input type="checkbox" class="material-checkbox" id="filter-debug" checked><span class="custom-checkbox"></span> DEBUG</label>
            </div>
>>>>>>> 472131d5
          </div>
        </div>
      </td>
    </tr>
  </table>

  <div id="x-copyright">
    <p>Copyright &copy; 2007-2025 - Universidade do Porto</p>
  </div>

<<<<<<< HEAD
    <div id="x-copyright">
      <p>Copyright &copy; 2007-2025 - Universidade do Porto</p>
    </div>
=======
  <script>
    function toggleTheme() {
      var body = document.body;
      if (body.classList.contains('theme-light')) {
        body.classList.remove('theme-light');
        body.classList.add('theme-dark');
        document.getElementById('ThemeIcon').src = 'images/light-switch.png';
      } else {
        body.classList.remove('theme-dark');
        body.classList.add('theme-light');
        document.getElementById('ThemeIcon').src = 'images/dark-switch.png';
      }
    }
  </script>
</body>
>>>>>>> 472131d5

</html><|MERGE_RESOLUTION|>--- conflicted
+++ resolved
@@ -2,55 +2,6 @@
 <!DOCTYPE html PUBLIC "-//W3C//DTD XHTML 1.1//EN" "http://www.w3.org/TR/xhtml11/DTD/xhtml11.dtd">
 
 <html xmlns="http://www.w3.org/1999/xhtml" xml:lang="en">
-<<<<<<< HEAD
-  <head>
-    <title>DUNE - Control Center</title>
-    <link rel="icon" type="image/vnd.microsoft.icon" href="images/dune.ico"/>
-    <link rel="stylesheet" type="text/css" href="css/default.css"/>
-
-    <script type="text/javascript" src="js/Icons.js"></script>
-
-    <script type="text/javascript" src="js/HTTP.js"></script>
-    <script type="text/javascript" src="js/Date.js"></script>
-    <script type="text/javascript" src="js/Gauge.js"></script>
-    <script type="text/javascript" src="js/TextLabel.js"></script>
-    <script type="text/javascript" src="js/AbbrevToLabel.js"></script>
-    <script type="text/javascript" src="js/Utils.js"></script>
-    <script type="text/javascript" src="js/Angles.js"></script>
-
-    <!-- Sections -->
-    <script type="text/javascript" src="js/Sections.js"></script>
-    <script type="text/javascript" src="js/BasicSection.js"></script>
-    <script type="text/javascript" src="js/Logs.js"></script>
-    <script type="text/javascript" src="js/Main.js"></script>
-    <script type="text/javascript" src="js/Power.js"></script>
-    <script type="text/javascript" src="js/Sensors.js"></script>
-    <script type="text/javascript" src="js/Logbook.js"></script>
-    <script type="text/javascript" src="index.js"></script>
-  </head>
-
-  <body>
-    <table id="x-body-table">
-      <tr>
-        <td id="MenuBar">
-          <div id="Menu">
-            <ul>
-              <li id="Main" class="First"><a href="javascript:show('Main')">Main</a></li>
-              <li id="Sensors"><a href="javascript:show('Sensors')">Sensors</a></li>
-              <!-- <li id="Logs"><a href="javascript:show('Logs')">Logs</a></li> -->
-              <!-- <li id="Services"><a href="#">Services</a></li> -->
-              <li id="Power"><a href="javascript:show('Power')">Power</a></li>
-	          <li id="Logbook"><a href="javascript:show('Logbook')">Logbook</a></li>
-              <!-- <li id="Help"><a href="#">Help</a></li> -->
-              <li class="Static"><a href="#"><img id="ConnectionIcon" src="images/normal.png" title="Connected" alt="Connected"/></a></li>
-            </ul>
-          </div>
-        </td>
-      </tr>
-      <tr>
-        <td style="background-color: #f6f6f6; padding: 0em; border: solid #aaa thin">
-          <div id="x-container">
-=======
 
 <head>
   <title>DUNE - Control Center</title>
@@ -171,7 +122,6 @@
               <label><input type="checkbox" class="material-checkbox" id="filter-error" checked><span class="custom-checkbox"></span> ERROR</label>
               <label><input type="checkbox" class="material-checkbox" id="filter-debug" checked><span class="custom-checkbox"></span> DEBUG</label>
             </div>
->>>>>>> 472131d5
           </div>
         </div>
       </td>
@@ -182,11 +132,6 @@
     <p>Copyright &copy; 2007-2025 - Universidade do Porto</p>
   </div>
 
-<<<<<<< HEAD
-    <div id="x-copyright">
-      <p>Copyright &copy; 2007-2025 - Universidade do Porto</p>
-    </div>
-=======
   <script>
     function toggleTheme() {
       var body = document.body;
@@ -202,6 +147,5 @@
     }
   </script>
 </body>
->>>>>>> 472131d5
 
 </html>
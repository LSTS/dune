<!--*************************************************************************
// Copyright 2007-2025 Universidade do Porto - Faculdade de Engenharia      *
// Laboratório de Sistemas e Tecnologia Subaquática (LSTS)                  *
//***************************************************************************
// This file is part of DUNE: Unified Navigation Environment.               *
//                                                                          *
// Commercial Licence Usage                                                 *
// Licencees holding valid commercial DUNE licences may use this file in    *
// accordance with the commercial licence agreement provided with the       *
// Software or, alternatively, in accordance with the terms contained in a  *
// written agreement between you and Faculdade de Engenharia da             *
// Universidade do Porto. For licensing terms, conditions, and further      *
// information contact lsts@fe.up.pt.                                       *
//                                                                          *
// Modified European Union Public Licence - EUPL v.1.1 Usage                *
// Alternatively, this file may be used under the terms of the Modified     *
// EUPL, Version 1.1 only (the "Licence"), appearing in the file LICENCE.md *
// included in the packaging of this file. You may not use this work        *
// except in compliance with the Licence. Unless required by applicable     *
// law or agreed to in writing, software distributed under the Licence is   *
// distributed on an "AS IS" basis, WITHOUT WARRANTIES OR CONDITIONS OF     *
// ANY KIND, either express or implied. See the Licence for the specific    *
// language governing permissions and limitations at                        *
// https://github.com/LSTS/dune/blob/master/LICENCE.md and                  *
// http://ec.europa.eu/idabc/eupl.html.                                     *
//***************************************************************************
// Author: Ricardo Martins                                                  *
//************************************************************************-->

<?xml version="1.0" encoding="utf-8"?>
<!DOCTYPE html PUBLIC "-//W3C//DTD XHTML 1.1//EN" "http://www.w3.org/TR/xhtml11/DTD/xhtml11.dtd">

<html xmlns="http://www.w3.org/1999/xhtml" xml:lang="en">

<head>
  <title>DUNE - Control Center</title>
<<<<<<< HEAD
  <meta charset="UTF-8">
=======
>>>>>>> 8b734f59
  <link rel="icon" type="image/vnd.microsoft.icon" href="images/icons/dune.ico" />
  <link rel="stylesheet" type="text/css" href="css/default.css" />

  <!-- MISC -->
  <script type="text/javascript" src="js/misc/Icons.js"></script>
  <script type="text/javascript" src="js/misc/HTTP.js"></script>
  <script type="text/javascript" src="js/misc/Date.js"></script>
  <script type="text/javascript" src="js/misc/ChartBar.js"></script>
  <script type="text/javascript" src="js/misc/Gauge.js"></script>
  <script type="text/javascript" src="js/misc/TextLabel.js"></script>
  <script type="text/javascript" src="js/misc/AbbrevToLabel.js"></script>
  <script type="text/javascript" src="js/misc/Utils.js"></script>
  <script type="text/javascript" src="js/misc/Angles.js"></script>
  <script type="text/javascript" src="js/misc/Resolver.js"></script>
  
  <!-- SECTIONS -->
  <script type="text/javascript" src="js/sections/Sections.js"></script>
  <script type="text/javascript" src="js/sections/BasicSection.js"></script>
  <script type="text/javascript" src="js/sections/Info.js"></script>
  <script type="text/javascript" src="js/sections/Sensors.js"></script>
  <script type="text/javascript" src="js/sections/Power.js"></script>
  <script type="text/javascript" src="js/sections/Logbook.js"></script>
  <script type="text/javascript" src="js/sections/Acoustics.js"></script>
  <script type="text/javascript" src="js/sections/Announces.js"></script>
  <script type="text/javascript" src="js/sections/Dummy.js"></script>

  <script type="text/javascript" src="index.js"></script>

  <style>
    body
    {
      font-family: Arial, sans-serif;
      margin: 0;
      padding: 0;
      background: var(--c-background);
    }

    /* White theme */
    body.theme-light
    {
      --cpu-icon-url: url('../images/icons/cpu-light.png');
      --c-background: #ffffff;
      --c-color-text: #131212;
      --c-color-text-system-name: #000000;
      --c-background-h-l: #d6d5c4;
      --c-color-text-h-l: #2e2929;
      --c-color-line-split-entities: #726e6e;
      --c-color-entity-sensor-background: #d4d1d1;
      --c-color-entity-sensor-color-label: #000000;
      --c-color-info: #538b01;
      --c-color-warning: #E5C100;
      --c-color-error: #B22222;
      --c-color-error_2: #c74848;
      --c-color-critical: #B22222;
      --c-color-debug: #000000;
      --c-color-checkbox-hover: #6885e2;
      --c-color-disabled: #cccccc;
      --c-color-link: #3893e9;
      /* Add other styles for white theme */
    }

    /* Dark theme */
    body.theme-dark
    {
      --cpu-icon-url: url('../images/icons/cpu-dark.png');
      --c-background: #363636;
      --c-color-text: #ffffff;
      --c-color-text-system-name: #e7e2e2;
      --c-background-h-l: #707070;
      --c-color-text-h-l: #ffffff;
      --c-color-line-split-entities: #9ec0c0;
      --c-color-entity-sensor-background: #a59891;
      --c-color-entity-sensor-color-label: #3a3838;
      --c-color-info: #38af1a;
      --c-color-warning: #E5C100;
      --c-color-error: #c74848;
      --c-color-critical: #c74848;
      --c-color-debug: #ffffff;
      --c-color-checkbox-hover: #e2ba9a;
      --c-color-disabled: #666666;
      --c-color-link: #3893e9;
      /* Add other styles for dark theme */
    }

    body.theme-dark form input:disabled
    {
      color: #cccccc;
    }

    .invisible
    {
      display: none;
    }
  </style>
</head>

<body class="theme-light"> <!-- Default white theme -->
  <table id="x-body-table">
    <tr>
      <td id="MenuBar">
        <div id="Menu">
          <ul>
<<<<<<< HEAD
            <li id="buttonInfo" class="First"><a href="javascript:show('Info')">Info</a></li>
            <li id="buttonSensors" class="invisible"><a href="javascript:show('Sensors')">Sensors</a></li>
            <li id="buttonPower" class="invisible"><a href="javascript:show('Power')">Power</a></li>
            <li id="buttonLogbook" class="invisible"><a href="javascript:show('Logbook')">Logbook</a></li>
            <li id="buttonAcoustics" class="invisible"><a href="javascript:show('Acoustics')">Acoustics</a></li>
            <li id="buttonAnnounces" class="invisible"><a href="javascript:show('Announces')">Discovery Tool</a></li>
            <li id="buttonDummy" class="invisible"><a href="javascript:show('Dummy')">Dummy</a></li>
            <li id="buttonConnection" class="Static"><a href="#"><img id="ConnectionIcon" src="images/icons/system-off.png" title="Connected"
                alt="Connected" style="margin-top: -7px;"/></a></li>
            <li id="buttonTheme" class="Static"><a href="#" onclick="toggleTheme()"><img id="ThemeIcon" src="images/icons/dark-switch.png"
                title="Theme Change" alt="Light" style="max-width: 16px; max-height: 16px;"></a></li>
=======
            <li id="Main" class="First"><a href="javascript:show('Main')">Main</a></li>
            <li id="Sensors"><a href="javascript:show('Sensors')">Sensors</a></li>
            <li id="Power"><a href="javascript:show('Power')">Power</a></li>
            <li id="Logbook"><a href="javascript:show('Logbook')">Logbook</a></li>
            <li id="Announces"><a href="javascript:show('Announces')">Discovery Tool</a></li>
            <!-- <li id="Help"><a href="#">Help</a></li> -->
            <li class="Static"><a href="#"><img id="ConnectionIcon" src="images/icons/system-off.png" title="Connected"
                alt="Connected" style="margin-top: -7px;" /></a></li>
            <li class="Static"><a href="#" onclick="toggleTheme()"><img id="ThemeIcon" src="images/icons/dark-switch.png"
                  title="Theme Change" alt="Light" style="max-width: 16px; max-height: 16px;"></a></li>
>>>>>>> 8b734f59
          </ul>
        </div>
      </td>
    </tr>
    <tr>
      <td class="infoTable"
        style="background-color: var(--c-background); padding: 0em; border: solid var(--c-color-text) thin;">
        <div id="x-container">
<<<<<<< HEAD
        </div>
=======
          <div class="logbook-filter">
            <div id="logbook-filters" style="display: none;">
              <div class="form-group">
                <label for="context-filter" class="material-label">Filter by Entity:</label>
                <select id="context-filter" class="material-select"
                  onchange="g_logbook.selectedContext = this.value; g_logbook.update();">
                  <option value="all">Show All</option>
                </select>
                <label><input type="checkbox" class="material-checkbox" id="filter-info" checked><span
                    class="custom-checkbox"></span> INFO</label>
                <label><input type="checkbox" class="material-checkbox" id="filter-warning" checked><span
                    class="custom-checkbox"></span> WARNING</label>
                <label><input type="checkbox" class="material-checkbox" id="filter-error" checked><span
                    class="custom-checkbox"></span> ERROR</label>
                <label><input type="checkbox" class="material-checkbox" id="filter-debug" checked><span
                    class="custom-checkbox"></span> DEBUG</label>
              </div>
            </div>
          </div>
>>>>>>> 8b734f59
      </td>
    </tr>
  </table>

  <div id="x-copyright">
    <p>Copyright &copy; 2007-2025 - Universidade do Porto</p>
  </div>

  <script>
    function toggleTheme()
    {
      var body = document.body;
      if (body.classList.contains('theme-light'))
      {
        body.classList.remove('theme-light');
        body.classList.add('theme-dark');
        document.getElementById('ThemeIcon').src = 'images/icons/light-switch.png';
<<<<<<< HEAD
      }
      else
      {
=======
      } else {
>>>>>>> 8b734f59
        body.classList.remove('theme-dark');
        body.classList.add('theme-light');
        document.getElementById('ThemeIcon').src = 'images/icons/dark-switch.png';
      }
    }
  </script>
</body>

</html><|MERGE_RESOLUTION|>--- conflicted
+++ resolved
@@ -34,10 +34,6 @@
 
 <head>
   <title>DUNE - Control Center</title>
-<<<<<<< HEAD
-  <meta charset="UTF-8">
-=======
->>>>>>> 8b734f59
   <link rel="icon" type="image/vnd.microsoft.icon" href="images/icons/dune.ico" />
   <link rel="stylesheet" type="text/css" href="css/default.css" />
 
@@ -140,19 +136,6 @@
       <td id="MenuBar">
         <div id="Menu">
           <ul>
-<<<<<<< HEAD
-            <li id="buttonInfo" class="First"><a href="javascript:show('Info')">Info</a></li>
-            <li id="buttonSensors" class="invisible"><a href="javascript:show('Sensors')">Sensors</a></li>
-            <li id="buttonPower" class="invisible"><a href="javascript:show('Power')">Power</a></li>
-            <li id="buttonLogbook" class="invisible"><a href="javascript:show('Logbook')">Logbook</a></li>
-            <li id="buttonAcoustics" class="invisible"><a href="javascript:show('Acoustics')">Acoustics</a></li>
-            <li id="buttonAnnounces" class="invisible"><a href="javascript:show('Announces')">Discovery Tool</a></li>
-            <li id="buttonDummy" class="invisible"><a href="javascript:show('Dummy')">Dummy</a></li>
-            <li id="buttonConnection" class="Static"><a href="#"><img id="ConnectionIcon" src="images/icons/system-off.png" title="Connected"
-                alt="Connected" style="margin-top: -7px;"/></a></li>
-            <li id="buttonTheme" class="Static"><a href="#" onclick="toggleTheme()"><img id="ThemeIcon" src="images/icons/dark-switch.png"
-                title="Theme Change" alt="Light" style="max-width: 16px; max-height: 16px;"></a></li>
-=======
             <li id="Main" class="First"><a href="javascript:show('Main')">Main</a></li>
             <li id="Sensors"><a href="javascript:show('Sensors')">Sensors</a></li>
             <li id="Power"><a href="javascript:show('Power')">Power</a></li>
@@ -163,7 +146,6 @@
                 alt="Connected" style="margin-top: -7px;" /></a></li>
             <li class="Static"><a href="#" onclick="toggleTheme()"><img id="ThemeIcon" src="images/icons/dark-switch.png"
                   title="Theme Change" alt="Light" style="max-width: 16px; max-height: 16px;"></a></li>
->>>>>>> 8b734f59
           </ul>
         </div>
       </td>
@@ -172,9 +154,6 @@
       <td class="infoTable"
         style="background-color: var(--c-background); padding: 0em; border: solid var(--c-color-text) thin;">
         <div id="x-container">
-<<<<<<< HEAD
-        </div>
-=======
           <div class="logbook-filter">
             <div id="logbook-filters" style="display: none;">
               <div class="form-group">
@@ -194,7 +173,6 @@
               </div>
             </div>
           </div>
->>>>>>> 8b734f59
       </td>
     </tr>
   </table>
@@ -212,13 +190,7 @@
         body.classList.remove('theme-light');
         body.classList.add('theme-dark');
         document.getElementById('ThemeIcon').src = 'images/icons/light-switch.png';
-<<<<<<< HEAD
-      }
-      else
-      {
-=======
       } else {
->>>>>>> 8b734f59
         body.classList.remove('theme-dark');
         body.classList.add('theme-light');
         document.getElementById('ThemeIcon').src = 'images/icons/dark-switch.png';

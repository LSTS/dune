/***************************************************************************
* Copyright 2007-2025 Universidade do Porto - Faculdade de Engenharia      *
* Laboratório de Sistemas e Tecnologia Subaquática (LSTS)                  *
****************************************************************************
* This file is part of DUNE: Unified Navigation Environment.               *
*                                                                          *
* Commercial Licence Usage                                                 *
* Licencees holding valid commercial DUNE licences may use this file in    *
* accordance with the commercial licence agreement provided with the       *
* Software or, alternatively, in accordance with the terms contained in a  *
* written agreement between you and Universidade do Porto. For licensing   *
* terms, conditions, and further information contact lsts@fe.up.pt.        *
*                                                                          *
* European Union Public Licence - EUPL v.1.1 Usage                         *
* Alternatively, this file may be used under the terms of the EUPL,        *
* Version 1.1 only (the "Licence"), appearing in the file LICENCE.md       *
* included in the packaging of this file. You may not use this work        *
* except in compliance with the Licence. Unless required by applicable     *
* law or agreed to in writing, software distributed under the Licence is   *
* distributed on an "AS IS" basis, WITHOUT WARRANTIES OR CONDITIONS OF     *
* ANY KIND, either express or implied. See the Licence for the specific    *
* language governing permissions and limitations at                        *
* http://ec.europa.eu/idabc/eupl.html.                                     *
****************************************************************************
* Author: Ricardo Martins                                                  *
***************************************************************************/

body
{
<<<<<<< HEAD
  font-family: Arial, Helvetica, sans;
=======
  background-color: #f5f5f5;
  font-family: 'Roboto', sans-serif;
>>>>>>> ff590c02
  color: var(--c-color-text);
}

button
{
  background-color: #f5f3f8;
  color: black;
  border: none;
  padding: 6px 16px;
  cursor: pointer;
  box-shadow: 0 2px 4px var(--c-color-text);
  transition: background-color 0.3s;
  font-size: 10px;
  border-radius: 8px;
}

button:hover
{
<<<<<<< HEAD
  width: 75%;
  margin-left: auto;
  margin-right: auto;
=======
  background-color: #b0a5ca;
  color: #000000;
  transform: scale(1.05);
>>>>>>> ff590c02
}

button.active
{
  background-color: rgb(158, 191, 201);
  color: black;
  transition: transform 0.3s ease-in-out, background-color 0.3s ease;
  transform: scale(1.08);
  cursor: grab;
}

button:disabled
{
  background-color: rgb(223, 217, 217);
  color: rgb(167, 161, 161);
  transition: transform 0.3s ease-in-out, background-color 0.3s ease;
  transform: scale(1);
  cursor: not-allowed;
}

<<<<<<< HEAD
.infoTable {
  border-radius: 8px !important;
}

#Logs
=======
button.loading
>>>>>>> ff590c02
{
  background-color: rgb(223, 217, 217);
  color: rgb(167, 161, 161);
  cursor: wait;
}

input[type="text"], input[type="number"], textarea
{
  border: 1px solid #ccc;
  border-radius: 4px;
  padding: 4px;
  width: auto;
  min-width: 100px;
  transition: border-color 0.3s;
}

input:focus
{
<<<<<<< HEAD
  list-style-type: none;
  margin-left: 5px;
  padding-left: 5px;
}

div#Sensors {
  max-height: 85vh;
  overflow-y: scroll;
}

#Sensors table
{
  border-collapse: collapse;
  margin-bottom: 1em;
}

#Sensors table:last-child
{
  margin-bottom: 0em;
=======
  border-color: #6200ea;
  outline: none;
>>>>>>> ff590c02
}

a
{
<<<<<<< HEAD
  /*Sensors title*/
  background-color: var(--c-background-h-l);
  color: var(--c-color-text-h-l);
=======
  outline: none;
>>>>>>> ff590c02
}

input
{
  font-size: 10px;
}

#x-body-table
{
<<<<<<< HEAD
  /**/
  background-color: var(--c-color-entity-sensor-background);
  font-weight: bold;
  width: 150px;
  text-align: left;
=======
  width: 75%;
  margin-left: auto;
  margin-right: auto;
>>>>>>> ff590c02
}

#x-copyright
{
<<<<<<< HEAD
  border: solid var(--c-color-text) thin;
  border-collapse: collapse;
=======
  font-size: 12px;
  text-align: center;
>>>>>>> ff590c02
}

#x-container
{
  padding: 1em;
}

.infoTable
{
  border-radius: 8px !important;
}

#ConnectionIcon
{
  border: none;
}

div.Hidden
{
  visibility: hidden;
  position: absolute;
  left: 0px;
  top: 0px;
  width: 0px;
  height: 0px;
  overflow: hidden;
}

div.Visible
{
  visibility: visible;
  position: relative;
  left: auto;
  top: auto;
  width: auto;
  height: auto;
  overflow: visible;
}

td
{
  text-align: center;
  vertical-align: middle;
  font-size: 12px;
}

td.entryLeft
{
  font-weight: bold;
  text-align: left;
  padding-right: 5px;
  vertical-align: middle;
}

td.entryRight
{
  vertical-align: middle;
  text-align: left;
}

h1
{
  font-size: 14px;
  color: var(--c-color-text);
  text-align: left;
}

hr
{
  border-style: solid #aaa thin;
  border-collapse: collapse;
}

p.INFO
{
    text-align: left;
    color: var(--c-color-info);
}

p.WARNING
{
    text-align: left;
    color: var(--c-color-warning);
}

p.ERROR
{
    text-align: left;
    color: var(--c-color-error);
}

p.CRITICAL
{
    text-align: left;
    font-weight: bold;
    color: var(--c-color-critical);
}

p.DEBUG
{
    text-align: left;
    font-weight: bold;
    color: var(--c-color-debug);
}

#MainOverviewLeft
{
  margin-left: 70px;
  margin-right: auto;
  width: auto;
  text-align: center;
  flex: 1;
  /*padding: 10px 18px;*/
  /*border-radius: 18px;*/
  /*box-shadow: 0 1px 2px var(--c-color-text);*/
}

#MainOverviewRight
{
  margin-left: auto;
  margin-right: 80px;
  width: auto;
  text-align: center;
  flex: 1;
  /*padding: 10px 18px;*/
  /*border-radius: 18px;*/
  /*box-shadow: 0 1px 2px var(--c-color-text);*/
}

#MenuBar
{
  padding: 0px;
  padding-left: 5px;
  padding-top: 10px;
  border-collapse: collapse;
  vertical-align: middle;
}

#Menu
{
  position: relative;
  clear: both;
  float: left;
  width: 100%;
  height: 31px;
  display: inline;
  z-index: 10;
  margin-bottom: -1px;
}

#Menu ul
{
  margin: 0;
  padding: 0;
  list-style: none;
  width: 100%;
}

#Menu li
{
  float: left;
  position: relative;
  margin: 0;
  margin-right: 1px;
  padding: 0;
  list-style: none;
  background-image: linear-gradient(to top,#2b2b2b, #555555);
  border-top-left-radius: 10px;
  border-top-right-radius: 10px;
}

#Menu li a
{
  display: block;
  height: 25px;
  color: #fff;
  font-size: 13px;
  font-weight: bold;
  text-decoration: none;
  padding: 6px 13px 0 13px;
}

#Menu li.FirstSelected a
{
  background-image: linear-gradient(to top,#ffffff, #707070);
  border-top-left-radius: 10px;
  border-top-right-radius: 10px;
}

#Menu li ul
{
  float: left;
  position: absolute;
  left: 0;
  top: 30px;
  width: 200px;
  display: none;
  text-align: left;
  background-image: linear-gradient(to top,#2b2b2b, #555555);
  padding: 0 0 10px 0;
  z-index: 10;
  opacity: 0;
  transition: opacity 0.3s ease-in-out;
}

#Menu li ul li
{
  clear: both;
  color: white;
  text-align: left;
  /* background-image: none; */
  font-size: 15px;
}

#Menu li ul li a
{
  color: #394852;
  padding: 2px 10px 0 10px;
  width: 160px;
  height: auto;
  font-weight: normal;
  font-size: 0.9em;
  background-image: none;
}

#Menu li:hover, #Menu li.Selected, #Menu li.FirstSelected
{
  background-image: linear-gradient(to top,#ffffff, #707070);
}

#Menu li:hover a, #Menu li.Selected a, #Menu li.FirstSelected a
{
  color: #394852;
  border-bottom: solid #fff thin;
}

#Menu li.Static
{
  background-position: 100% 0px;
}

#Menu li.Static a
{
  background-position: 0 0px;
  color: #394852;
  border-bottom: solid #aaa thin;
}

#Menu li:hover ul, #Menu li.Selected ul, #Menu li.FirstSelected ul
{
  display: block;
  opacity: 1;
}

<<<<<<< HEAD

#MainTaskTableDiv
=======
#MainEntityTableDiv
>>>>>>> ff590c02
{
  max-height: 60vh;
  overflow-y: scroll;
  width: 90%;
  margin-left: auto;
  margin-right: auto;
}

#MainEntityTable
{
<<<<<<< HEAD
  overflow-y: scroll;
  border-collapse: collapse;
=======
  overflow-y: auto;
>>>>>>> ff590c02
}

#MainEntityTable tr
{
<<<<<<< HEAD
  border-bottom: solid var(--c-color-line-split-tasks) thin;
=======
  /*border-bottom: solid var(--c-color-line-split-entities) thin;*/
  padding: 10px 18px;
  border-radius: 18px;
  box-shadow: 0 1px 2px var(--c-color-text);
>>>>>>> ff590c02
}

#MainEntityTable tr:last-child
{
  border-bottom: none;
}

#MainEntityTable th, #MainEntityTable td
{
  text-align: left;
  padding: 5px;
}

#MainEntityTable th
{
  width: 150px;
  padding: 0px 18px;
}

#systemName
{
  font-size: 1.5em;
  font-weight: bold;
  padding: 10px 18px;
  border-radius: 8px;
  box-shadow: 0 2px 6px var(--c-color-text);
  margin-bottom: 1px;
  /*color: var(--c-color-text-system-name);*/
  color: #000000;
  display: inline-block;
  margin-bottom: 12px;
  background-color: var(--c-background);
}

input[type="checkbox"]
{
  display: none;
}

label
{
  position: relative;
  padding-left: 40px;
  padding-top: 0px;
  cursor: pointer;
  font-size: 14px;
  user-select: none;
}

.custom-checkbox
{
  position: absolute;
  left: 18px;
  top: 0;
  width: 12px;
  height: 12px;
  border: 2px solid var(--c-color-text);
  background-color: #fff;
  border-radius: 4px;
  transition: background-color 0.3s, border-color 0.3s;
}

input[type="checkbox"]:checked + .custom-checkbox
{
  background-color: var(--c-color-checkbox-hover);
  border-color: var(--c-color-checkbox-hover);
}

input[type="checkbox"]:checked + .custom-checkbox::after
{
  content: '';
  position: absolute;
  left: 3px;
  top: 0px;
  width: 4px;
  height: 7px;
  border: solid white;
  border-width: 0 2px 2px 0;
  transform: rotate(45deg);
}

label:hover .custom-checkbox
{
  border-color: var(--c-color-info);
}

.material-label
{
  font-size: 16px;
  margin-right: 0.75rem;
  user-select: none;
  color: var(--c-color-text);
}

.material-select
{
  flex: 0.3;
  padding: 0.5rem 0.75rem;
  font-size: 1rem;
  border: 1px solid #ccc;
  border-radius: 4px;
  outline: none;
  transition: border-color 0.2s ease;
}

.material-select:focus
{
  border-color: #6200ea;
}

.material-select:valid + .material-label,
.material-select:not(:placeholder-shown) + .material-label
{
  top: -0.75rem;
  left: 0.75rem;
  font-size: 0.25rem;
  color: #6200ea;
}

.cpu-icon
{
  display: inline-block;
  width: 16px;
  height: 16px;
  background-size: contain;
  background-repeat: no-repeat;
  margin-right: 4px;
  background-image: var(--cpu-icon-url);
}

#Power div:not(.bottom-buttons)
{
  max-height: 85vh;
  overflow-y: scroll;
}

#Power div{
  max-height: 85vh;
  overflow-y: scroll;
}

#Power th
{
  background-color: var(--c-background-h-l);
  color: var(--c-color-text-h-l);
<<<<<<< HEAD
}

#Power td form {
=======
  border-radius: 12px;
  box-shadow: 0 1px 2px var(--c-color-text);
  padding: 6px;
}

#Power td form
{
>>>>>>> ff590c02
  text-align: center;
}

#Power table tr td
{
  text-align: left;
}

#Power table tr td img
{
  vertical-align: middle;
  text-align: center;
  padding-top: 10px;
  padding-bottom: 10px;
  padding-left: 10px;
}

#Power table
{
  width: 95%;
  margin-left: auto;
  margin-right: auto;
  margin-bottom: 0.5em;
  border-spacing: 0 4px;
}

#Power table tr
{
  border: solid #999 thin;
}

#Power table form *
{
  margin: 5px;
}

<<<<<<< HEAD
#systemName {
  width: 100%;
  font-size: 1.75em;
  text-align: center;
  font-weight: bold;
  margin: 0.5em;
}

.connected
{
  background-color: green; /* Cor de fundo para estado conectado */
  color: white; /* Cor do texto para estado conectado */
}

.disconnected
{
  background-color: red; /* Cor de fundo para estado desconectado */
  color: white; /* Cor do texto para estado desconectado */
=======
div#Sensors
{
  max-height: 85vh;
  overflow-y: scroll;
}

#Sensors table
{
  margin-bottom: 0.5em;
  border-spacing: 0 4px;
}

#Sensors table:last-child
{
  margin-bottom: 0.5em;
}

#Sensors th
{
  /*Sensors title*/
  background-color: var(--c-background-h-l);
  color: var(--c-color-text-h-l);
  border-radius: 12px;
  box-shadow: 0 1px 2px var(--c-color-text);
  padding: 6px;
}

#Sensors td
{
  padding: 2px;
  padding-left: 5px;
  padding-right: 5px;
  border-radius: 10px;
  box-shadow: 0 1px 2px var(--c-color-text);
  margin-bottom: 2px;
  text-align: center;
}

#Sensors tr
{
  border: solid var(--c-color-text) thin;
  border-collapse: collapse;
  border: none;
}

#Sensors td:first-child
{
  /**/
  background-color: var(--c-color-entity-sensor-background, #ddd);
  font-weight: bold;
  width: 150px;
  text-align: center;
  color: var(--c-color-entity-sensor-color-label, #000);
}

#Sensors td:nth-child(3)
{
  text-align: center !important;
}

#Sensors table
{
  margin-left: auto;
  margin-right: auto;
  width: 90%;
}

#Sensors td:last-child
{
  text-align: center;
}

#Logbook div:not(.logbook-filter):not(.form-group)
{
  max-height: 85vh;
  font-size: 1rem;
  overflow-y: scroll;
}

#Logbook .form-group
{
  display: flex;
  align-items: center;
  margin: 0.9rem 0;
  background-color: var(--c-background-h-l);
  color: var(--c-color-text-h-l);
  border-radius: 12px;
  box-shadow: 0 1px 2px var(--c-color-text);
  padding: 6px;
>>>>>>> ff590c02
}<|MERGE_RESOLUTION|>--- conflicted
+++ resolved
@@ -27,12 +27,8 @@
 
 body
 {
-<<<<<<< HEAD
-  font-family: Arial, Helvetica, sans;
-=======
   background-color: #f5f5f5;
   font-family: 'Roboto', sans-serif;
->>>>>>> ff590c02
   color: var(--c-color-text);
 }
 
@@ -51,15 +47,9 @@
 
 button:hover
 {
-<<<<<<< HEAD
-  width: 75%;
-  margin-left: auto;
-  margin-right: auto;
-=======
   background-color: #b0a5ca;
   color: #000000;
   transform: scale(1.05);
->>>>>>> ff590c02
 }
 
 button.active
@@ -80,15 +70,7 @@
   cursor: not-allowed;
 }
 
-<<<<<<< HEAD
-.infoTable {
-  border-radius: 8px !important;
-}
-
-#Logs
-=======
 button.loading
->>>>>>> ff590c02
 {
   background-color: rgb(223, 217, 217);
   color: rgb(167, 161, 161);
@@ -107,41 +89,13 @@
 
 input:focus
 {
-<<<<<<< HEAD
-  list-style-type: none;
-  margin-left: 5px;
-  padding-left: 5px;
-}
-
-div#Sensors {
-  max-height: 85vh;
-  overflow-y: scroll;
-}
-
-#Sensors table
-{
-  border-collapse: collapse;
-  margin-bottom: 1em;
-}
-
-#Sensors table:last-child
-{
-  margin-bottom: 0em;
-=======
   border-color: #6200ea;
   outline: none;
->>>>>>> ff590c02
 }
 
 a
 {
-<<<<<<< HEAD
-  /*Sensors title*/
-  background-color: var(--c-background-h-l);
-  color: var(--c-color-text-h-l);
-=======
   outline: none;
->>>>>>> ff590c02
 }
 
 input
@@ -151,28 +105,15 @@
 
 #x-body-table
 {
-<<<<<<< HEAD
-  /**/
-  background-color: var(--c-color-entity-sensor-background);
-  font-weight: bold;
-  width: 150px;
-  text-align: left;
-=======
   width: 75%;
   margin-left: auto;
   margin-right: auto;
->>>>>>> ff590c02
 }
 
 #x-copyright
 {
-<<<<<<< HEAD
-  border: solid var(--c-color-text) thin;
-  border-collapse: collapse;
-=======
   font-size: 12px;
   text-align: center;
->>>>>>> ff590c02
 }
 
 #x-container
@@ -427,12 +368,7 @@
   opacity: 1;
 }
 
-<<<<<<< HEAD
-
-#MainTaskTableDiv
-=======
 #MainEntityTableDiv
->>>>>>> ff590c02
 {
   max-height: 60vh;
   overflow-y: scroll;
@@ -443,24 +379,15 @@
 
 #MainEntityTable
 {
-<<<<<<< HEAD
-  overflow-y: scroll;
-  border-collapse: collapse;
-=======
   overflow-y: auto;
->>>>>>> ff590c02
 }
 
 #MainEntityTable tr
 {
-<<<<<<< HEAD
-  border-bottom: solid var(--c-color-line-split-tasks) thin;
-=======
   /*border-bottom: solid var(--c-color-line-split-entities) thin;*/
   padding: 10px 18px;
   border-radius: 18px;
   box-shadow: 0 1px 2px var(--c-color-text);
->>>>>>> ff590c02
 }
 
 #MainEntityTable tr:last-child
@@ -606,11 +533,6 @@
 {
   background-color: var(--c-background-h-l);
   color: var(--c-color-text-h-l);
-<<<<<<< HEAD
-}
-
-#Power td form {
-=======
   border-radius: 12px;
   box-shadow: 0 1px 2px var(--c-color-text);
   padding: 6px;
@@ -618,7 +540,6 @@
 
 #Power td form
 {
->>>>>>> ff590c02
   text-align: center;
 }
 
@@ -655,26 +576,6 @@
   margin: 5px;
 }
 
-<<<<<<< HEAD
-#systemName {
-  width: 100%;
-  font-size: 1.75em;
-  text-align: center;
-  font-weight: bold;
-  margin: 0.5em;
-}
-
-.connected
-{
-  background-color: green; /* Cor de fundo para estado conectado */
-  color: white; /* Cor do texto para estado conectado */
-}
-
-.disconnected
-{
-  background-color: red; /* Cor de fundo para estado desconectado */
-  color: white; /* Cor do texto para estado desconectado */
-=======
 div#Sensors
 {
   max-height: 85vh;
@@ -764,5 +665,4 @@
   border-radius: 12px;
   box-shadow: 0 1px 2px var(--c-color-text);
   padding: 6px;
->>>>>>> ff590c02
 }
--- conflicted
+++ resolved
@@ -227,41 +227,22 @@
 {
   margin-left: 20px;
   margin-right: auto;
-<<<<<<< HEAD
-  width: auto;
-  text-align: center;
-  flex: 1;
-  /*padding: 10px 18px;*/
-  /*border-radius: 18px;*/
-  /*box-shadow: 0 1px 2px var(--c-color-text);*/
-=======
   /* width: 80%; */
   text-align: center;
   /* padding: 10px 18px;
   border-radius: 18px;
   box-shadow: 0 1px 2px var(--c-color-text); */
->>>>>>> 8b734f59
 }
 
 #MainOverviewRight
 {
   margin-left: auto;
-<<<<<<< HEAD
-  margin-right: 80px;
-  width: auto;
-  text-align: center;
-  flex: 1;
-  /*padding: 10px 18px;*/
-  /*border-radius: 18px;*/
-  /*box-shadow: 0 1px 2px var(--c-color-text);*/
-=======
   margin-right: 20px;
   width: 240px;
   text-align: center;
   /* padding: 10px 18px;
   border-radius: 18px;
   box-shadow: 0 1px 2px var(--c-color-text); */
->>>>>>> 8b734f59
 }
 
 #MenuBar
@@ -581,14 +562,55 @@
   margin: 5px;
 }
 
-<<<<<<< HEAD
 div#Sensors
 {
   max-height: 85vh;
   overflow-y: scroll;
-=======
-#systemName {
-  font-size: 1.5em;
+}
+
+#Sensors table
+{
+  margin-bottom: 0.5em;
+  border-spacing: 0 4px;
+}
+
+#Sensors table:last-child
+{
+  margin-bottom: 0.5em;
+}
+
+#Sensors th
+{
+  /*Sensors title*/
+  background-color: var(--c-background-h-l);
+  color: var(--c-color-text-h-l);
+  border-radius: 12px;
+  box-shadow: 0 1px 2px var(--c-color-text);
+  padding: 6px;
+}
+
+#Sensors td
+{
+  padding: 2px;
+  padding-left: 5px;
+  padding-right: 5px;
+  border-radius: 10px;
+  box-shadow: 0 1px 2px var(--c-color-text);
+  margin-bottom: 2px;
+  text-align: center;
+}
+
+#Sensors tr
+{
+  border: solid var(--c-color-text) thin;
+  border-collapse: collapse;
+  border: none;
+}
+
+#Sensors td:first-child
+{
+  /**/
+  background-color: var(--c-color-entity-sensor-background, #ddd);
   font-weight: bold;
   padding: 4px 8px;
   border-radius: 8px;
@@ -599,56 +621,6 @@
   display: inline-block;
   margin-bottom: 6px;
   background-color: var(--c-background);
->>>>>>> 8b734f59
-}
-
-#Sensors table
-{
-  margin-bottom: 0.5em;
-  border-spacing: 0 4px;
-}
-
-#Sensors table:last-child
-{
-  margin-bottom: 0.5em;
-}
-
-#Sensors th
-{
-  /*Sensors title*/
-  background-color: var(--c-background-h-l);
-  color: var(--c-color-text-h-l);
-  border-radius: 12px;
-  box-shadow: 0 1px 2px var(--c-color-text);
-  padding: 6px;
-}
-
-#Sensors td
-{
-  padding: 2px;
-  padding-left: 5px;
-  padding-right: 5px;
-  border-radius: 10px;
-  box-shadow: 0 1px 2px var(--c-color-text);
-  margin-bottom: 2px;
-  text-align: center;
-}
-
-#Sensors tr
-{
-  border: solid var(--c-color-text) thin;
-  border-collapse: collapse;
-  border: none;
-}
-
-#Sensors td:first-child
-{
-  /**/
-  background-color: var(--c-color-entity-sensor-background, #ddd);
-  font-weight: bold;
-  width: 150px;
-  text-align: center;
-  color: var(--c-color-entity-sensor-color-label, #000);
 }
 
 #Sensors td:nth-child(3)
@@ -906,16 +878,9 @@
   text-decoration: underline;
 }
 
-<<<<<<< HEAD
 .acoustic-modem-row
 {
   background-color: var(--c-background);
-=======
-/* Responsive design for smaller screens */
-@media (max-width: 600px) {
-  .announce-list {
-    grid-template-columns: 1fr; /* Single column on small screens */
-  }
 }
 
 .cpu-icon {
@@ -996,5 +961,4 @@
   border-top: 2px solid #797c7e;
   border-bottom: 2px solid #797c7e;
   border-radius: 4px;
->>>>>>> 8b734f59
 }
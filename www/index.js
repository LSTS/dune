//***************************************************************************
// Copyright 2007-2025 Universidade do Porto - Faculdade de Engenharia      *
// Laboratório de Sistemas e Tecnologia Subaquática (LSTS)                  *
//***************************************************************************
// This file is part of DUNE: Unified Navigation Environment.               *
//                                                                          *
// Commercial Licence Usage                                                 *
// Licencees holding valid commercial DUNE licences may use this file in    *
// accordance with the commercial licence agreement provided with the       *
// Software or, alternatively, in accordance with the terms contained in a  *
// written agreement between you and Faculdade de Engenharia da             *
// Universidade do Porto. For licensing terms, conditions, and further      *
// information contact lsts@fe.up.pt.                                       *
//                                                                          *
// Modified European Union Public Licence - EUPL v.1.1 Usage                *
// Alternatively, this file may be used under the terms of the Modified     *
// EUPL, Version 1.1 only (the "Licence"), appearing in the file LICENCE.md *
// included in the packaging of this file. You may not use this work        *
// except in compliance with the Licence. Unless required by applicable     *
// law or agreed to in writing, software distributed under the Licence is   *
// distributed on an "AS IS" basis, WITHOUT WARRANTIES OR CONDITIONS OF     *
// ANY KIND, either express or implied. See the Licence for the specific    *
// language governing permissions and limitations at                        *
// https://github.com/LSTS/dune/blob/master/LICENCE.md and                  *
// http://ec.europa.eu/idabc/eupl.html.                                     *
//***************************************************************************
<<<<<<< HEAD
// Author: Bernardo Gabriel                                                 *
// Author: Ricardo Martins (legacy index.js)                                *
=======
// Author: Ricardo Martins                                                  *
>>>>>>> 8b734f59
// Edit: Pedro Gonçalves                                                    *
//***************************************************************************

var g_icons = new Icons();
var g_uid = null;
var g_time_current = null;
var g_resolver = new Resolver();
var g_sections = new Sections();

<<<<<<< HEAD
window.onload = function()
{
  g_resolver = new Resolver();
  setConnected(false);
  g_sections.create();
  g_sections.updateUsedSections(DEFAULT_SECTION);
  g_sections.init();
  g_sections.requestData();
};

function show(section)
{
  g_sections.show(section)
};

function resolveEntity(input)
{
  if (!g_resolver)
    return null;

  if (typeof input === 'number')
    return g_resolver.get(input) || null;
  else if (typeof input === 'string')
    return g_resolver.getKey(input) || null;
  
  return null;
}

function getStateIcon(state)
{
  switch (Number(state))
  {
  case 0:
    return g_icons.path('warning');
  case 1:
    return g_icons.path('normal');
  case 2:
  case 3:
    return g_icons.path('error');
  case 4:
    return g_icons.path('fatal');
  default:
    return g_icons.path('unknown');
  }
};

function setConnected(value)
{
  var icon = document.getElementById('ConnectionIcon');

  if (value)
  {
    icon.src = g_icons.path('system-on');
    icon.title = 'Connected';
  }
  else
  {
    icon.src = g_icons.path('system-off');
    icon.title = 'Disconnected';
  }
};

function getMenuItem(id)
{
  return document.getElementById(id);
}
=======
window.onload = function () {
  setConnected(false);
  g_sections.create();
  requestData();
  requestLogs();
  requestLogBookEntries();
};

function requestLogBookEntries() {
  var options = Array();
  options.timeout = 10000;
  options.timeoutHandler = timeoutHandler;
  options.errorHandler = errorHandler;
  HTTP.get('dune/state/logbook.js', handleLogBookEntries, options);
}

function handleLogBookEntries(text) {
  if (g_logbook_timer == null)
    g_logbook_timer = setInterval(requestLogBookEntries, 4000);

  eval(text);
  g_dune_logbook = logbook;
  g_sections.update();
};

function requestLogs() {
  var options = Array();
  options.timeout = 10000;
  options.timeoutHandler = timeoutHandler;
  options.errorHandler = errorHandler;
  //HTTP.get('dune/logs/list.js', handleLogs, options);
};

function handleLogs(text) {
  eval(text);
  g_dune_logs = dune_logs;
};

function setConnected(value) {
  var icon = document.getElementById('ConnectionIcon');
  icon.style.marginTop = '-7px';
  icon.style.marginLeft = '0px';
  icon.style.marginRight = '0px';
  if (value) {
    icon.src = g_icons.path('system-on');
    icon.title = 'Connected';
  }
  else {
    icon.src = g_icons.path('system-off');
    icon.title = 'Disconnected';
  }
}

function timeoutHandler() {
  setConnected(false);
}

function errorHandler(status, status_text) {
  timeoutHandler();
}

function requestData() {
  var options = Array();
  options.timeout = 10000;
  options.timeoutHandler = timeoutHandler;
  options.errorHandler = errorHandler;
  HTTP.get('dune/state/messages.js', handleData, options);
};

function handleData(text) {
  setConnected(true);

  if (g_timer == null)
    g_timer = setInterval(requestData, 4000);

  eval(text);

  // Check UID.
  if (g_uid == null) {
    g_uid = data.dune_uid;
  }

  if (g_uid != data.dune_uid) {
    g_sections.clear();
    g_sections.create();
    g_uid = data.dune_uid;
  }

  // Process entities.
  for (var i in data.dune_messages) {
    var msg = data.dune_messages[i];
    //console.log(msg);
    if (msg.abbrev != 'EntityState' && msg.abbrev != 'CpuUsage')
      continue;

    data.dune_entities[msg.src_ent].state = msg.state;
    data.dune_entities[msg.src_ent].description = msg.description;
    data.dune_entities[msg.src_ent].value = msg.value;
  }

  g_data = data;
  g_sections.update();
};

function show(section) {
  g_sections.show(section);
};
>>>>>>> 8b734f59
<|MERGE_RESOLUTION|>--- conflicted
+++ resolved
@@ -24,12 +24,7 @@
 // https://github.com/LSTS/dune/blob/master/LICENCE.md and                  *
 // http://ec.europa.eu/idabc/eupl.html.                                     *
 //***************************************************************************
-<<<<<<< HEAD
-// Author: Bernardo Gabriel                                                 *
-// Author: Ricardo Martins (legacy index.js)                                *
-=======
 // Author: Ricardo Martins                                                  *
->>>>>>> 8b734f59
 // Edit: Pedro Gonçalves                                                    *
 //***************************************************************************
 
@@ -39,74 +34,6 @@
 var g_resolver = new Resolver();
 var g_sections = new Sections();
 
-<<<<<<< HEAD
-window.onload = function()
-{
-  g_resolver = new Resolver();
-  setConnected(false);
-  g_sections.create();
-  g_sections.updateUsedSections(DEFAULT_SECTION);
-  g_sections.init();
-  g_sections.requestData();
-};
-
-function show(section)
-{
-  g_sections.show(section)
-};
-
-function resolveEntity(input)
-{
-  if (!g_resolver)
-    return null;
-
-  if (typeof input === 'number')
-    return g_resolver.get(input) || null;
-  else if (typeof input === 'string')
-    return g_resolver.getKey(input) || null;
-  
-  return null;
-}
-
-function getStateIcon(state)
-{
-  switch (Number(state))
-  {
-  case 0:
-    return g_icons.path('warning');
-  case 1:
-    return g_icons.path('normal');
-  case 2:
-  case 3:
-    return g_icons.path('error');
-  case 4:
-    return g_icons.path('fatal');
-  default:
-    return g_icons.path('unknown');
-  }
-};
-
-function setConnected(value)
-{
-  var icon = document.getElementById('ConnectionIcon');
-
-  if (value)
-  {
-    icon.src = g_icons.path('system-on');
-    icon.title = 'Connected';
-  }
-  else
-  {
-    icon.src = g_icons.path('system-off');
-    icon.title = 'Disconnected';
-  }
-};
-
-function getMenuItem(id)
-{
-  return document.getElementById(id);
-}
-=======
 window.onload = function () {
   setConnected(false);
   g_sections.create();
@@ -214,4 +141,55 @@
 function show(section) {
   g_sections.show(section);
 };
->>>>>>> 8b734f59
+
+function resolveEntity(input)
+{
+  if (!g_resolver)
+    return null;
+
+  if (typeof input === 'number')
+    return g_resolver.get(input) || null;
+  else if (typeof input === 'string')
+    return g_resolver.getKey(input) || null;
+  
+  return null;
+}
+
+function getStateIcon(state)
+{
+  switch (Number(state))
+  {
+  case 0:
+    return g_icons.path('warning');
+  case 1:
+    return g_icons.path('normal');
+  case 2:
+  case 3:
+    return g_icons.path('error');
+  case 4:
+    return g_icons.path('fatal');
+  default:
+    return g_icons.path('unknown');
+  }
+};
+
+function setConnected(value)
+{
+  var icon = document.getElementById('ConnectionIcon');
+
+  if (value)
+  {
+    icon.src = g_icons.path('system-on');
+    icon.title = 'Connected';
+  }
+  else
+  {
+    icon.src = g_icons.path('system-off');
+    icon.title = 'Disconnected';
+  }
+};
+
+function getMenuItem(id)
+{
+  return document.getElementById(id);
+}
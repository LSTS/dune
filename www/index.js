--- conflicted
+++ resolved
@@ -57,13 +57,8 @@
   {
     for (const [id, entity] of entries)
     {
-<<<<<<< HEAD
-        icon.src = g_icons.path('normal');
-        icon.title = 'Connected';
-=======
       if (parseInt(id, 10) === input)
         return entity.label;
->>>>>>> ff590c02
     }
   }
   else if (typeof input === "string")
@@ -80,43 +75,6 @@
 
 function setConnected(value)
 {
-<<<<<<< HEAD
-    setConnected(true);
-
-    if (g_timer == null)
-        g_timer = setInterval(requestData, 4000);
-
-    eval(text);
-
-    // Check UID.
-    if (g_uid == null)
-    {
-        g_uid = data.dune_uid;
-    }
-
-    if (g_uid != data.dune_uid)
-    {
-        g_sections.clear();
-        g_sections.create();
-        g_uid = data.dune_uid;
-    }
-
-    // Process entities.
-    for (var i in data.dune_messages)
-    {
-        var msg = data.dune_messages[i];
-        //console.log(msg);
-        if (msg.abbrev != 'EntityState' && msg.abbrev != 'CpuUsage')
-            continue;
-
-        data.dune_entities[msg.src_ent].state = msg.state;
-        data.dune_entities[msg.src_ent].description = msg.description;
-        data.dune_entities[msg.src_ent].value = msg.value;
-    }
-
-    g_data = data;
-    g_sections.update();
-=======
   var icon = document.getElementById('ConnectionIcon');
 
   if (value)
@@ -129,7 +87,6 @@
     icon.src = g_icons.path('error');
     icon.title = 'Disconnected';
   }
->>>>>>> ff590c02
 };
 
 function getMenuItem(id)

--- conflicted
+++ resolved
@@ -42,23 +42,16 @@
 
 # List of Vehicle files
 parser.add_argument('-c', '--configs', nargs='+',
-<<<<<<< HEAD
-                      help="List of vehicles to be used for param creation (ex: -c adamastor caravel). If empty, all .ini files will be used")
-=======
                       help="List of vehicles to be used for param creation (ex: -c adamastor caravel). If empty, all .ini files will be used.")
 
 # List of Vehicle files
 parser.add_argument('-d', '--config-dir', nargs='+',
                       help="Directory of the configuration files. If empty, default directory will be considered.")
->>>>>>> 8b734f59
 
 # Save the arguments
 args = parser.parse_args()
 configs = args.configs
-<<<<<<< HEAD
-=======
 config_dir = args.config_dir
->>>>>>> 8b734f59
 
 # Destination folder.
 for arg in sys.argv:

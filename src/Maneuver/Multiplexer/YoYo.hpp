//***************************************************************************
// Copyright 2007-2014 Universidade do Porto - Faculdade de Engenharia      *
// Laboratório de Sistemas e Tecnologia Subaquática (LSTS)                  *
//***************************************************************************
// This file is part of DUNE: Unified Navigation Environment.               *
//                                                                          *
// Commercial Licence Usage                                                 *
// Licencees holding valid commercial DUNE licences may use this file in    *
// accordance with the commercial licence agreement provided with the       *
// Software or, alternatively, in accordance with the terms contained in a  *
// written agreement between you and Universidade do Porto. For licensing   *
// terms, conditions, and further information contact lsts@fe.up.pt.        *
//                                                                          *
// European Union Public Licence - EUPL v.1.1 Usage                         *
// Alternatively, this file may be used under the terms of the EUPL,        *
// Version 1.1 only (the "Licence"), appearing in the file LICENCE.md       *
// included in the packaging of this file. You may not use this work        *
// except in compliance with the Licence. Unless required by applicable     *
// law or agreed to in writing, software distributed under the Licence is   *
// distributed on an "AS IS" basis, WITHOUT WARRANTIES OR CONDITIONS OF     *
// ANY KIND, either express or implied. See the Licence for the specific    *
// language governing permissions and limitations at                        *
// https://www.lsts.pt/dune/licence.                                        *
//***************************************************************************
// Author: Pedro Calado                                                     *
// Author: Eduardo Marques (original maneuver implementation)               *
//***************************************************************************

#ifndef MANEUVER_MULTIPLEXER_YOYO_HPP_INCLUDED_
#define MANEUVER_MULTIPLEXER_YOYO_HPP_INCLUDED_

#include <DUNE/DUNE.hpp>

// Local headers
#include "MuxedManeuver.hpp"

using DUNE_NAMESPACES;

namespace Maneuver
{
  namespace Multiplexer
  {
    struct YoYoArgs
    {
      //! Saturation level for variation in pitch references.
      double variation;
      //! True if we should check path errors and stabilize pitch
      bool check_errors;
      //! Max course error.
      double u_course;
      //! Max cross. track error.
      double u_ctrack;
    };

    //! Yoyo maneuver
    class YoYo: public MuxedManeuver<IMC::YoYo, YoYoArgs>
    {
    public:
      //! Default constructor.
      //! @param[in] task pointer to Maneuver task
      //! @param[in] mt pointer to Memento table
      //! @param[in] args yoyo arguments
<<<<<<< HEAD
      YoYo(Maneuvers::Maneuver* task, Maneuvers::MementoTable* mt,
           YoYoArgs* args):
        MuxedManeuver(task, mt, args),
=======
      YoYo(Maneuvers::Maneuver* task, YoYoArgs* args):
        MuxedManeuver<IMC::YoYo, YoYoArgs>(task, args),
>>>>>>> 0c24618a
        m_yoyo(NULL)
      { }

      //! Destructor
      ~YoYo(void)
      {
        Memory::clear(m_yoyo);
      }

      //! Start maneuver function
      //! @param[in] maneuver yoyo maneuver message
      void
      onStart(const IMC::YoYo* maneuver)
      {
        // Enable path, pitch and speed control
        m_task->setControl(IMC::CL_PATH | IMC::CL_PITCH);

        IMC::DesiredPath path;
        path.end_lat = maneuver->lat;
        path.end_lon = maneuver->lon;

        path.speed = maneuver->speed;
        path.speed_units = maneuver->speed_units;

        // disable depth control within path control
        path.flags = IMC::DesiredPath::FL_NO_Z;
        m_task->dispatch(path);

        m_zunits = static_cast<IMC::ZUnits>(maneuver->z_units);

        m_dispatched = false;

        double zref;

        if (maneuver->z_units == IMC::Z_ALTITUDE)
        {
          zref = - maneuver->z;
        }
        else if (maneuver->z_units == IMC::Z_DEPTH)
        {
          zref = maneuver->z;
        }
        else
        {
          m_task->signalInvalidZ();
          return;
        }

        m_task->debug("altitude/depth :[%0.2f %0.2f] | %s: %0.2f %s | %s: %0.2f %s %d %s",
                      std::fabs(maneuver->z - maneuver->amplitude),
                      std::fabs(maneuver->z + maneuver->amplitude),
                      "pitch", Angles::degrees(maneuver->pitch),
                      "degrees", "speed", path.speed,
                      "in", (int)path.speed_units, "units");

        // basic init.
        m_on_course = false;
        m_course_recovered = false;

        // initialize yoyo motion controller
        Memory::clear(m_yoyo);

        m_yoyo = new YoYoMotion(m_task, maneuver->pitch, zref,
                                maneuver->amplitude, m_args->variation);
      }

      //! On PathControlState message
      //! @param[in] pcs pointer to PathControlState message
      void
      onPathControlState(const IMC::PathControlState* pcs)
      {
        if (pcs->flags & IMC::PathControlState::FL_NEAR)
        {
          // done, stabilize pitch at the end
          m_pitch.value = 0;
          m_task->dispatch(m_pitch);
          m_task->signalCompletion();
          return;
        }

        m_task->signalProgress(pcs->eta);

        // Check if off-track (stabilize pitch otherwise)
        if (m_args->check_errors &&
            (std::fabs(pcs->course_error) >= m_args->u_course ||
             std::fabs(pcs->y) >= m_args->u_ctrack))
        {
          m_on_course = false;
          m_course_recovered = false;
        }
        else if (!m_on_course)
        {
          m_on_course = true;
          m_course_recovered = true;
        }
      }

      //! On EstimatedState message
      //! @param[in] msg EstimatedState message
      void
      onEstimatedState(const IMC::EstimatedState* msg)
      {
        if (m_zunits == IMC::Z_DEPTH)
        {
          update(msg->depth, msg->theta);
        }
        else if ((msg->alt >= 0) && (m_zunits == IMC::Z_ALTITUDE))
        {
          update(-msg->alt, msg->theta);
        }
        else
        {
          m_task->signalNoAltitude();
          return;
        }
      }

      //! update the maneuver with a depth or altitude value
      //! a negative value will be interpreted as an altitude
      //! @param[in] state_z current z position
      //! @param[in] theta current pitch angle
      void
      update(double state_z, double theta)
      {
        // Pitch value for control
        double v;

        if (!m_on_course)
        {
          // Stabilize pitch at 0 degrees
          v = m_yoyo->stabilize(0.0, theta);
        }
        else if (m_course_recovered)
        {
          // yo-yo again after course is recovered
          v = m_yoyo->update(true, state_z, theta);
          m_course_recovered = false;
        }
        else
        {
          v = m_yoyo->update(false, state_z, theta);
        }

        // dont bother sending message if the value remains the same
        // which will happen frequently
        if ((m_pitch.value == v) && (m_dispatched))
          return;

        // Dispatch pitch message
        m_pitch.value = v;
        m_task->dispatch(m_pitch);

        m_dispatched = true;
      }

    private:
      //! Desired pitch message.
      IMC::DesiredPitch m_pitch;
      //! Z units for this maneuver
      IMC::ZUnits m_zunits;
      //! Yoyo motion controller
      DUNE::Control::YoYoMotion* m_yoyo;
      //! On course flag.
      bool m_on_course;
      //! Course recovered flag.
      bool m_course_recovered;
      //! Some pitch reference has been dispatched already.
      bool m_dispatched;
    };
  }
}

#endif<|MERGE_RESOLUTION|>--- conflicted
+++ resolved
@@ -60,14 +60,9 @@
       //! @param[in] task pointer to Maneuver task
       //! @param[in] mt pointer to Memento table
       //! @param[in] args yoyo arguments
-<<<<<<< HEAD
       YoYo(Maneuvers::Maneuver* task, Maneuvers::MementoTable* mt,
            YoYoArgs* args):
-        MuxedManeuver(task, mt, args),
-=======
-      YoYo(Maneuvers::Maneuver* task, YoYoArgs* args):
-        MuxedManeuver<IMC::YoYo, YoYoArgs>(task, args),
->>>>>>> 0c24618a
+        MuxedManeuver<IMC::YoYo, YoYoArgs>(task, mt, args),
         m_yoyo(NULL)
       { }
 

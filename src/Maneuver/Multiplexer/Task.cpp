--- conflicted
+++ resolved
@@ -50,14 +50,11 @@
 #include "Dislodge.hpp"
 #include "MuxedManeuver.hpp"
 #include "ScheduledGoto.hpp"
-<<<<<<< HEAD
+#include "Takeoff.hpp"
+#include "Land.hpp"
 #include "Drop.hpp"
 #include "Sample.hpp"
 #include "StationKeepingExtended.hpp"
-=======
-#include "Takeoff.hpp"
-#include "Land.hpp"
->>>>>>> d10d5480
 
 namespace Maneuver
 {
@@ -68,12 +65,8 @@
     static const std::string c_names[] = {"IdleManeuver", "Goto", "Launch", "Loiter",
                                           "StationKeeping", "YoYo", "Rows",
                                           "FollowPath", "Elevator", "PopUp",
-<<<<<<< HEAD
-                                          "Dislodge","ScheduledGoto","Drop","Sample",
-                                          "StationKeepingExtended"};
-=======
-                                          "Dislodge","ScheduledGoto", "Takeoff", "Land"};
->>>>>>> d10d5480
+                                          "Dislodge","ScheduledGoto", "Takeoff", "Land",
+                                          "Drop", "Sample", "StationKeepingExtended"};
 
     enum ManeuverType
     {
@@ -101,19 +94,16 @@
       TYPE_DISLODGE,
       //! Type ScheduledGoto
       TYPE_SCHEDULEDGOTO,
-<<<<<<< HEAD
+      //! Type Takeoff
+      TYPE_TAKEOFF,
+      //! Type Land
+      TYPE_LAND,
       //! Type Drop
       TYPE_DROP,
       //! Type Sample
       TYPE_SAMPLE,
 	  //! Type StationKeepingExtended
 	  TYPE_SKEEPEXT,
-=======
-      //! Type Takeoff
-      TYPE_TAKEOFF,
-      //! Type Land
-      TYPE_LAND,
->>>>>>> d10d5480
       //! Total number of maneuvers
       TYPE_TOTAL
     };
@@ -138,15 +128,12 @@
       DislodgeArgs dislodge;
       //! Scheduled Arguments
       ScheduledArgs scheduled;
-<<<<<<< HEAD
       //! Drop Arguments
       DropArgs drop;
       //! Sample Arguments
       SampleArgs sample;
       //! StationKeepingExtended Arguments
       StationKeepingExtendedArgs skext;
-=======
->>>>>>> d10d5480
     };
 
     struct Task: public DUNE::Maneuvers::Maneuver
@@ -417,14 +404,11 @@
         m_maneuvers[TYPE_POPUP] = create<PopUp>(&m_args.popup);
         m_maneuvers[TYPE_DISLODGE] = create<Dislodge>(&m_args.dislodge);
         m_maneuvers[TYPE_SCHEDULEDGOTO] = create<ScheduledGoto>(&m_args.scheduled);
-<<<<<<< HEAD
+        m_maneuvers[TYPE_TAKEOFF] = create<Takeoff>();
+        m_maneuvers[TYPE_LAND] = create<Land>();
         m_maneuvers[TYPE_DROP] = create<Drop>(&m_args.drop);
         m_maneuvers[TYPE_SAMPLE] = create<Sample>(&m_args.sample);
         m_maneuvers[TYPE_SKEEPEXT] = create<StationKeepingExtended>(&m_args.skext);
-=======
-        m_maneuvers[TYPE_TAKEOFF] = create<Takeoff>();
-        m_maneuvers[TYPE_LAND] = create<Land>();
->>>>>>> d10d5480
       }
 
       void

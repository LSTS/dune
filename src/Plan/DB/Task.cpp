//***************************************************************************
// Copyright 2007-2015 Universidade do Porto - Faculdade de Engenharia      *
// Laboratório de Sistemas e Tecnologia Subaquática (LSTS)                  *
//***************************************************************************
// This file is part of DUNE: Unified Navigation Environment.               *
//                                                                          *
// Commercial Licence Usage                                                 *
// Licencees holding valid commercial DUNE licences may use this file in    *
// accordance with the commercial licence agreement provided with the       *
// Software or, alternatively, in accordance with the terms contained in a  *
// written agreement between you and Universidade do Porto. For licensing   *
// terms, conditions, and further information contact lsts@fe.up.pt.        *
//                                                                          *
// European Union Public Licence - EUPL v.1.1 Usage                         *
// Alternatively, this file may be used under the terms of the EUPL,        *
// Version 1.1 only (the "Licence"), appearing in the file LICENCE.md       *
// included in the packaging of this file. You may not use this work        *
// except in compliance with the Licence. Unless required by applicable     *
// law or agreed to in writing, software distributed under the Licence is   *
// distributed on an "AS IS" basis, WITHOUT WARRANTIES OR CONDITIONS OF     *
// ANY KIND, either express or implied. See the Licence for the specific    *
// language governing permissions and limitations at                        *
// http://ec.europa.eu/idabc/eupl.html.                                     *
//***************************************************************************
// Author: Eduardo Marques                                                  *
//***************************************************************************

// ISO C++ 98 headers.
#include <cstddef>

// DUNE headers.
#include <DUNE/DUNE.hpp>
#include "DB.hpp"

#define TABLE_PLAN                                      \
  "plan_id varchar2 primary key, change_time"           \
  " real not null, change_sid integer not null,"        \
  " change_sname varchar2 not null,"                    \
  " md5 blob not null, data blob not null"              \

#define TABLE_MEMENTO                                   \
  "id varchar2 primary key, change_time"                \
  " real not null, change_sid integer not null,"        \
  " change_sname varchar2 not null,"                    \
  " md5 blob not null, data blob not null,"             \
  " plan_id varchar2 not null"                          \

#define TABLE_STATEMENT(type, table)                    \
  "create table if not exists " type " ( " table " )"
#define INSERT_STATEMENT(type, variables) "insert into " type " values( " variables " )"
#define DELETE_STATEMENT(type, field) "delete from " type " where " field "=?"
#define ITERATOR_STATEMENT(type, field) "select " field ", change_time, change_sid," \
  " change_sname, md5, length(data) from " type " order by " field
#define QUERY_STATEMENT(type, field) "select change_time, change_sid, change_sname, " \
  "md5, length(data) from " type " where " field "=?"
#define GET_STATEMENT(type, field) "select data from " type " where " field "=?"
#define DELETE_ALL_STATEMENT(type) "delete from " type
#define LCHANGE_TABLE(name) "create table if not exists " name " ( change_time " \
  "real not null, change_sid integer not null, change_sname varchar2 not null )"
#define LCHANGE_INSERT(name) "insert into " name " values(?,?,?)"
#define LCHANGE_UPDATE(name) "update " name " set change_time=?, change_sid=?, change_sname=?"
#define LCHANGE_QUERY(name) "select change_time, change_sid, change_sname from " name

namespace Plan
{
  namespace DB
  {
    using DUNE_NAMESPACES;

    static const char* c_table_stmt[] = { TABLE_STATEMENT("Plan", TABLE_PLAN),
                                          TABLE_STATEMENT("Memento", TABLE_MEMENTO) };

    static const char* c_insert_stmt[] = { INSERT_STATEMENT("Plan", "?,?,?,?,?,?"),
                                           INSERT_STATEMENT("Memento", "?,?,?,?,?,?,?") };

    static const char* c_delete_stmt[] = { DELETE_STATEMENT("Plan", "plan_id"),
                                           DELETE_STATEMENT("Memento", "id")};

    static const char* c_iterator_stmt[] = { ITERATOR_STATEMENT("Plan", "plan_id"),
                                             ITERATOR_STATEMENT("Memento", "id") };

    static const char* c_query_stmt[] = { QUERY_STATEMENT("Plan", "plan_id"),
                                          QUERY_STATEMENT("Memento", "id") };

    static const char* c_get_stmt[] = { GET_STATEMENT("Plan", "plan_id"),
                                        GET_STATEMENT("Memento", "id")};

    static const char* c_delete_all_stmt[] = { DELETE_ALL_STATEMENT("Plan"),
                                               DELETE_ALL_STATEMENT("Memento") };

    static const char* c_cross_operations_stmt[] = { GET_STATEMENT("Memento", "plan_id"),
                                                     DELETE_STATEMENT("Memento", "plan_id")};

    static const char* c_lastchange_table_stmt[] = { LCHANGE_TABLE("LastChange"),
                                                     LCHANGE_TABLE("LastChange_Memento") };

    static const char* c_lastchange_initial_insert_stmt[] = { LCHANGE_INSERT("LastChange"),
                                                              LCHANGE_INSERT("LastChange_Memento") };

    static const char* c_lastchange_update_stmt[] = { LCHANGE_UPDATE("LastChange"),
                                                      LCHANGE_UPDATE("LastChange_Memento") };

    static const char* c_lastchange_query_stmt[] = { LCHANGE_QUERY("LastChange"),
                                                     LCHANGE_QUERY("LastChange_Memento") };

    static const char* c_op_plan_desc[] = {DTR_RT("set plan"), DTR_RT("delete plan"),
                                           DTR_RT("get plan"), DTR_RT("get plan info"),
                                           DTR_RT("clear plan tables"), DTR_RT("plan table state"),
                                           DTR_RT("plan table state detailed"), DTR_RT("database initialization") };

    static const char* c_op_memento_desc[] = {DTR_RT("set memento"), DTR_RT("delete memento"),
                                              DTR_RT("get memento"), DTR_RT("get memento info"),
                                              DTR_RT("clear memento table"), DTR_RT("memento table state"),
                                              DTR_RT("memento table state detailed") };

    struct Arguments
    {
      //! Path to DB file
      std::string db_path;
    };

    enum DataType
    {
      //! Invalid data type
      DT_NONE = -1,
      //! Plan data type
      DT_PLAN = 0,
      //! Memento data type
      DT_MEMENTO = 1,
      //! Total tables
      DT_TOTAL = 2
    };

    enum CrossOperations
    {
      //! Get Memento from plan_id
      CO_GET = 0,
      //! Delete Memento from plan_id
      CO_DELETE = 1,
      //! Total Cross Operations
      CO_TOTAL = 2
    };

    struct Task: public DUNE::Tasks::Task
    {
      // Task arguments
      Arguments m_args;
      // Database handle.
      Database::Connection* m_db;
      // In progress reply message.
      IMC::PlanDB m_reply;
      // In progress reply message.
      IMC::PlanDBInformation m_object_info;
      // Statements
      Database::Statement* m_insert_stmt[DT_TOTAL];
      Database::Statement* m_delete_stmt[DT_TOTAL];
      Database::Statement* m_iterator_stmt[DT_TOTAL];
      Database::Statement* m_query_stmt[DT_TOTAL];
      Database::Statement* m_get_stmt[DT_TOTAL];
      Database::Statement* m_delete_all_stmt[DT_TOTAL];
      Database::Statement* m_cross_operations_stmt[CO_TOTAL];
      Database::Statement* m_lastchange_initial_insert_stmt[DT_TOTAL];
      Database::Statement* m_lastchange_update_stmt[DT_TOTAL];
      Database::Statement* m_lastchange_query_stmt[DT_TOTAL];

      Task(const std::string& name, Tasks::Context& ctx):
        DUNE::Tasks::Task(name, ctx),
        m_db(NULL)
      {
        param("DB Path", m_args.db_path)
        .defaultValue("")
        .description("Path to DB file");

        bind<IMC::PlanDB>(this);
        bind<IMC::PowerOperation>(this);
      }

      void
      onResourceAcquisition(void)
      {
        if (m_db != NULL)
          return;

        m_reply.clear();
        m_reply.op = IMC::PlanDB::DBOP_BOOT;
        m_reply.setDestination(getSystemId());

        inProgress("initializing");

        Path db_file;
        if (m_args.db_path.empty())
          db_file = m_ctx.dir_db / "Plan.db";
        else
          db_file = m_args.db_path;

        inf(DTR("database file: '%s'"), db_file.c_str());

        try
        {
          m_db = new Database::Connection(db_file.c_str(), true);

          // Create tables and initialize associated statements
          for (int i = 0; i < DT_TOTAL; i++)
          {
            m_db->execute(c_table_stmt[i]);
            m_insert_stmt[i] = new Database::Statement(c_insert_stmt[i], *m_db);
            m_delete_stmt[i] = new Database::Statement(c_delete_stmt[i], *m_db);
            m_iterator_stmt[i] = new Database::Statement(c_iterator_stmt[i], *m_db);
            m_query_stmt[i] = new Database::Statement(c_query_stmt[i], *m_db);
            m_get_stmt[i] = new Database::Statement(c_get_stmt[i], *m_db);
            m_delete_all_stmt[i] = new Database::Statement(c_delete_all_stmt[i], *m_db);

            m_db->execute(c_lastchange_table_stmt[i]);
            m_lastchange_initial_insert_stmt[i] = new Database::Statement(c_lastchange_initial_insert_stmt[i], *m_db);
            m_lastchange_update_stmt[i] = new Database::Statement(c_lastchange_update_stmt[i], *m_db);
            m_lastchange_query_stmt[i] = new Database::Statement(c_lastchange_query_stmt[i], *m_db);
            if (!m_lastchange_query_stmt[i]->execute())
            {
              double now = Clock::getSinceEpoch();
              *m_lastchange_initial_insert_stmt[i] << now
                                                   << getSystemId()
                                                   << getSystemName();
              m_lastchange_initial_insert_stmt[i]->execute();
            }

            m_lastchange_query_stmt[i]->reset();
          }

          // Initilialize statements for cross operations
          for (int i = 0; i < CO_TOTAL; i++)
            m_cross_operations_stmt[i] = new Database::Statement(c_cross_operations_stmt[i], *m_db);

        }
        catch (std::runtime_error& e)
        {
          onFailure(e.what());
          return;
        }

        setEntityState(IMC::EntityState::ESTA_NORMAL, Status::CODE_ACTIVE);

        onSuccess(DTR("initialization complete"));
      }

      void
      onResourceRelease(void)
      {
        if (m_db == NULL)
          return;

        for (int i = 0; i < DT_TOTAL; i++)
        {
          delete m_insert_stmt[i];
          delete m_delete_stmt[i];
          delete m_iterator_stmt[i];
          delete m_query_stmt[i];
          delete m_get_stmt[i];
          delete m_delete_all_stmt[i];
          delete m_cross_operations_stmt[i];
          delete m_lastchange_initial_insert_stmt[i];
          delete m_lastchange_update_stmt[i];
          delete m_lastchange_query_stmt[i];
        }

        delete m_db;

        m_db = NULL;
      }

      void
      consume(const IMC::PowerOperation* po)
      {
        if (po->getDestination() != getSystemId())
          return;

        switch (po->op)
        {
          case IMC::PowerOperation::POP_PWR_DOWN_IP:
            onResourceRelease();
            setEntityState(IMC::EntityState::ESTA_ERROR, Status::CODE_POWER_DOWN);
            break;
          case IMC::PowerOperation::POP_PWR_DOWN_ABORTED:
            onResourceAcquisition();
            break;
          default:
            break;
        }
      }

      void
      consume(const IMC::PlanDB* req)
      {
        if (req->type != IMC::PlanDB::DBT_REQUEST)
        {
          war(DTR("unexpected message"));
          return;
        }

        // Setup fields to echo in reply message
        m_reply.setDestination(req->getSource());
        m_reply.setDestinationEntity(req->getSourceEntity());
        m_reply.dt = req->dt;
        m_reply.op = req->op;
        m_reply.request_id = req->request_id;
        m_reply.object_id = req->object_id;

        if (!m_db)
        {
          onFailure(DTR("not active"));
          return;
        }

        try
        {
          // Handle requested operation
          switch (req->op)
          {
            case IMC::PlanDB::DBOP_SET:
              setPlan(*req);
              break;
            case IMC::PlanDB::DBOP_DEL:
              deletePlan(*req);
              break;
            case IMC::PlanDB::DBOP_GET:
              getPlan(*req);
              break;
            case IMC::PlanDB::DBOP_GET_INFO:
              getPlanInfo(*req);
              break;
            case IMC::PlanDB::DBOP_CLEAR:
              m_reply.object_id.clear();
              clearDatabase(*req);
              break;
            case IMC::PlanDB::DBOP_GET_STATE:
              m_reply.object_id.clear();
              getDatabaseState(*req);
              break;
            default:
              throw std::runtime_error(DTR("unsupported operation"));
          }
        }
        catch (std::runtime_error& e)
        {
          onFailure(e.what());
        }

        // Cleanup 'arg' field
        m_reply.arg.clear();
      }

      void
      onChange(double time, uint16_t sid, const std::string& sname, int index)
      {
        // Update LastChange table information.
        int count = 0;
        try
        {
          *m_lastchange_update_stmt[index] << time
                                           << sid
                                           << sname;
          m_lastchange_update_stmt[index]->execute(&count);
          m_lastchange_update_stmt[index]->reset();
        }
        catch (std::runtime_error& e)
        {
          onFailure(e.what());
          return;
        }

        if (count == 0)
          throw std::runtime_error(DTR("database is corrupt"));
      }

      int
      checkOperationType(const IMC::PlanDB& req)
      {
        switch (req.dt)
        {
          case IMC::PlanDB::DBDT_PLAN:
            return DT_PLAN;
            break;
          case IMC::PlanDB::DBDT_MEMENTO:
            return DT_MEMENTO;
            break;
          default:
            return DT_NONE;
            break;
        }
      }

      void
      setPlan(const IMC::PlanDB& req)
      {
        if (req.object_id.empty())
        {
          onFailure(DTR("undefined plan id"));
          return;
        }

        if (req.arg.isNull())
          return;

        const IMC::Message* m;
        req.arg.get(m);

        const IMC::Message* arg = 0;

        if (m->getId() != DUNE_IMC_PLANSPECIFICATION && m->getId() != DUNE_IMC_PLANMEMENTO)
        {
          onFailure(DTR("no plan specification given"));
          return;
        }

        if (m->getId() == DUNE_IMC_PLANSPECIFICATION)
        {
          const IMC::PlanSpecification* ps;
          req.arg.get(ps);

          if (ps->plan_id != req.object_id)
          {
            onFailure(DTR("plan id mismatch"));
            return;
          }
          arg = static_cast<const IMC::Message*>(ps);
          storeInDB(arg, DT_PLAN);
        }

        if (m->getId() == DUNE_IMC_PLANMEMENTO)
        {
          const IMC::PlanMemento* pm;
          req.arg.get(pm);

          if (pm->id != req.object_id)
          {
            onFailure(DTR("memento id mismatch"));
            return;
          }
          arg = static_cast<const IMC::Message*>(pm);
          storeInDB(arg, DT_MEMENTO);
        }

      }

      void
      storeInDB(const IMC::Message* arg, int data_type)
      {
        const IMC::PlanSpecification* plan_spec = 0;
        const IMC::PlanMemento* plan_mem = 0;

        switch (data_type)
        {
          case DT_PLAN:
            plan_spec = static_cast<const IMC::PlanSpecification*>(arg);
            m_object_info.object_id = plan_spec->plan_id;
            PlanInfoParser(plan_spec, m_object_info, resolveSystemId(plan_spec->getSource()));
            break;
          case DT_MEMENTO:
            plan_mem = static_cast<const IMC::PlanMemento*>(arg);
            m_object_info.object_id = plan_mem->id;
            PlanInfoParser(plan_mem, m_object_info, resolveSystemId(plan_mem->getSource()));
            break;
          default:
            break;
        }

        Database::Blob plan_data(m_object_info.object_size);
        switch (data_type)
        {
          case DT_PLAN:
            DataParser(plan_spec, m_object_info, plan_data);
            break;
          case DT_MEMENTO:
            DataParser(plan_mem, m_object_info, plan_data);
            break;
          default:
            break;
        }

        m_db->beginTransaction();

        int count = 0;
        try
        {
          *m_delete_stmt[data_type] << m_object_info.object_id;
          m_delete_stmt[data_type]->execute(&count);
          m_delete_stmt[data_type]->reset();

          *m_insert_stmt[data_type] << m_object_info.object_id
                                    << m_object_info.change_time
                                    << m_object_info.change_sid
                                    << m_object_info.change_sname
                                    << m_object_info.md5
                                    << plan_data;
          if (data_type == DT_MEMENTO)
            *m_insert_stmt[data_type] << plan_mem->plan_id;

          m_insert_stmt[data_type]->execute();
          m_insert_stmt[data_type]->reset();
          onChange(m_object_info.change_time, m_object_info.change_sid, m_object_info.change_sname, data_type);
        }
        catch (std::runtime_error& e)
        {
          onFailure(e.what());
          m_db->rollback();
        }

        m_db->commit();

        m_reply.arg.set(m_object_info);
        switch (data_type)
        {
          case DT_PLAN:
            onSuccess(count ? DTR("OK Plan (updated)") : DTR("OK Plan (new entry)"));
            break;
          case DT_MEMENTO:
            onSuccess(count ? DTR("OK Memento (updated)") : DTR("OK Memento (new entry)"));
            break;
          default:
            break;
        }
      }

      void
      deletePlan(const IMC::PlanDB& req)
      {
        if (req.object_id.empty())
        {
          onFailure(DTR("undefined object id"));
          return;
        }

        int data_type = checkOperationType(req);

        if (data_type == DT_NONE)
        {
          inf("undefined operation type");
          return;
        }

        inProgress();
        m_db->beginTransaction();

        int count = 0;
        int flag = 0;
        uint16_t sid = req.getSource();
        try
        {
          // If delete plan, also delete memento associated (if exists)
          if (data_type == DT_PLAN)
          {
            // Delete Plan
            *m_delete_stmt[DT_PLAN] << req.object_id;
            m_delete_stmt[DT_PLAN]->execute(&count);

            if (count > 0)
            {
              onChange(Clock::getSinceEpoch(), sid, resolveSystemId(sid), DT_PLAN);
              flag = 1;
              count = 0;
            }

            // Delete associated Mementos if exists
            *m_cross_operations_stmt[CO_GET] << req.object_id;
            *m_cross_operations_stmt[CO_DELETE] << req.object_id;

            while (m_cross_operations_stmt[CO_GET]->execute())
              m_cross_operations_stmt[CO_DELETE]->execute(&count);

            if (count > 0)
              onChange(Clock::getSinceEpoch(), sid, resolveSystemId(sid), DT_MEMENTO);

          }
          // If delete memento, only delete memento
          if (data_type == DT_MEMENTO)
          {
            *m_delete_stmt[DT_MEMENTO] << req.object_id;
            m_delete_stmt[DT_MEMENTO]->execute(&count);

            if (count > 0)
            {
              onChange(Clock::getSinceEpoch(), sid, resolveSystemId(sid), DT_MEMENTO);
              flag = 1;
            }
          }
        }
        catch (std::runtime_error& e)
        {
          onFailure(e.what());
          m_db->rollback();
          return;
        }

        m_db->commit();

        if (!flag)
          onFailure(DTR("undefined object id"));
        else
          onSuccess(DTR("OK"));
      }

      void
      getPlan(const IMC::PlanDB& req)
      {
        if (req.object_id.empty())
        {
          onFailure(DTR("undefined object id"));
          return;
        }

        int data_type = checkOperationType(req);

<<<<<<< HEAD
        if (data_type == DT_NONE)
=======
        bool found = m_get_plan_stmt->execute();

        if (!found)
>>>>>>> 5926ebe2
        {
          inf("undefined operation type");
          return;
        }
        try
        {
          *m_get_stmt[data_type] << req.object_id;

          bool found = m_get_stmt[data_type]->execute();

          if (!found)
          {
            std::string desc = DTR("unable to find object: ") + req.object_id;
            onFailure(desc.c_str());
          }
          else
          {
            Database::Blob data;
            *m_get_stmt[data_type] >> data;

            IMC::PlanSpecification* spec = new IMC::PlanSpecification;
            IMC::PlanMemento* mem = new IMC::PlanMemento;
            switch (data_type)
            {
              case DT_PLAN:
                spec->deserializeFields((const uint8_t*)&data[0], data.size());
                m_reply.arg.set(spec);
                break;
              case DT_MEMENTO:
                mem->deserializeFields((const uint8_t*)&data[0], data.size());
                m_reply.arg.set(mem);
                break;
              default:
                break;
            }

            onSuccess(DTR("OK"));
            delete spec;
            delete mem;
          }
        }
        catch (std::runtime_error& e)
        {
          onFailure(e.what());
          m_db->rollback();
          return;
        }

        m_get_stmt[data_type]->reset();
      }

      void
      getPlanInfo(const IMC::PlanDB& req)
      {
        if (req.object_id.empty())
        {
          onFailure(DTR("undefined object id"));
          return;
        }

        int data_type = checkOperationType(req);

        if (data_type == DT_NONE)
        {
          inf("undefined operation type");
          return;
        }
        try
        {
          *m_query_stmt[data_type] << req.object_id;

          bool found = m_query_stmt[data_type]->execute();

          if (!found)
          {
            onFailure(DTR("undefined plan"));
            return;
          }

          m_object_info.object_id = req.object_id;
          *m_query_stmt[data_type] >> m_object_info.change_time
                                   >> m_object_info.change_sid
                                   >> m_object_info.change_sname
                                   >> m_object_info.md5
                                   >> m_object_info.object_size;
          m_reply.arg.set(m_object_info);
        }
        catch (std::runtime_error& e)
        {
          onFailure(e.what());
          m_db->rollback();
          return;
        }

        for(int i = 0; i < DT_TOTAL; i++)
          m_query_stmt[i]->reset();

        onSuccess(DTR("OK"));
      }

      void
      clearDatabase(const IMC::PlanDB& req)
      {
        inProgress();
        m_db->beginTransaction();

        int data_type = checkOperationType(req);

        if (data_type == DT_NONE)
        {
          inf("undefined operation type");
          return;
        }

        int count = 0;
        uint16_t sid = req.getSource();
        try
        {
          switch (data_type)
          {
            // If delete plan database, also delete memento database
            case DT_PLAN:
              m_delete_all_stmt[DT_PLAN]->execute(&count);

              if (count > 0)
                onChange(Clock::getSinceEpoch(), sid, resolveSystemId(sid), DT_PLAN);
              count = 0;

              m_delete_all_stmt[DT_MEMENTO]->execute(&count);

              if (count > 0)
                onChange(Clock::getSinceEpoch(), sid, resolveSystemId(sid), DT_MEMENTO);
              count = 0;

              break;
              // If delete memento database, only delete memento database
            case DT_MEMENTO:
              m_delete_all_stmt[DT_MEMENTO]->execute(&count);

              if (count > 0)
                onChange(Clock::getSinceEpoch(), sid, resolveSystemId(sid), DT_MEMENTO);

              count = 0;
              break;
            default:
              break;
          }
        }
        catch (std::runtime_error& e)
        {
          onFailure(e.what());
          m_db->rollback();
          return;
        }

        m_db->commit();
        onSuccess(DTR("OK"));
      }

      void
      getDatabaseState(const IMC::PlanDB& req)
      {
        int data_type = checkOperationType(req);

        if (data_type == DT_NONE)
        {
          inf("undefined operation type");
          return;
        }

        (void)req;
        IMC::PlanDBState* state = new IMC::PlanDBState;

        state->object_size = 0;
        state->object_count = 0;

        MD5 md5sum;

        IMC::MessageList<PlanDBInformation>* plandbinfo = &state->object_info;
        try
        {
          while (m_iterator_stmt[data_type]->execute())
          {
            IMC::PlanDBInformation* pinfo = new IMC::PlanDBInformation;

            *m_iterator_stmt[data_type] >> pinfo->object_id
                                        >> pinfo->change_time
                                        >> pinfo->change_sid
                                        >> pinfo->change_sname
                                        >> pinfo->md5
                                        >> pinfo->object_size;
 
            md5sum.update((const uint8_t*)&pinfo->md5[0], 16); // the MD5 of all MD5s ordered by id
            state->object_size += pinfo->object_size;
            state->object_count++;

            plandbinfo->push_back(*pinfo);

            delete pinfo;
          }

          m_iterator_stmt[data_type]->reset();

          // Finalized MD5 digest
          state->md5.resize(16);
          md5sum.finalize((uint8_t*)&state->md5[0]);

          m_lastchange_query_stmt[data_type]->execute();
          *m_lastchange_query_stmt[data_type] >> state->change_time
                                              >> state->change_sid
                                              >> state->change_sname;
          m_lastchange_query_stmt[data_type]->reset();
        }
        catch (std::runtime_error& e)
        {
          onFailure(e.what());
          m_db->rollback();
          return;
        }

        m_reply.arg.set(*state);
        onSuccess(DTR("OK"));

        delete state;
      }

      void
      answer(uint8_t type, const char* desc)
      {
        m_reply.type = type;
        m_reply.info = desc;
        dispatch(m_reply);

        switch (m_reply.op)
        {
          case IMC::PlanDB::DBOP_SET:
          case IMC::PlanDB::DBOP_DEL:
          case IMC::PlanDB::DBOP_CLEAR:
              if (type == IMC::PlanDB::DBT_FAILURE && m_reply.dt == IMC::PlanDB::DBDT_PLAN)
                err("%s (%s) -- %s", DTR(c_op_plan_desc[m_reply.op]),
                    m_reply.object_id.c_str(), desc);
              else if (type == IMC::PlanDB::DBT_FAILURE && m_reply.dt == IMC::PlanDB::DBDT_MEMENTO)
                err("%s (%s) -- %s", DTR(c_op_memento_desc[m_reply.op]),
                    m_reply.object_id.c_str(), desc);

              else if (type == IMC::PlanDB::DBT_SUCCESS && m_reply.dt == IMC::PlanDB::DBDT_PLAN)
                inf("%s (%s) -- %s", DTR(c_op_plan_desc[m_reply.op]),
                    m_reply.object_id.c_str(), desc);
              else if (type == IMC::PlanDB::DBT_SUCCESS && m_reply.dt == IMC::PlanDB::DBDT_MEMENTO)
                inf("%s (%s) -- %s", DTR(c_op_memento_desc[m_reply.op]),
                    m_reply.object_id.c_str(), desc);

              else if (m_reply.dt == IMC::PlanDB::DBDT_PLAN)
                debug("%s (%s) -- %s", DTR(c_op_plan_desc[m_reply.op]),
                      m_reply.object_id.c_str(), desc);
              else if (m_reply.dt == IMC::PlanDB::DBDT_MEMENTO)
                debug("%s (%s) -- %s", DTR(c_op_memento_desc[m_reply.op]),
                m_reply.object_id.c_str(), desc);
              break;

          case IMC::PlanDB::DBOP_BOOT:
              if (type == IMC::PlanDB::DBT_FAILURE)
                 err("%s -- %s", DTR(c_op_plan_desc[m_reply.op]), desc);

              if (type == IMC::PlanDB::DBT_SUCCESS)
                inf("%s -- %s", DTR(c_op_plan_desc[m_reply.op]), desc);
              break;
        }
      }

      void
      inProgress(const char* msg = "in progress")
      {
        answer(IMC::PlanDB::DBT_IN_PROGRESS, msg);
      }

      void
      onFailure(const char* errmsg)
      {
        answer(IMC::PlanDB::DBT_FAILURE, errmsg);
      }

      void
      onSuccess(const char* msg)
      {
        answer(IMC::PlanDB::DBT_SUCCESS, msg);
      }

      void
      onMain(void)
      {
        while (!stopping())
        {
          waitForMessages(1.0);
        }
      }
    };
  }
}

DUNE_TASK<|MERGE_RESOLUTION|>--- conflicted
+++ resolved
@@ -609,13 +609,7 @@
 
         int data_type = checkOperationType(req);
 
-<<<<<<< HEAD
         if (data_type == DT_NONE)
-=======
-        bool found = m_get_plan_stmt->execute();
-
-        if (!found)
->>>>>>> 5926ebe2
         {
           inf("undefined operation type");
           return;

--- conflicted
+++ resolved
@@ -132,15 +132,12 @@
       Counter<double> m_monitor_check_timer;
       //! State of task.
       uint8_t m_state;
-<<<<<<< HEAD
-=======
       //! rx queue size.
       unsigned m_rx_queue_size;
       //! tx queue size
       unsigned m_tx_queue_size;
       //! General Monitor
       Counter<double> m_general_monitor;
->>>>>>> 4cfa95c0
 
       //! Constructor.
       //! @param[in] name task name.
@@ -301,11 +298,8 @@
       onResourceAcquisition(void)
       {
         setEntityState(IMC::EntityState::ESTA_BOOT, Status::CODE_IDLE);
-<<<<<<< HEAD
-=======
         m_rx_queue_size = 99;
         m_tx_queue_size = 99;
->>>>>>> 4cfa95c0
         m_state = Status::CODE_IDLE;
         m_monitor_check_timer.setTop(c_monitor_delay);
         try
@@ -362,10 +356,7 @@
           std::string msg = "onResourceAcquisition: " + std::string(e.what());
           throw RestartNeeded(msg.c_str(), 10);
         }
-<<<<<<< HEAD
-=======
         m_general_monitor.setTop(m_args.general_monitor_timeout);
->>>>>>> 4cfa95c0
       }
 
       void

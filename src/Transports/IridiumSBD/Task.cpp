--- conflicted
+++ resolved
@@ -48,13 +48,10 @@
     static const double c_pwr_on_delay = 5.0;
     //! Monitor delay before check state (in seconds).
     static const double c_monitor_delay = 20.0;
-<<<<<<< HEAD
-=======
     //! Clear message queue parameter name.
     const std::string c_clear_queue_param = "Clear Message Queue";
     //! Timeout for general monitor restart message.
     const double c_timeout_tx_request = 120.0;
->>>>>>> fb06d5e2
 
     enum TxRxPriority
     {
@@ -81,11 +78,6 @@
       bool flush_queue;
       //! Flag to control use of 9523N Module
       bool use_9523;
-<<<<<<< HEAD
-      //! Serial port baud rate fot 9523N Module.
-      unsigned uart_baud_9523;
-=======
->>>>>>> fb06d5e2
       //! Name of the section with modem addresses.
       std::string addr_section;
       //! Transmission priority window period.
@@ -102,15 +94,12 @@
       bool monitor_modem;
       //! Monitor Iridium Task Label
       std::string monitor_task_label;
-<<<<<<< HEAD
-=======
       //! Clear Message Queue
       bool clear_queue;
       //! Maximum number of messages in the queue
       size_t queue_max;
       //! Timeout in seconds for the general monitor
       double general_monitor_timeout;
->>>>>>> fb06d5e2
     };
 
     struct Task: public DUNE::Tasks::Task
@@ -141,8 +130,6 @@
       Counter<double> m_error_timer;
       //! Monitor check timer.
       Counter<double> m_monitor_check_timer;
-<<<<<<< HEAD
-=======
       //! State of task.
       uint8_t m_state;
       //! rx queue size.
@@ -151,7 +138,6 @@
       unsigned m_tx_queue_size;
       //! General Monitor
       Counter<double> m_general_monitor;
->>>>>>> fb06d5e2
 
       //! Constructor.
       //! @param[in] name task name.
@@ -162,14 +148,10 @@
         m_driver(NULL),
         m_tx_request(NULL),
         m_prio(TxRxPriority::None),
-<<<<<<< HEAD
-        m_error_count(0)
-=======
         m_error_count(0),
         m_state(Status::CODE_INIT),
         m_rx_queue_size(99),
         m_tx_queue_size(99)
->>>>>>> fb06d5e2
       {
         paramActive(Tasks::Parameter::SCOPE_GLOBAL,
                     Tasks::Parameter::VISIBILITY_USER);
@@ -258,47 +240,6 @@
         .minimumValue("60.0")
         .description("Timeout in seconds for the general monitor");
 
-        param("Address Section", m_args.addr_section)
-        .defaultValue("Iridium Addresses")
-        .description("Name of the configuration section with modem addresses");
-
-        param("Transmission Window", m_args.tx_window)
-        .scope(Tasks::Parameter::SCOPE_GLOBAL)
-        .visibility(Tasks::Parameter::VISIBILITY_USER)
-        .defaultValue("100")
-        .minimumValue("5")
-        .description("Window to prioritize Transmission over Reception");
-
-        param("Reception Window", m_args.rx_window)
-        .scope(Tasks::Parameter::SCOPE_GLOBAL)
-        .visibility(Tasks::Parameter::VISIBILITY_USER)
-        .defaultValue("100")
-        .minimumValue("5")
-        .description("Window to prioritize Reception over Transmission");
-
-        param("Maximum Errors", m_args.max_error)
-        .defaultValue("3")
-        .minimumValue("0")
-        .description("Maximum number of errors to trigger restart");
-
-        param("Error Reset Period", m_args.error_reset_period)
-        .defaultValue("300")
-        .minimumValue("60")
-        .description("Period to reset error count");
-
-        param("Time to check RSSI signal", m_args.rssi_check_period)
-        .defaultValue("45.0")
-        .minimumValue("10")
-        .description("Time to check RSSI signal");
-
-        param("Monitor Iridium Modems", m_args.monitor_modem)
-        .defaultValue("false")
-        .description("Monitor Iridium Modems");
-
-        param("Monitor Iridium Task Label", m_args.monitor_task_label)
-        .defaultValue("CPC")
-        .description("Monitor Iridium Task Label");
-
         bind<IMC::IridiumMsgTx>(this);
         bind<IMC::IoEvent>(this);
         bind<IMC::EntityState>(this);
@@ -359,12 +300,9 @@
       onResourceAcquisition(void)
       {
         setEntityState(IMC::EntityState::ESTA_BOOT, Status::CODE_IDLE);
-<<<<<<< HEAD
-=======
         m_rx_queue_size = 99;
         m_tx_queue_size = 99;
         m_state = Status::CODE_IDLE;
->>>>>>> fb06d5e2
         m_monitor_check_timer.setTop(c_monitor_delay);
         try
         {
@@ -377,15 +315,6 @@
 
           if(m_args.use_9523)
           {
-<<<<<<< HEAD
-            inf("Opening serial port '%s' at %u bps", m_args.uart_dev.c_str(), m_args.uart_baud_9523);
-            m_uart = new SerialPort(m_args.uart_dev, m_args.uart_baud_9523);
-          }
-          else
-          {
-            inf("Opening serial port '%s' at %u bps", m_args.uart_dev.c_str(), m_args.uart_baud);
-            m_uart = new SerialPort(m_args.uart_dev, m_args.uart_baud);
-=======
             inf("Opening serial port %s", m_args.io_dev_9523.c_str());
             m_handle = openUART(m_args.io_dev_9523);
           }
@@ -393,16 +322,11 @@
           {
             inf("Opening serial port %s", m_args.io_dev.c_str());
             m_handle = openUART(m_args.io_dev);
->>>>>>> fb06d5e2
           }
 
           IMC::VersionInfo vi;
           std::string version_model = "no libd-9523";
-<<<<<<< HEAD
-          m_driver = new Driver(this, m_uart, m_args.use_9523, c_pwr_on_delay, m_args.rssi_check_period);
-=======
           m_driver = new Driver(this, m_handle, m_args.use_9523, c_pwr_on_delay, m_args.rssi_check_period);
->>>>>>> fb06d5e2
           m_driver->initialize();
           m_driver->setTxRateMax(m_args.max_tx_rate);
           if(m_args.use_9523)
@@ -418,11 +342,8 @@
           debug("manufacturer: %s", m_driver->getManufacturer().c_str());
           inf("%s", version_model.c_str());
           setEntityState(IMC::EntityState::ESTA_NORMAL, Status::CODE_ACTIVE);
-<<<<<<< HEAD
-=======
           m_state = Status::CODE_ACTIVE;
           dispatchEntityState();
->>>>>>> fb06d5e2
         }
         catch (std::runtime_error& e)
         {
@@ -515,28 +436,6 @@
         stripped.assign(bfr + offs, bfr + bfr_size);
       }
 
-      unsigned
-      getIridiumSerial(const std::string& destination)
-      {
-        unsigned serial = 0;
-        m_ctx.config.get(m_args.addr_section, destination, "0", serial);
-        return serial;
-      }
-
-      void
-      stripIridiumSerial(const uint8_t* bfr, size_t bfr_size, std::vector<uint8_t>& stripped)
-      {
-        size_t offs = 0;
-
-        if (bfr_size >= 5)
-        {
-          if (bfr[0] == 'R' && bfr[1] == 'B')
-            offs = 5;
-        }
-
-        stripped.assign(bfr + offs, bfr + bfr_size);
-      }
-
       void
       consume(const IMC::IoEvent* msg)
       {
@@ -749,8 +648,6 @@
           {
               sendTxRequestStatus(*itr, IMC::IridiumTxStatus::TXSTATUS_EXPIRED);
           }
-<<<<<<< HEAD
-=======
           delete *itr;
           itr = m_tx_requests.erase(itr);
         }
@@ -768,7 +665,6 @@
         while (itr != m_tx_requests.end())
         {
           sendTxRequestStatus(*itr, IMC::IridiumTxStatus::TXSTATUS_EXPIRED);
->>>>>>> fb06d5e2
           delete *itr;
           itr = m_tx_requests.erase(itr);
         }
@@ -822,50 +718,6 @@
         return true;
       }
 
-      bool
-      receptionSequence()
-      {
-        if (m_driver->hasRingAlert())
-          m_driver->checkMailBoxAlert();
-        else if (m_driver->getQueuedMT() > 0 || m_mbox_check_timer.overflow())
-          m_driver->checkMailBox();
-        else if(m_driver->getQueuedMT() == 0 && m_tx_request == NULL) //No messages to be received or sent
-        {
-          unsigned src_adr = getSystemId();
-          unsigned src_eid = getEntityId();
-          const std::vector<char> data(1);
-          TxRequest* empty_req = new TxRequest(src_adr, src_eid, 0xFFFF, 0, 0, data);
-          sendTxRequestStatus(empty_req, IMC::IridiumTxStatus::TXSTATUS_EMPTY,"No message to be received or sent.");
-          // clear empty request
-          delete empty_req;
-          debug(DTR("No message to be received or sent."));
-
-          return false;
-        }
-
-        return true;
-      }
-
-      bool
-      transmissionSequence()
-      {
-        if (m_tx_request != NULL)
-        {
-          unsigned msn = m_driver->getMOMSN();
-          m_tx_request->setMSN(msn);
-          m_driver->sendSBD(m_tx_request->getData());
-        }
-        else if (!m_tx_requests.empty())
-        {
-          m_tx_request = m_tx_requests.front();
-          m_tx_requests.pop_front();
-        }
-        else
-          return false;
-
-        return true;
-      }
-
       void
       processQueue(void)
       {
@@ -891,57 +743,6 @@
 
         switch (m_prio)
         {
-<<<<<<< HEAD
-        case TxRxPriority::Tx:
-          if (!transmissionSequence())
-            receptionSequence();
-
-          if (m_tx_window.overflow())
-          {
-            m_prio = TxRxPriority::Rx;
-            m_rx_window.setTop(m_args.rx_window);
-          }
-
-          break;
-
-        case TxRxPriority::Rx:
-          if (!receptionSequence())
-            transmissionSequence();
-
-          if (m_rx_window.overflow())
-          {
-            m_prio = TxRxPriority::Tx;
-            m_tx_window.setTop(m_args.tx_window);
-          }
-
-          break;
-
-        default:
-          m_prio = TxRxPriority::Tx;
-          m_tx_window.setTop(m_args.tx_window);
-        }
-      }
-
-      //! Main loop.
-      void
-      onMain(void)
-      {
-        while (!stopping())
-        {
-          try
-          {
-            waitForMessages(1.0);
-            processQueue();
-            checkError();
-          }
-          catch(const ReadTimeout& e)
-          {
-            signalError("ReadTimeout", e.what());
-          }
-          catch(const UnexpectedReply& e)
-          {
-            signalError("UnexpectedReply", e.what());
-=======
           case TxRxPriority::Tx:
             if (!transmissionSequence())
               receptionSequence();
@@ -1030,7 +831,6 @@
             processQueue();
             checkError();
             clearMessageQueue();
->>>>>>> fb06d5e2
           }
           catch(const ReadTimeout& e)
           {
@@ -1057,25 +857,9 @@
              << error.c_str();
           throw RestartNeeded(ss.str(), 10.0);
         }
-      }
-
-      void
-      signalError(std::string name, std::string error)
-      {
-        m_error_count++;
-        m_error_timer.reset();
-        debug("%s (%d/%d): %s", name.c_str(), m_error_count, m_args.max_error, error.c_str());
-
-        if (m_error_count >= m_args.max_error)
-        {
-<<<<<<< HEAD
-          std::stringstream ss;
-          ss << "Max error count exceeded: "
-             << error.c_str();
-          throw RestartNeeded(ss.str(), 10.0);
-=======
+        else
+        {
           war("Error %d of %d: %s", m_error_count, m_args.max_error, error.c_str());
->>>>>>> fb06d5e2
         }
       }
 

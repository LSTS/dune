//***************************************************************************
// Copyright 2007-2025 Universidade do Porto - Faculdade de Engenharia      *
// Laboratório de Sistemas e Tecnologia Subaquática (LSTS)                  *
//***************************************************************************
// This file is part of DUNE: Unified Navigation Environment.               *
//                                                                          *
// Commercial Licence Usage                                                 *
// Licencees holding valid commercial DUNE licences may use this file in    *
// accordance with the commercial licence agreement provided with the       *
// Software or, alternatively, in accordance with the terms contained in a  *
// written agreement between you and Faculdade de Engenharia da             *
// Universidade do Porto. For licensing terms, conditions, and further      *
// information contact lsts@fe.up.pt.                                       *
//                                                                          *
// Modified European Union Public Licence - EUPL v.1.1 Usage                *
// Alternatively, this file may be used under the terms of the Modified     *
// EUPL, Version 1.1 only (the "Licence"), appearing in the file LICENCE.md *
// included in the packaging of this file. You may not use this work        *
// except in compliance with the Licence. Unless required by applicable     *
// law or agreed to in writing, software distributed under the Licence is   *
// distributed on an "AS IS" basis, WITHOUT WARRANTIES OR CONDITIONS OF     *
// ANY KIND, either express or implied. See the Licence for the specific    *
// language governing permissions and limitations at                        *
// https://github.com/LSTS/dune/blob/master/LICENCE.md and                  *
// http://ec.europa.eu/idabc/eupl.html.                                     *
//***************************************************************************
// Author: Ricardo Martins                                                  *
//***************************************************************************

#ifndef TRANSPORTS_IRIDIUM_SBD_DRIVER_HPP_INCLUDED_
#define TRANSPORTS_IRIDIUM_SBD_DRIVER_HPP_INCLUDED_

// ISO C++ 98 headers.
#include <sstream>
#include <string>

// DUNE headers.
#include <DUNE/DUNE.hpp>

// Local headers.
#include "Exceptions.hpp"
#include "SessionResult.hpp"

namespace Transports
{
  namespace IridiumSBD
  {
    using DUNE_NAMESPACES;

    //! Default AT command timeout.
    static const double c_timeout = 5.0;
    //! Maximum number of revision lines.
    static const unsigned c_max_rev_lines = 10;

    class Driver: public HayesModem
    {
    public:
      //! Constructor.
      //! @param[in] task parent task.
      //! @param[in] uart serial port connected to the ISU.
<<<<<<< HEAD
      Driver(Tasks::Task* task, SerialPort* uart, bool use_9523N, double wait_boot, double rssi_time_check):
        HayesModem(task, uart),
=======
      Driver(Tasks::Task* task, IO::Handle* handle, bool use_9523N, double wait_boot, double rssi_time_check):
        HayesModem(task, handle),
>>>>>>> fb06d5e2
        m_session_result_read(true),
        m_sbd_ring(false),
        m_queued_mt(0)
      {
        m_use_9523 = use_9523N;
        m_wait_boot = wait_boot;
        setLineTrim(true);
        m_rssi_wdog.setTop(rssi_time_check);
      }

      //! Destructor.
      ~Driver(void)
      { }

      void
      sendReset(void)
      {
        if(m_use_9523)
        {
          sendAT("R");
          Delay::wait(m_wait_boot);
        }

        sendAT("Z0");
      }

      //! Retrieve MOMSN that will be used during the next mobile
      //! originated SBD session.
      //! @return MOMSN.
      unsigned
      getMOMSN(void)
      {
        std::string value = readValue("+SBDS");
        unsigned momsn = 0;
        if (std::sscanf(value.c_str(), "+SBDS:%*u,%u,%*u,%*u", &momsn) != 1)
          throw DUNE::Hardware::InvalidFormat(value);
        return momsn;
      }

      //! Read the contents of the MT SBD message buffer.
      //! @param[in] data buffer to hold binary data.
      //! @param[in] data_size size of binary data buffer.
      //! @return number of bytes read.
      unsigned
      readBufferMT(uint8_t* data, unsigned data_size)
      {
        ReadMode saved_read_mode = getReadMode();
        Counter<double> timer(getTimeout());
        uint8_t bfr[2] = {0};
        uint8_t ccsum[2] = {0};
        unsigned length = 0;

        try
        {
          // Prepare to read raw data.
          setReadMode(READ_MODE_RAW);

          // Send command.
          sendAT("+SBDRB");

          // Read incoming data length.
          length = getBufferSizeMT(timer);
          getTask()->spew("reading %u bytes of SBD binary data", length);

          // Read data.
          if (length > data_size)
            throw BufferTooSmall(data_size, length);

          if (length > 0)
          {
            readRaw(timer, data, length);
            data[length] = '\0';
            //print the hexadecimal data
            for(unsigned i = 0; i < length; i++)
              getTask()->debug("data[%u]: %02x", i, data[i]);

            computeChecksum(data, length, ccsum);
            getTask()->debug("ccsum: %02x %02x", ccsum[0], ccsum[1]);
          }

          // Read and validate.
          readRaw(timer, bfr, 2);
          getTask()->debug("bfr 0 | 1: %02x %02x", bfr[0], bfr[1]);
          if ((bfr[0] != ccsum[0]) || (bfr[1] != ccsum[1]))
            throw Hardware::InvalidChecksum(bfr, ccsum);

          setReadMode(saved_read_mode);
          expectOK();
        }
        catch (...)
        {
          setReadMode(saved_read_mode);
          return 0;
        }

        return length;
      }

      //! Start an SBD session to query the number of messages waiting
      //! at the GSS. This function should be used when hasRingAlert
      //! returns true.
      void
      checkMailBoxAlert(void)
      {
        sendSBD(std::vector<uint8_t>(), true);
      }

      //! Start an SBD session to query the number of messages waiting
      //! at the GSS.
      void
      checkMailBox(void)
      {
        sendSBD(std::vector<uint8_t>(), false);
      }

      //! Send MO SBD message.
      //! @param[in] data data to send.
      //! @param[in] alert_reply true if a ring alert was received,
      //! false otherwise.
      void
      sendSBD(const std::vector<uint8_t>& data, bool alert_reply = false)
      {
        getTask()->debug("sending SBD with size %u", static_cast<unsigned>(data.size()));

        if (data.size() == 0)
          writeBufferMO(NULL, 0);
        else
          writeBufferMO(&data[0], data.size());

        if (alert_reply)
          sendAT("+SBDIXA");
        else
          sendAT("+SBDIX");

        setBusy(true);
      }

      //! Retrieve the result of the last SBD session. The function
      //! should be called if hasSessionResult returns true.
      //! @return session result.
      const SessionResult&
      getSessionResult(void)
      {
        ScopedMutex l(m_mutex);
        m_session_result_read = true;
        return m_session_result;
      }

      //! Check if the result of an SBD session was received.
      //! @return true if SBD session result is available, false
      //! otherwise.
      bool
      hasSessionResult(void)
      {
        ScopedMutex l(m_mutex);
        return !m_session_result_read;
      }

      //! Clear MO SBD message buffer.
      void
      clearBufferMO(void)
      {
        std::string rv = readValue("+SBDD0");
        if (rv != "0")
          throw std::runtime_error(DTR("error ocurred while clearing MO buffer"));
      }

      //! Clear MT SBD message buffer.
      void
      clearBufferMT(void)
      {
        std::string rv = readValue("+SBDD1");
        if (rv != "0")
          throw std::runtime_error(DTR("error ocurred while clearing MT buffer"));
      }

      //! Check if a ring alert was received.
      //! @return true if ring alert was received, false otherwise.
      bool
      hasRingAlert(void)
      {
        ScopedMutex l(m_mutex);
        return m_sbd_ring;
      }

      //! Clear ring alert notification.
      void
      clearRingAlert(void)
      {
        ScopedMutex l(m_mutex);
        m_sbd_ring = false;
      }

      //! Retrieve the count of MT SBD messages waiting at the GSS.
      //! @return count of MT SBD messages queued at the GSS.
      unsigned
      getQueuedMT(void)
      {
        ScopedMutex l(m_mutex);
        return m_queued_mt;
      }

      std::string
      getFirmVersionLIDB(void)
      {
        return readValue("V");
      }

    private:
      //! Message buffer types.
      enum BufferType
      {
        //! Mobile originated SBD message buffer.
        BFR_TYPE_ORIGINATED = 0,
        //! Mobile terminated SBD message buffer.
        BFR_TYPE_TERMINATED = 1,
        //! Mobile originated SBD message buffer.
        BFR_TYPE_BOTH = 2
      };

      //! Result of last SBD session.
      SessionResult m_session_result;
      //! True if last session result was read.
      bool m_session_result_read;
      //! True if Alert Ring was received.
      bool m_sbd_ring;
      //! Number of MT messages waiting at the GSS.
      unsigned m_queued_mt;
      //! Flag to control use of iridium module 9523N
      bool m_use_9523;
      //! Length of message received by 9523N
      uint16_t m_length_msg_9523;
      //! Delay of boot up of lidb board.
      double m_wait_boot;
      //! Query RSSI watchdog.
      Counter<double> m_rssi_wdog;

      //! Perform ISU initialization, this function must be called
      //! before any other.
      void
      sendInitialization(void)
      {
        setEcho(false);
        setFlowControl(false);
        setRadioActivity(true);
        setRingAlert(true);
        setIndicatorEventReporting(true);
        setAutomaticRegistration(true);
      }

      //! Enable or disable RTS/CTS flow control.
      //! @param[in] value true to enable flow control, false otherwise.
      void
      setFlowControl(bool value)
      {
        if (value)
          sendAT("&K3");
        else
          sendAT("&K0");

        expectOK();
      }

      bool
      handleUnsolicited(const std::string& str)
      {
        if (String::startsWith(str, "SBDRING"))
          handleSBDRING(str);
        else if (String::startsWith(str, "+CIEV"))
          handleCIEV(str);
        else if (String::startsWith(str, "+AREG"))
          handleAREG(str);
        else if (String::startsWith(str, "+SBDIX"))
          handleSBDIX(str);
        else
          return false;

        return true;
      }

      void
      handleSBDRING(const std::string& str)
      {
        getTask()->debug("SBD ring");
        (void)str;
        ScopedMutex l(m_mutex);
        m_sbd_ring = true;
      }

      void
      handleCIEV(const std::string& str)
      {
        unsigned ind = 0;
        unsigned value = 0;

        if (std::sscanf(str.c_str(), "+CIEV:%u,%u", &ind, &value) == 2)
        {
          if (ind == 0)
            setRSSI(value * 20);

          m_rssi_wdog.reset();
        }
        else
        {
          getTask()->war(DTR("invalid unsolicited string %s"), str.c_str());
        }
      }

      void
      handleAREG(const std::string& str)
      {
        (void)str;
      }

      void
      handleSBDIX(const std::string& str)
      {
        {
          ScopedMutex l(m_mutex);
          if (!m_session_result_read)
            getTask()->err(DTR("new session result will overwrite previously unread value"));
          m_session_result_read = false;
          m_session_result.parse(str);
          if (m_session_result.isSuccessMT())
          {
            m_queued_mt = m_session_result.getQueuedMT();
            if(m_use_9523)
              m_length_msg_9523 = m_session_result.getLengthMT();
          }
        }

        setSkipLine("OK");

        setBusy(false);
      }

      //! Enable or disable radio activity.
      //! @param[in] value true to enable, false to disable.
      void
      setRadioActivity(bool value)
      {
        if(!m_use_9523)
        {
          getTask()->debug("setRadioActivity: %s", value ? "*R1" : "*R0");
          sendAT(value ? "*R1" : "*R0");
          expectOK();
        }
      }

      //! Enable or disable the ISU to listen for SBD Ring Alerts.
      //! @param[in] value true to enable, false to disable.
      void
      setRingAlert(bool value)
      {
        getTask()->debug("setRingAlert: %s", value ? "+SBDMTA=1" : "+SBDMTA=0");
        sendAT(value ? "+SBDMTA=1" : "+SBDMTA=0");
        expectOK();
      }

      //! Enable or disable automatic network registration.
      //! @param[in] value true to enable, false to disable.
      void
      setAutomaticRegistration(bool value)
      {
        getTask()->debug("setAutomaticRegistration %d", value);
        if (value)
          sendAT("+SBDAREG=1");
        else
          sendAT("+SBDAREG=0");

        expectOK();
      }

      void
      setIndicatorEventReporting(bool value)
      {
        getTask()->debug("setIndicatorEventReporting %s", value ? "+CIER=1,1,0" : "+CIER=0");
        sendAT(value ? "+CIER=1,1,0" : "+CIER=0");
        expectOK();
      }

      void
      clearMessageBuffer(BufferType type)
      {
        std::string rv = readValue(String::str("+SBDD%u", type));
        if (rv != "0")
          throw std::runtime_error(DTR("error ocurred while clearing buffer"));
      }

      void
      clearSequenceNumber(void)
      {
        std::string rv = readValue("+SBDC");
        if (rv != "0")
          throw std::runtime_error(DTR("error ocurred while clearing the MOMSN"));
      }

      void
      computeChecksum(const uint8_t* data, unsigned data_size, uint8_t* bfr) const
      {
        uint16_t csum = 0;
        for (unsigned i = 0; i < data_size; ++i)
          csum += data[i];

        bfr[0] = csum >> 8;
        bfr[1] = csum & 0xff;
      }

      //! Write SBD binary data to the ISU MO message buffer.
      //! @param[in] data binary data.
      //! @param[in] data_size size of binary data.
      void
      writeBufferMO(const uint8_t* data, unsigned data_size)
      {
        if (data_size == 0)
        {
          clearMessageBuffer(BFR_TYPE_ORIGINATED);
          return;
        }

        if (data_size > 340)
        {
          throw SBDInvalidSize(data_size);
        }

        // Send command.
        sendAT(String::str("+SBDWB=%u", data_size));
        expectREADY();

        // Send data.
        sendRaw(data, data_size);

        // Send checksum.
        uint8_t csum[2] = {0};
        computeChecksum(data, data_size, csum);
        sendRaw(csum, sizeof(csum));
        
        if (m_use_9523)
          sendRaw((uint8_t*)getLineTermOut().c_str(), getLineTermOut().size());

        // Read response.
        std::string line = readLine();
        if (line != "0")
          throw SBDInvalidWrite(line);

        expectOK();
      }

      //! Read the length of an SBD message. If unsolicited messages
      //! are enabled they might be issued while sending the "read
      //! SBD binary message", garbling the two bytes of message length.
      //! This function guarantees that unsolicited messages
      //! are properly handled and the length is read correctly.
      unsigned
      getBufferSizeMT(Counter<double>& timer, bool unsolicited = false)
      {
        uint8_t bfr[2] = {0};

        // Read first byte.
        readRaw(timer, bfr, 1);
        //print the first byte
        getTask()->debug("bfr[0]: %02x", bfr[0]);

        // Handle start of unsolicited messages and ring alerts.
        if (bfr[0] == '+' || bfr[0] == 'S')
        {
          getTask()->debug("handling unsolicited message in raw mode");
          std::string line((const char*)bfr, 1);
          while (!timer.overflow())
          {
            readRaw(timer, bfr, 1);
            if (bfr[0] == '\n')
            {
              handleUnsolicited(String::trim(line));
              return getBufferSizeMT(timer, true);
            }
          }

          throw ReadTimeout();
        }
        // Handle padding of an unsolicited message
        else if (((bfr[0] == '\r') || (bfr[0] == '\n')) && unsolicited)
        {
          return getBufferSizeMT(timer);
        }
        else if(bfr[0] == 0)
        {
          if(m_use_9523)
            return getBufferSizeMT(timer);
        }

        if(m_use_9523)
        {
          if(m_length_msg_9523 <= 255)
          {
            getTask()->debug("size <255: %d ! %d ! %02x", m_length_msg_9523, bfr[0], bfr[0]);
          }
          else
          {
            readRaw(timer, bfr + 1, 1);
            getTask()->debug("size >255: %d ! %d", m_length_msg_9523, (bfr[0] << 8) | bfr[1]);
          }
          return m_length_msg_9523;
        }
        else
        {
          // Read second byte and handle SBD length.
          readRaw(timer, bfr + 1, 1);
          return (bfr[0] << 8) | bfr[1];
        }
      }
    protected:
      void
      queryRSSI(void) override
      {
        if (!m_rssi_wdog.overflow())
          return;

        sendAT("+CSQ");

        // Needs a timeout bigger than the default 5 seconds.
        Counter<double> timer(7.0);
        std::string val = readLine(timer);
        expectOK();

        unsigned rssi = 0;
        if (std::sscanf(val.c_str(), "+CSQ:%u", &rssi) != 1)
          throw DUNE::Hardware::InvalidFormat(val);

        m_rssi_wdog.reset();
        setRSSI(rssi * 20);
      }
    };
  }
}

#endif<|MERGE_RESOLUTION|>--- conflicted
+++ resolved
@@ -58,13 +58,8 @@
       //! Constructor.
       //! @param[in] task parent task.
       //! @param[in] uart serial port connected to the ISU.
-<<<<<<< HEAD
-      Driver(Tasks::Task* task, SerialPort* uart, bool use_9523N, double wait_boot, double rssi_time_check):
-        HayesModem(task, uart),
-=======
       Driver(Tasks::Task* task, IO::Handle* handle, bool use_9523N, double wait_boot, double rssi_time_check):
         HayesModem(task, handle),
->>>>>>> fb06d5e2
         m_session_result_read(true),
         m_sbd_ring(false),
         m_queued_mt(0)

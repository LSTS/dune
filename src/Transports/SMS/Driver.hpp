--- conflicted
+++ resolved
@@ -785,22 +785,11 @@
           m_task->debug("[Driver]:Prompt for message text received");
         }
 
-<<<<<<< HEAD
-        // Check if header contains the string +CMTI, +CSQ
-        while(String::startsWith(header, "+CMTI:") || String::startsWith(header, "+CSQ:") || header == "OK")
-        {
-          getTask()->trace("Received CMTI/CSQ: %s", header.c_str());
-          header = readLine();
-        }
-
-        if (!String::startsWith(header, "+CMGL:"))
-=======
         // 3. Send message text followed by Ctrl+Z (ASCII 26) to indicate end of message
         std::string msgWithCtrlZ = sms_req.sms_text + "\r" + c_sms_term;
         //sendRaw(msgWithCtrlZ, "OK");  // wait for OK response after sending message
         sendCommand(msgWithCtrlZ, "OK");
         if (!respondReceived())
->>>>>>> 8b734f59
         {
           m_task->err("[Driver]:Send Failed: [%s] to %s, req_id: %d",
                       sanitize(sms_req.sms_text).c_str(), sms_req.destination.c_str(), sms_req.req_id);
@@ -889,17 +878,12 @@
                    &tm.tm_hour, &tm.tm_min, &tm.tm_sec, &tzOffset)
             == 7)
         {
-<<<<<<< HEAD
-          m_busy = false;
-          getTask()->war("readSMS: Unexpected SMS header (3): %zu | %s", parts[2].size(), parts[2].c_str());
-=======
           tm.tm_year += 100;
           tm.tm_mon -= 1;
 
           std::time_t t = timegm(&tm);
           t -= tzOffset * 15 * 60;
           return static_cast<double>(t);
->>>>>>> 8b734f59
         }
 
         return 0.0;
@@ -919,16 +903,8 @@
           }
           else
           {
-<<<<<<< HEAD
-            getTask()->trace(DTR("Parsing unrecognized Base64 message as text:%s|S:%zu"), incoming_data.c_str(), incoming_data.size());
-            text.assign(incoming_data);
-            text_mode = true;
-            m_busy = false;
-            return true;
-=======
             m_task->inf("[Driver]:SMS with index %d deleted successfully", index);
             m_counter_errors = 0; // Reset error counter on successful deletion
->>>>>>> 8b734f59
           }
         }
         else

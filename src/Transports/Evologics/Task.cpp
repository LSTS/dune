--- conflicted
+++ resolved
@@ -406,7 +406,6 @@
       void
       dispatchURI(void)
       {
-<<<<<<< HEAD
         IMC::EntityParameters params;
         params.name = getEntityLabel();
         IMC::EntityParameter p;
@@ -414,13 +413,6 @@
         p.value = m_args.io_dev;
         params.params.push_back(p);
         dispatch(params);
-=======
-        m_sound_speed = m_args.sound_speed_def;
-        processEntityForSoundSpeed();
-
-        if (paramChanged(m_args.driver_timeout) && m_driver)
-          m_driver->setDriverTimeout(m_args.driver_timeout);
->>>>>>> 094ec944
       }
 
       void
@@ -435,6 +427,9 @@
 
         m_sound_speed = m_args.sound_speed_def;
         processEntityForSoundSpeed();
+
+        if (paramChanged(m_args.driver_timeout) && m_driver)
+          m_driver->setDriverTimeout(m_args.driver_timeout);
 
         if (paramChanged(m_args.addr_section))
         {
@@ -443,66 +438,10 @@
           std::vector<std::string> addrs = m_ctx.config.options(m_args.addr_section);
           for (auto& name: addrs)
           {
-<<<<<<< HEAD
             unsigned addr = 0;
             m_ctx.config.get(m_args.addr_section, name, "0", addr);
             m_modem_names[name] = addr;
             m_modem_addrs[addr] = name;
-=======
-            TCPSocket atz;
-            atz.connect(m_args.address, m_args.port);
-            atz.writeString("ATZ0\n");
-            Delay::wait(5.0);
-          }
-
-          m_sock = new TCPSocket;
-          m_sock->connect(m_args.address, m_args.port);
-        }
-        catch (std::runtime_error& e)
-        {
-          throw RestartNeeded(e.what(), 5, false);
-        }
-
-        m_driver = new Driver(this, m_sock);
-        m_driver->setLineTermIn("\r\n");
-        m_driver->setLineTermOut("\n");
-        m_driver->setDriverTimeout(m_args.driver_timeout);
-      }
-
-      void
-      onResourceRelease(void)
-      {
-        if (m_driver)
-        {
-          m_driver->stopAndJoin();
-          delete m_driver;
-          m_driver = NULL;
-        }
-
-        Memory::clear(m_sock);
-        clearTicket(IMC::UamTxStatus::UTS_CANCELED);
-      }
-
-      void
-      onResourceInitialization(void)
-      {
-        try
-        {
-          m_driver->initialize();
-        }
-        catch (std::runtime_error &e)
-        {
-          war(DTR("Evologics Task desactivation: %s"), e.what());
-          requestDeactivation();
-          setEntityState(IMC::EntityState::ESTA_ERROR, e.what());
-        }
-
-        if (m_simulating)
-        {
-          applyEntityParameter(m_args.driver_timeout, c_sim_timeout);
-          m_driver->setDriverTimeout(m_args.driver_timeout);
-        }
->>>>>>> 094ec944
 
             if (name == system)
               m_address = addr;

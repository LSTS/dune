--- conflicted
+++ resolved
@@ -1,9 +1,5 @@
 //***************************************************************************
-<<<<<<< HEAD
 // Copyright 2007-2023 Universidade do Porto - Faculdade de Engenharia      *
-=======
-// Copyright 2007-2022 Universidade do Porto - Faculdade de Engenharia      *
->>>>>>> 08ee090e
 // Laboratório de Sistemas e Tecnologia Subaquática (LSTS)                  *
 //***************************************************************************
 // This file is part of DUNE: Unified Navigation Environment.               *
@@ -209,13 +205,9 @@
 
         param("Simulator - Entity Label", m_args.simulator_elabel)
         .defaultValue("Evologics Interface")
-<<<<<<< HEAD
         .description("Entity label of Evologics simulator. If task is found the "
                      "address is set to local (172.0.0.1) and port is set based on "
                      "\"Address Section\" parameter (default + address).");
-=======
-        .description("Entity label of Evologics simulator");
->>>>>>> 08ee090e
 
         param("Keep Alive - Timeout", m_args.kalive_tout)
         .defaultValue("5.0")
@@ -336,15 +328,9 @@
         }
 
         // Change port for simulation purposes
-<<<<<<< HEAD
         if (m_simulating)
         {
           m_args.port = c_default_port + m_address;
-=======
-        if (m_simulating && m_args.port == c_default_port)
-        {
-          m_args.port += m_address;
->>>>>>> 08ee090e
           m_args.address = Address(Address::Loopback);
         }
 

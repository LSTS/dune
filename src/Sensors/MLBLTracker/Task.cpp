//***************************************************************************
// Copyright 2007-2023 Universidade do Porto - Faculdade de Engenharia      *
// Laboratório de Sistemas e Tecnologia Subaquática (LSTS)                  *
//***************************************************************************
// This file is part of DUNE: Unified Navigation Environment.               *
//                                                                          *
// Commercial Licence Usage                                                 *
// Licencees holding valid commercial DUNE licences may use this file in    *
// accordance with the commercial licence agreement provided with the       *
// Software or, alternatively, in accordance with the terms contained in a  *
// written agreement between you and Faculdade de Engenharia da             *
// Universidade do Porto. For licensing terms, conditions, and further      *
// information contact lsts@fe.up.pt.                                       *
//                                                                          *
// Modified European Union Public Licence - EUPL v.1.1 Usage                *
// Alternatively, this file may be used under the terms of the Modified     *
// EUPL, Version 1.1 only (the "Licence"), appearing in the file LICENCE.md *
// included in the packaging of this file. You may not use this work        *
// except in compliance with the Licence. Unless required by applicable     *
// law or agreed to in writing, software distributed under the Licence is   *
// distributed on an "AS IS" basis, WITHOUT WARRANTIES OR CONDITIONS OF     *
// ANY KIND, either express or implied. See the Licence for the specific    *
// language governing permissions and limitations at                        *
// https://github.com/LSTS/dune/blob/master/LICENCE.md and                  *
// http://ec.europa.eu/idabc/eupl.html.                                     *
//***************************************************************************
// Author: Ricardo Martins                                                  *
//***************************************************************************
//
// The format of a quick tracking message is:
// +----+----+----+----+----+----+----+----+----+----+----+----+----+
// | 0  |  1 |  2 |  3 |  4 |  5 |  6 |  7 |  8 | 9  | 10 | 11 | 12 |
// +----+----+----+----+----+----+----+----+----+----+----+----+----+
// |                   Range                         | Beacon  |  1 |
// +----+----+----+----+----+----+----+----+----+----+----+----+----+
//

// ISO C++ 98 headers.
#include <vector>
#include <memory>

// DUNE headers.
#include <DUNE/DUNE.hpp>

namespace Sensors
{
  namespace MLBLTracker
  {
    using DUNE_NAMESPACES;

    // Abort code.
    static const unsigned c_code_abort = 0x000a;
    // Abort acked code.
    static const unsigned c_code_abort_ack = 0x000b;
    //! Start plan acknowledge code.
    static const unsigned c_code_plan_ack = 0x000c;
    // Quick tracking mask.
    static const unsigned c_mask_qtrack = 0x1000;
    // Quick tracking beacon mask.
    static const unsigned c_mask_qtrack_beacon = 0x0c00;
    // Quick tracking range mask.
    static const unsigned c_mask_qtrack_range = 0x03ff;
    // Maximum buffer size.
    static const int c_bfr_size = 256;
    // Acoustic Report code.
    static const uint8_t c_code_report = 0x1;
    // Start plan code.
    static const uint8_t c_code_plan = 0x2;
    // Reverse range code.
    static const uint8_t c_code_reverse_range = 0x3;
    // Binary message size.
    static const uint8_t c_binary_size = 32;

    // .
    static const std::string c_broadcast_string = "broadcast";

    enum Operation
    {
      // No operation is in progress.
      OP_NONE,
      // Narrow band pinging in progress.
      OP_PING_NB,
      // Micro-Modem pinging in progress.
      OP_PING_MM,
      // Abort in progress.
      OP_ABORT,
      // UAM Frame.
      OP_UAM_FRAME
    };

    // Narrow band transponder.
    struct Transponder
    {
      // Query frequency.
      unsigned query_freq;
      // Reply frequency.
      unsigned reply_freq;

      Transponder(unsigned q, unsigned r):
        query_freq(q),
        reply_freq(r)
      { }
    };

    // Task arguments.
    struct Arguments
    {
      // UART device.
      std::string uart_dev;
      // UART baud rate.
      unsigned uart_baud;
      // Sound speed on water.
      double sspeed;
      // Narrow band ping timeout.
      unsigned tout_nbping;
      // Micro-Modem ping timeout.
      double tout_mmping;
      // Abort timeout.
      double tout_abort;
      // Input timeout.
      double tout_input;
      // GPIO to detect if transducer is connected.
      int gpio_txd;
      // Length of transmit pings.
      unsigned tx_length;
      // Length of receive pings.
      unsigned rx_length;
      //! Name of the section with modem addresses.
      std::string addr_section;
      //! Mode to receive messages not address to it.
      bool promiscuous_mode;
      //! Navigation turn around time.
      unsigned turn_around_time;
      //! UamTxFrame timeout
      int tout;
    };

    // Type definition for mapping addresses.
    typedef std::map<unsigned, unsigned> AddressMap;
    typedef std::map<std::string, Transponder> NarrowBandMap;
    typedef std::map<std::string, unsigned> MicroModemMap;

    struct Task: public DUNE::Tasks::Task
    {
      // Serial port handle.
      IO::Handle* m_handle;
      // Map of narrow band transponders.
      NarrowBandMap m_nbmap;
      // Map of micro-modem addresses.
      MicroModemMap m_ummap;
      // Map of micro-modem to IMC addresses.
      AddressMap m_mimap;
      // Map of IMC to Micro-Modem addresses.
      AddressMap m_immap;
      // Task arguments.
      Arguments m_args;
      // Timestamp of last operation.
      double m_op_deadline;
      // Local modem-address.
      unsigned m_address;
      // Last acoustic operation.
      IMC::AcousticOperation m_acop;
      // Outgoing acoustic operation.
      IMC::AcousticOperation m_acop_out;
      // Save modem commands.
      IMC::DevDataText m_dev_data;
      // Saved Plan Control.
      IMC::PlanControl* m_pc;
      // Current operation.
      Operation m_op;
      // Transducer detection GPIO.
      GPIO* m_gpio_txd;
      // Time of last sentence from modem.
      Counter<double> m_last_stn;
      // Ignore GPIO;
      bool m_ignore_gpio;
      //! Current line.
      std::string m_line;
      // System position
      IMC::EstimatedState *m_estate;
      // Ongoing frame transmission
      IMC::UamTxFrame* m_frame;
      // Signals UamTxRange received
      bool m_range;
      // Timer for UamTxFrame
      Counter<double> m_timer;

      Task(const std::string& name, Tasks::Context& ctx):
        DUNE::Tasks::Task(name, ctx),
        m_handle(NULL),
        m_op_deadline(-1.0),
        m_address(0),
        m_pc(NULL),
        m_op(OP_NONE),
        m_gpio_txd(NULL),
        m_estate(NULL),
        m_frame(NULL),
        m_range(false)
      {
        // Define configuration parameters.
        param("Serial Port - Device", m_args.uart_dev)
        .defaultValue("")
        .description("Serial port device used to communicate with the sensor");

        param("Serial Port - Baud Rate", m_args.uart_baud)
        .defaultValue("19200")
        .description("Serial port baud rate");

        param("Length of Transmit Pings", m_args.tx_length)
        .units(Units::Millisecond)
        .defaultValue("5")
        .minimumValue("0");

        param("Length of Receive Pings", m_args.rx_length)
        .units(Units::Millisecond)
        .defaultValue("5")
        .minimumValue("0");

        param("Sound Speed on Water", m_args.sspeed)
        .defaultValue("1500")
        .minimumValue("1375")
        .maximumValue("1900")
        .units(Units::MeterPerSecond)
        .description("Water sound speed");

        param("Turn Around Time", m_args.turn_around_time)
        .units(Units::Millisecond)
        .defaultValue("20")
        .minimumValue("0");

        param("Timeout - Micro-Modem Ping", m_args.tout_mmping)
        .units(Units::Second)
        .defaultValue("5.0")
        .minimumValue("0");

        param("Timeout - Narrow Band Ping", m_args.tout_nbping)
        .units(Units::Second)
        .defaultValue("5.0")
        .minimumValue("0");

        param("Timeout - Abort", m_args.tout_abort)
        .units(Units::Second)
        .defaultValue("5.0")
        .minimumValue("0");

        param("Timeout - Input", m_args.tout_input)
        .units(Units::Second)
        .defaultValue("20.0")
        .minimumValue("0");

        param("Timeout - Raw Messages", m_args.tout)
        .units(Units::Second)
        .defaultValue("10.0")
        .minimumValue("0");

        param("GPIO - Transducer Detection", m_args.gpio_txd)
        .defaultValue("-1");

        param("Address Section", m_args.addr_section)
        .defaultValue("Micromodem Addresses")
        .description("Name of the configuration section with modem addresses");

        param("Promiscuous Mode", m_args.promiscuous_mode)
        .defaultValue("false")
        .description("Mode to receive messages not address to it");

        // Process narrow band transponders.
        std::vector<std::string> txponders = ctx.config.options("Narrow Band Transponders");
        for (unsigned i = 0; i < txponders.size(); ++i)
        {
          std::vector<unsigned> freqs;
          ctx.config.get("Narrow Band Transponders", txponders[i], "", freqs);
          m_nbmap.insert(std::make_pair(txponders[i], Transponder(freqs[0], freqs[1])));
        }

        m_ignore_gpio = false;

        // Register message handlers.
        //bind<IMC::AcousticOperation>(this);
        bind<IMC::EstimatedState>(this);
<<<<<<< HEAD
        bind<IMC::AcousticSystemsQuery>(this);
=======
        bind<IMC::UamTxFrame>(this);
        bind<IMC::UamTxRange>(this);
>>>>>>> 08ee090e
      }

      ~Task(void)
      {
        onResourceRelease();
      }

      void
      onUpdateParameters(void)
      {
        if ((m_gpio_txd != NULL) && paramChanged(m_args.gpio_txd) && !m_ignore_gpio)
          throw RestartNeeded(DTR("restarting to change transducer detection GPIO"), 1);

        // Process micro-modem addresses.
        m_mimap.clear();
        m_immap.clear();
        m_ummap.clear();
        std::string agent = getSystemName();
        std::vector<std::string> addrs = m_ctx.config.options(m_args.addr_section);
        for (unsigned i = 0; i < addrs.size(); ++i)
        {
          unsigned iid = resolveSystemName(addrs[i]);
          unsigned mid = 0;
          m_ctx.config.get(m_args.addr_section, addrs[i], "0", mid);
          m_mimap[mid] = iid;
          m_immap[iid] = mid;
          m_ummap[addrs[i]] = mid;

          if (addrs[i] == agent)
            m_address = mid;
        }

        // Input timeout.
        if (paramChanged(m_args.tout_input))
          m_last_stn.setTop(m_args.tout_input);
      }

      void
      onResourceAcquisition(void)
      {
        // Configure transducer GPIO (if any).
        if (m_args.gpio_txd > 0)
        {
          try
          {
            m_gpio_txd = new GPIO((unsigned)m_args.gpio_txd);
            m_gpio_txd->setDirection(GPIO::GPIO_DIR_INPUT);
          }
          catch (...)
          {
            err(DTR("unable to use GPIO %d for transducer detection"), m_args.gpio_txd);
          }
        }

        try
        {
          if (!openSocket())
          {
             SerialPort* port = new SerialPort(m_args.uart_dev, m_args.uart_baud);
             port->setCanonicalInput(true);
             port->flush();
             m_handle = port;
           }
        }
        catch (std::runtime_error& e)
        {
          throw RestartNeeded(e.what(), 30);
        }

        // Set unit number.
        configureModem("CCCFG", "SRC", m_address);
        // Transmit stats messages.
        configureModem("CCCFG", "XST", 0);
        // Cycle-init timeout time.
        configureModem("CCCFG", "CTO", 10);
        // Navigation turn around time.
        configureModem("CCCFG", "TAT", m_args.turn_around_time);

        setEntityState(IMC::EntityState::ESTA_NORMAL, Status::CODE_ACTIVE);
      }

      //! Check if we have a TCP socket as device input argument.
      //! @return true if it is a TCP socket, false otherwise.
      bool
      openSocket(void)
      {
        char addr[128] = {0};
        unsigned port = 0;

        if (std::sscanf(m_args.uart_dev.c_str(), "tcp://%[^:]:%u", addr, &port) != 2)
          return false;

        m_ignore_gpio = true;

        TCPSocket* sock = new TCPSocket;
        sock->connect(addr, port);
        m_handle = sock;
        return true;
      }

      void
      onResourceRelease(void)
      {
        Memory::clear(m_pc);
        Memory::clear(m_gpio_txd);
        Memory::clear(m_handle);
        Memory::clear(m_frame);
      }

      void
      onResourceInitialization(void)
      {
        IMC::AnnounceService announce;
        announce.service = std::string("imc+any://acoustic/operation/")
        + URL::encode(getEntityLabel());
        dispatch(announce);
      }

      void
      consume(const IMC::AcousticSystemsQuery* msg)
      {
        if (m_args.addr_section.empty())
        {
          war("Modem address section was not properly set.");
          return;
        }
        AcousticSystems reply;
        std::vector<std::string> options = m_ctx.config.options(m_args.addr_section);
        options.erase(std::remove(options.begin(), options.end(), m_ctx.resolver.name()), options.end());
        reply.list = String::join(options.begin(), options.end(), ",");
        dispatchReply(*msg, reply);
      }

      void
      resetOp(void)
      {
        m_op = OP_NONE;
        m_op_deadline = -1.0;
        Memory::clear(m_frame);
      }

      bool
      hasTransducer(void)
      {
        if (m_ignore_gpio)
          return true;

        if (m_gpio_txd == NULL)
          return true;

        if (m_gpio_txd->getValue() == false)
          return true;

        err("%s", DTR("transducer not connected"));
        return false;
      }

      //! Send and log command.
      //! @param[in] cmd command to be sent.
      void
      sendCommand(const std::string& cmd)
      {
        inf("%s", sanitize(cmd).c_str());
        m_handle->writeString(cmd.c_str());
        m_dev_data.value.assign(sanitize(cmd));
        dispatch(m_dev_data);
      }

      void
      consume(const IMC::EstimatedState* msg)
      {
        Memory::replace(m_estate, new IMC::EstimatedState(*msg));
      }

      void
      consume(const IMC::UamTxFrame* msg)
      {
        if (msg->getDestinationEntity() != getEntityId() && msg->getDestinationEntity() != 255)
          return;

        if (msg->sys_dst == getSystemName())
        {
          sendTxStatus(msg, IMC::UamTxStatus::UTS_INV_ADDR);
          return;
        }

        try
        {
          lookupSystemAddress(msg->sys_dst);
        }
        catch (...)
        {
          war(DTR("invalid system name %s"), msg->sys_dst.c_str());
          sendTxStatus(msg, IMC::UamTxStatus::UTS_INV_ADDR);
          return;
        }

        // check if we have a transducer connected.
        if (!hasTransducer())
        {
          war(DTR("No MicroModem transducer connected!"));
          sendTxStatus(msg, IMC::UamTxStatus::UTS_CANCELED);
          return;
        }

        // Fail if busy.
        if ((m_op != OP_NONE) || (m_frame != NULL))
        {
          sendTxStatus(msg, IMC::UamTxStatus::UTS_BUSY);
          return;
        }

        m_op = OP_UAM_FRAME;

        // does the message fit in a packet?
        if (msg->data.size() > c_binary_size)
        {
          sendTxStatus(msg, IMC::UamTxStatus::UTS_INV_SIZE, "Packet exceeds maximum allowed size");
          resetOp();
          return;
        }

        try
        {
          sendTxStatus(msg, IMC::UamTxStatus::UTS_IP);
          m_frame = msg->clone();
          m_timer.setTop(m_args.tout);
          transmitRawMessage(m_ummap[msg->sys_dst], msg->data, (msg->flags == IMC::UamTxFrame::UTF_ACK));
        }
        catch (std::runtime_error& e)
        {
          sendTxStatus(msg, IMC::UamTxStatus::UTS_FAILED, e.what());
          Memory::clear(m_frame);
          resetOp();
        }
      }

      void
      sendTxStatus(const IMC::UamTxFrame* msg, IMC::UamTxStatus::ValueEnum value,
                   const std::string& error = "")
      {
        IMC::UamTxStatus status;
        status.setDestination(msg->getSource());
        status.setDestinationEntity(msg->getSourceEntity());
        status.seq = msg->seq;
        status.value = value;
        status.error = error;
        dispatch(status);
      }

      unsigned
      lookupSystemAddress(const std::string& name)
      {
        MicroModemMap::iterator itr = m_ummap.find(name);
        if (itr == m_ummap.end())
          throw std::runtime_error("unknown system name");

        return itr->second;
      }

      std::string
      lookupSystemName(unsigned addr)
      {
        for (std::pair<std::string, unsigned> entry : m_ummap)
        {
          if (entry.second == addr)
            return entry.first;
        }
        return "unknown";
      }

      void
      transmitRawMessage(int destination, const std::vector<char>& data, bool ack)
      {
        std::vector<char> msg(c_binary_size, 0);
        std::string hex = String::toHex(data);

        if(!m_range)
        {
          std::string cmd = String::str("$CCTXD,%u,%u,%u,%s\r\n", m_address, destination, ack, hex.c_str());
          sendCommand(cmd);

          std::string cyc = String::str("$CCCYC,0,%u,%u,0,%u,1\r\n", m_address, destination, ack);
          sendCommand(cyc);

          debug("Raw data sent to uModem.");
        }
        else
        {
          debug("Range uModem!");
          ping(m_frame->sys_dst);
          m_range = false; //TEST
        }

        if(!ack)
        {
          sendTxStatus(m_frame, IMC::UamTxStatus::UTS_SENT);
          sendTxStatus(m_frame, IMC::UamTxStatus::UTS_DONE);
          Memory::clear(m_frame);
          resetOp();
          m_timer.reset();
        }
      }

      void
      consume(const IMC::UamTxRange* msg)
      {
        debug("Consume UamTxRange");

        if (msg->getDestinationEntity() != getEntityId() && msg->getDestinationEntity() != 255)
          return;

        m_range = true;

        IMC::UamTxFrame frame;
        frame.seq = msg->seq;
        frame.setDestination(msg->getDestination());
        frame.setDestinationEntity(msg->getDestinationEntity());
        frame.setSource(msg->getSource());
        frame.setSourceEntity(msg->getSourceEntity());
        frame.sys_dst = msg->sys_dst;
        frame.flags = UamTxFrame::UTF_ACK;
        frame.data.push_back((char)0xA1);
        frame.data.push_back((char)0x01);
        frame.data.push_back((char)0x0A);
        dispatch(frame, DF_LOOP_BACK | DF_KEEP_SRC_EID);
      }

      void
      consume(const IMC::AcousticOperation* msg)
      {
        if (m_op != OP_NONE)
        {
          m_acop_out.op = IMC::AcousticOperation::AOP_BUSY;
          dispatch(m_acop_out);
          return;
        }

        m_acop = *msg;

        // check if we have a transducer connected.
        if (!hasTransducer())
        {
          m_acop_out.op = IMC::AcousticOperation::AOP_NO_TXD;
          m_acop_out.system = msg->system;
          dispatch(m_acop_out);
          return;
        }

        // check desired operation.
        switch (msg->op)
        {
          case IMC::AcousticOperation::AOP_ABORT:
            abort(msg->system);
            break;
          case IMC::AcousticOperation::AOP_RANGE:
            ping(msg->system);
            break;
          case IMC::AcousticOperation::AOP_MSG:
            transmitMessage(msg->system, msg->msg);
            break;
          case IMC::AcousticOperation::AOP_REVERSE_RANGE:
            reverseRange(msg->system);
            break;
        }
      }

      //! Transmit message to modem.
      //! @param[in] sys destination system.
      //! @param[in] imsg message to be sent.
      void
      transmitMessage(const std::string& sys, const InlineMessage<IMC::Message>& imsg)
      {
        MicroModemMap::iterator itr = m_ummap.find(sys);
        if (itr == m_ummap.end())
        {
          m_acop_out.op = IMC::AcousticOperation::AOP_UNSUPPORTED;
          m_acop_out.system = sys;
          dispatch(m_acop_out);
          return;
        }

        const IMC::Message* msg = NULL;
        std::string command;

        try
        {
          msg = imsg.get();
        }
        catch (...)
        {
          return;
        }

        if (msg->getId() == DUNE_IMC_PLANCONTROL)
        {
          const IMC::PlanControl* pc = static_cast<const IMC::PlanControl*>(msg);
          Memory::replace(m_pc, new IMC::PlanControl(*pc));

          if (pc->op == IMC::PlanControl::PC_START)
          {
            std::vector<char> pmsg(c_binary_size, 0);

            if (pc->plan_id.size() > c_binary_size - 1)
            {
              err(DTR("unable to send plan %s"), pc->plan_id.c_str());
              return;
            }

            // Make packet.
            pmsg[0] = (char)c_code_plan;
            std::memcpy(&pmsg[1], &pc->plan_id[0], std::min(c_binary_size - 1, (int)pc->plan_id.size()));

            std::string hex = String::toHex(pmsg);
            std::string cmd = String::str("$CCTXD,%u,%u,0,%s\r\n",
                                          m_address, itr->second, hex.c_str());
            sendCommand(cmd);

            std::string cyc = String::str("$CCCYC,0,%u,%u,0,0,1\r\n", m_address, itr->second);
            sendCommand(cyc);
          }
        }

        if (command.empty())
          return;

        sendCommand(command);
      }

      void
      reverseRange(const std::string& sys)
      {
        MicroModemMap::iterator itr = m_ummap.find(sys);
        if (itr == m_ummap.end() || m_estate == NULL)
        {
          m_acop_out.op = IMC::AcousticOperation::AOP_UNSUPPORTED;
          m_acop_out.system = sys;
          dispatch(m_acop_out);
          return;
        }

        double lat = m_estate->lat, lon = m_estate->lon, depth = m_estate->depth;
        WGS84::displace(m_estate->x, m_estate->y, &lat, &lon);
        float slat = (float)lat, slon = (float) lon;
        std::vector<char> pmsg(c_binary_size, 0);
        int8_t sdep = (int8_t) depth;

        // Make packet.
        pmsg[0] = (char)c_code_reverse_range;
        std::memcpy(&pmsg[1], &slat, 4);
        std::memcpy(&pmsg[5], &slon, 4);
        std::memcpy(&pmsg[9], &sdep, 1);

        std::string hex = String::toHex(pmsg);
        std::string cmd = String::str("$CCTXD,%u,%u,0,%s\r\n", m_address, itr->second, hex.c_str());
        sendCommand(cmd);

        std::string cyc = String::str("$CCCYC,0,%u,%u,0,0,1\r\n", m_address, itr->second);
        sendCommand(cyc);
      }

      //! Abort system.
      //! @param[in] sys system to be aborted.
      void
      abort(const std::string& sys)
      {
        NarrowBandMap::iterator nitr = m_nbmap.find(sys);
        if (nitr != m_nbmap.end())
        {
          m_acop_out.system = sys;
          m_acop_out.op = IMC::AcousticOperation::AOP_UNSUPPORTED;
          dispatch(m_acop_out);
          return;
        }

        MicroModemMap::iterator itr = m_ummap.find(sys);
        if (itr == m_ummap.end())
        {
          m_acop_out.system = sys;
          m_acop_out.op = IMC::AcousticOperation::AOP_UNSUPPORTED;
          dispatch(m_acop_out);
          return;
        }

        std::string cmd = String::str("$CCMUC,%u,%u,%04x\r\n", m_address, itr->second, c_code_abort);
        sendCommand(cmd);
        m_op = OP_ABORT;
        m_op_deadline = Clock::get() + m_args.tout_abort;
      }

      //! Range system.
      //! @param[in] sys system to be ranged.
      void
      ping(const std::string& sys)
      {
        {
          MicroModemMap::iterator itr = m_ummap.find(sys);
          if (itr != m_ummap.end())
          {
            pingMicroModem(sys);
            return;
          }
        }

        {
          NarrowBandMap::iterator itr = m_nbmap.find(sys);
          if (itr != m_nbmap.end())
          {
            pingNarrowBand(sys);
            return;
          }
        }

        m_acop_out.op = IMC::AcousticOperation::AOP_UNSUPPORTED;
        m_acop_out.system = sys;
        dispatch(m_acop_out);
      }

      //! Ping a modem address.
      //! @param[in] sys system to be pinged.
      void
      pingMicroModem(const std::string& sys)
      {
        MicroModemMap::iterator itr = m_ummap.find(sys);

        if (itr == m_ummap.end())
          return;

        std::string cmd = String::str("$CCMPC,%u,%u\r\n", m_address, itr->second);
        sendCommand(cmd);
        m_op = OP_PING_MM;
        m_op_deadline = Clock::get() + m_args.tout_mmping;
      }

      //! Ping a narrow band frequency.
      //! @param[in] sys transducer to be pinged.
      void
      pingNarrowBand(const std::string& sys)
      {
        NarrowBandMap::iterator itr = m_nbmap.find(sys);

        if (itr == m_nbmap.end())
          return;

        unsigned query = itr->second.query_freq;
        unsigned reply = itr->second.reply_freq;

        std::string cmd = String::str("$CCPNT,%u,%u,%u,%u,%u,0,0,0,1\r\n", query,
                                      m_args.tx_length, m_args.rx_length,
                                      m_args.tout_nbping * 1000, reply);
        sendCommand(cmd);
        m_op = OP_PING_NB;
        m_op_deadline = Clock::get() + m_args.tout_nbping;
      }

      //! Handle received range from modem.
      //! @param[in] stn sentence to be handled.
      void
      handleRangeModem(NMEAReader* const stn)
      {
        debug("handleRangeModem");
        unsigned src = 0;
        unsigned dst = 0;
        *stn >> src >> dst;

        if (dst != m_address)
          return;

        double ttime = 0;
        try
        {
          *stn >> ttime;
        }
        catch (std::exception &e)
        {
          err("%s", e.what());
          return;
        }

        if (ttime < 0)
          ttime = 0;

        // Send received range
        UamRxRange range;
        range.seq = m_frame->seq;
        range.sys = lookupSystemName(src); // TEST
        range.value = ttime * m_args.sspeed;
        dispatch(range);

        UamTxStatus status;
        status.seq = m_frame->seq;
        status.value = IMC::UamTxStatus::UTS_DELIVERED;
        dispatchReply(*m_frame, status);
        status.value = IMC::UamTxStatus::UTS_DONE;
        dispatchReply(*m_frame, status);
        Memory::clear(m_frame);

        m_acop_out.op = IMC::AcousticOperation::AOP_RANGE_RECVED;
        m_acop_out.system = m_acop.system;
        m_acop_out.range = ttime * m_args.sspeed;
        dispatch(m_acop_out);
        resetOp();
      }

      //! Handle received range from transponder.
      //! @param[in] stn sentence to be handled.
      void
      handleRangeTransponder(NMEAReader* const stn)
      {
          debug("handleRangeModem");
        double ttime = 0;

        try
        {
          *stn >> ttime;
        }
        catch (...)
        {
          // No travel-time.
          return;
        }

        if (ttime < 0)
          ttime = 0;

        // Send received range
        UamRxRange range;
        range.seq = m_frame->seq;
        range.sys = m_frame->sys_dst;
        range.value = ttime * m_args.sspeed;
        dispatch(range);

        UamTxStatus status;
        status.seq = m_frame->seq;
        status.value = IMC::UamTxStatus::UTS_SENT;
        dispatchReply(*m_frame, status);
        status.value = IMC::UamTxStatus::UTS_DONE;
        dispatchReply(*m_frame, status);
        Memory::clear(m_frame);
        m_timer.reset();

        m_acop_out.op = IMC::AcousticOperation::AOP_RANGE_RECVED;
        m_acop_out.system = m_acop.system;
        m_acop_out.range = ttime * m_args.sspeed;
        dispatch(m_acop_out);
        resetOp();
      }

      //! Handle a mini-packet reception.
      //! @param[in] stn sentence to be handled.
      void
      handleMiniPacketReception(NMEAReader* const stn)
      {
        debug("handleMiniPacketReception");
        unsigned src = 0;
        unsigned dst = 0;
        std::string val;
        *stn >> src >> dst >> val;

        unsigned value = 0;
        std::sscanf(val.c_str(), "%04X", &value);

        if (value == c_code_abort_ack)
        {
          m_acop_out.op = IMC::AcousticOperation::AOP_ABORT_ACKED;
          m_acop_out.system = m_acop.system;
          dispatch(m_acop_out);
          resetOp();
        }
        if (value == c_code_plan_ack)
        {
          inf(DTR("plan started"));
          m_pc->setSource(m_mimap[src]);
          m_pc->type = IMC::PlanControl::PC_SUCCESS;
          m_pc->flags = 0;
          dispatchReply(*m_pc, *m_pc, DF_KEEP_SRC_EID);
        }
        else if (value & c_mask_qtrack)
        {
          unsigned beacon = (value & c_mask_qtrack_beacon) >> 10;
          unsigned range = (value & c_mask_qtrack_range);
          IMC::LblRangeAcceptance msg;
          msg.setSource(m_mimap[src]);
          msg.id = beacon;
          msg.range = range;
          msg.acceptance = IMC::LblRangeAcceptance::RR_ACCEPTED;
          dispatch(msg);
          inf("%s %u: %u", DTR("range to"), beacon, range);
        }
      }

      //! A requested range is in progress.
      //! @param[in] stn sentence to be handled.
      void
      handleRangeInProgress(NMEAReader* const stn)
      {
        (void)stn;
        m_acop_out.op = IMC::AcousticOperation::AOP_RANGE_IP;
        m_acop_out.system = m_acop.system;
        dispatch(m_acop_out);
      }

      //! Requested mini-packet transmission is in progress.
      //! @param[in] stn sentence to be handled.
      void
      handleMiniPacketEcho(NMEAReader* const stn)
      {
        debug("handleMiniPacketEcho");
        unsigned src = 0;
        unsigned dst = 0;
        std::string val;
        *stn >> src >> dst >> val;

        unsigned value = 0;
        std::sscanf(val.c_str(), "%04X", &value);

        if (value == c_code_abort)
        {
          m_acop_out.op = IMC::AcousticOperation::AOP_ABORT_IP;
          m_acop_out.system = m_acop.system;
          dispatch(m_acop_out);
        }
      }

      //! Handle reception of binary message.
      //! @param[in] stn sentence to be handled.
      void
      handleBinaryReception(NMEAReader* const stn)
      {
        debug("Received Raw Data from uModem.");

        unsigned src, dst, ack, fnr;
        std::string hex;

        try
        {
          *stn >> src >> dst >> ack >> fnr >> hex;
          debug("Received Data: %u %u %u %u %s", src, dst, ack, fnr, hex.c_str());
        }
        catch (...)
        {
          return;
        }

        if (!m_args.promiscuous_mode && dst != 0 
            && (lookupSystemName(dst) != getSystemName()
            || lookupSystemName(dst) != c_broadcast_string))
          return;

        bool broadcast = false;
        bool process_reception = true;

        if (m_args.promiscuous_mode && lookupSystemName(dst) != getSystemName())
          process_reception = false;
        else if (lookupSystemName(dst) == c_broadcast_string)
          broadcast = true;

        std::string msg = String::fromHex(hex);
        const char* msg_raw = msg.data();

        // Dispatch received frame
        UamRxFrame rx;
        rx.data.assign(msg.begin(), msg.end());
        rx.sys_src = lookupSystemName(src);
        rx.sys_dst = broadcast ? c_broadcast_string : lookupSystemName(dst);
        dispatch(rx);

        if (!process_reception)
          return;

        uint8_t code = static_cast<uint8_t>(msg_raw[0]);

        if (code == c_code_report)
        {
          float lat, lon;

          int8_t progress;
          uint8_t depth, fuel_level, fuel_conf;

          int16_t yaw, alt;
          uint16_t ranges[2];

          std::memcpy(&lat, msg_raw + 1, 4);
          std::memcpy(&lon, msg_raw + 5, 4);
          std::memcpy(&depth, msg_raw + 9, 1);
          std::memcpy(&yaw, msg_raw + 10, 2);
          std::memcpy(&alt, msg_raw + 12, 2);
          std::memcpy(&ranges[0], msg_raw + 14, 2);
          std::memcpy(&ranges[1], msg_raw + 16, 2);
          std::memcpy(&progress, msg_raw + 18, 1);
          std::memcpy(&fuel_level, msg_raw + 19, 1);
          std::memcpy(&fuel_conf, msg_raw + 20, 1);

          for (int i = 0; i < 2; ++i)
          {
            if (ranges[i] == 0)
              continue;

            IMC::LblRangeAcceptance lmsg;
            lmsg.setSource(m_mimap[src]);
            lmsg.id = i;
            lmsg.range = ranges[i];
            lmsg.acceptance = IMC::LblRangeAcceptance::RR_ACCEPTED;
            dispatch(lmsg);
            inf("%s %u: %f", DTR("range to"), lmsg.id, lmsg.range);
          }

          IMC::EstimatedState es;
          es.setSource(m_mimap[src]);
          es.lat = lat;
          es.lon = lon;
          es.depth = (float)depth;
          es.psi = (float)yaw / 100.0;

          if (alt >= -10)
            es.alt = (float)alt / 10.0;
          dispatch(es);

          if (alt < -10) {
            IMC::Salinity sal;
            sal.value = - ((float)alt / 10.0);
            sal.setSource(m_mimap[src]);
            dispatch(sal);
          }

          IMC::PlanControlState pcs;
          pcs.setSource(m_mimap[src]);

          int state = progress / 10;

          switch (state)
          {
            case (-1):
              pcs.state = PlanControlState::PCS_BLOCKED;
              pcs.last_outcome = progress % 10;
              break;
            case (-2):
              pcs.state = PlanControlState::PCS_READY;
              pcs.last_outcome = progress % 10;
              break;
            case (-3):
              pcs.state = PlanControlState::PCS_INITIALIZING;
              pcs.last_outcome = progress % 10;
              break;
            default:
              pcs.state = PlanControlState::PCS_EXECUTING;
              pcs.plan_progress = (float)progress;
              break;
          }

          dispatch(pcs);

          // Inform if progress is valid.
          if (pcs.plan_progress >= 0)
            inf(DTR("plan progress is %f"), pcs.plan_progress);

          IMC::FuelLevel fuel;
          fuel.setSource(m_mimap[src]);
          fuel.value = (float)fuel_level;
          fuel.confidence = (float)fuel_conf;
          dispatch(fuel);

          trace("lat %f | lon %f | depth %f | alt %f | yaw %f", es.lat, es.lon, es.depth, es.alt, es.psi);
          trace("fuel %f | conf %f | plan progress %f", fuel.value, fuel.confidence, pcs.plan_progress);
        }
        else if (code == c_code_plan)
        {
          debug("ignore start plan");
        }
        else
        {
          debug("raw message");
        }
      }

      void print(NMEAReader* const stn)
      {
          int val;
          while (!stn->eos()) {
              *stn >> val;
              inf("%d",val);
          }
      }
      //! Handle reception of acknowledgment.
      //! @param[in] stn sentence to be handled.
      void
      handleAckReception(NMEAReader* const stn)
      {
        debug("ACK!");

        unsigned src, dst, frame, ack;

        try
        {
          *stn >> src >> dst >> frame >> ack;
          debug("Received Data: %u %u %u %u", src, dst, frame, ack);
        }
        catch (std::exception& e)
        {
          err("%s", e.what());
          return;
        }

        if(!ack)
          return;

        UamTxStatus status;
        status.seq = m_frame->seq;
        status.value = IMC::UamTxStatus::UTS_DELIVERED;
        dispatchReply(*m_frame, status);
        status.value = IMC::UamTxStatus::UTS_DONE;
        dispatchReply(*m_frame, status);
        Memory::clear(m_frame);
        m_timer.reset();
        resetOp();
      }

       //! Handle reception of ping.
       //! @param[in] stn sentence to be handled.
       void
       handlePingReception(NMEAReader* const stn)
       {
         debug("Ping Received!");
         unsigned src, dst;

         try
         {
           *stn >> src >> dst;
           debug("Received Data: %u %u", src, dst);
         }
         catch (std::exception& e)
         {
           err("%s", e.what());
           return;
         }

         // Dispatch received frame
         UamRxFrame rx;
         rx.sys_src = lookupSystemName(src);
         rx.sys_dst = lookupSystemName(dst);
         dispatch(rx);
       }

      //! Read sentence.
      void
      readSentence(void)
      {
        char bfr[c_bfr_size];
        size_t rv = m_handle->readString(bfr, sizeof(bfr));

        for (size_t i = 0; i < rv; ++i)
        {
          // Detected line termination.
          if (bfr[i] == '\n')
          {
            process(m_line);
            setEntityState(IMC::EntityState::ESTA_NORMAL, Status::CODE_ACTIVE);
            m_line.clear();
          }
          else
          {
            m_line.push_back(bfr[i]);
          }
        }
      }

      //! Process sentence.
      //! @param[in] msg sentence.
      void
      process(const std::string msg)
      {
        m_dev_data.value.assign(sanitize(msg));
        dispatch(m_dev_data);

        NMEAReader* const stn = new NMEAReader(msg);
        try
        {
          if (std::strcmp(stn->code(), "CAMPR") == 0)
            handleRangeModem(stn);
          else if (std::strcmp(stn->code(), "CAMUA") == 0)
            handleMiniPacketReception(stn);
          else if (std::strcmp(stn->code(), "CAMPC") == 0)
            handleRangeInProgress(stn);
          else if (std::strcmp(stn->code(), "SNPNT") == 0)
            handleRangeInProgress(stn);
          else if (std::strcmp(stn->code(), "CAMUC") == 0)
            handleMiniPacketEcho(stn);
          else if (std::strcmp(stn->code(), "SNTTA") == 0)
            handleRangeTransponder(stn);
          else if (std::strcmp(stn->code(), "CARXD") == 0)
            handleBinaryReception(stn);
          else if (std::strcmp(stn->code(), "CAACK") == 0)
            handleAckReception(stn);
          else if (std::strcmp(stn->code(), "CAMPA") == 0)
            handlePingReception(stn);
        }
        catch (std::exception& e)
        {
          err("%s", e.what());
        }

        delete stn;
      }

      //! Check operation timeouts.
      void
      checkTimeouts(void)
      {
        if (m_op == OP_NONE && m_frame == NULL)
          return;

        double now = Clock::get();

        if (now > m_op_deadline && m_op != OP_UAM_FRAME)
        {
          m_acop_out.system = m_acop.system;

          if ((m_op == OP_PING_NB) || (m_op == OP_PING_MM))
            m_acop_out.op = IMC::AcousticOperation::AOP_RANGE_TIMEOUT;
          else if (m_op == OP_ABORT)
            m_acop_out.op = IMC::AcousticOperation::AOP_ABORT_TIMEOUT;
          else
            m_acop_out.op = IMC::AcousticOperation::AOP_UNSUPPORTED;

          dispatch(m_acop_out);
          resetOp();
        }

        if(m_timer.overflow())
        {
          debug("Timeout!");
          UamTxStatus status;
          status.seq = m_frame->seq;
          status.value = IMC::UamTxStatus::UTS_FAILED;
          dispatchReply(*m_frame, status);
          resetOp();
          Memory::clear(m_frame);
          m_range = false;
          resetOp();
        }
      }

      //! Configure a modem parameter.
      //! @param[in] code NMEA code of the message to be transmitted.
      //! @param[in] parameter modem parameter to be configured.
      //! @param[in] value new configuration value.
      void
      configureModem(const std::string& code, const std::string& parameter, const unsigned value)
      {
        // Create NMEA message.
        NMEAWriter stn(code);
        stn << parameter << value;
        std::string cmd = stn.sentence();

        // Send to Modem.
        sendCommand(cmd);
      }

      void
      onMain(void)
      {
        while (!stopping())
        {
          consumeMessages();

          if (Poll::poll(*m_handle, 0.1))
          {
            readSentence();
            m_last_stn.reset();
            setEntityState(IMC::EntityState::ESTA_NORMAL, Status::CODE_ACTIVE);
          }

          if (m_last_stn.overflow())
            setEntityState(IMC::EntityState::ESTA_ERROR, Status::CODE_COM_ERROR);

          checkTimeouts();
        }
      }
    };
  }
}

DUNE_TASK<|MERGE_RESOLUTION|>--- conflicted
+++ resolved
@@ -278,12 +278,8 @@
         // Register message handlers.
         //bind<IMC::AcousticOperation>(this);
         bind<IMC::EstimatedState>(this);
-<<<<<<< HEAD
-        bind<IMC::AcousticSystemsQuery>(this);
-=======
         bind<IMC::UamTxFrame>(this);
         bind<IMC::UamTxRange>(this);
->>>>>>> 08ee090e
       }
 
       ~Task(void)

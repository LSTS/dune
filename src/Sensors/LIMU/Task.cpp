//***************************************************************************
// Copyright 2007-2023 Universidade do Porto - Faculdade de Engenharia      *
// Laboratório de Sistemas e Tecnologia Subaquática (LSTS)                  *
//***************************************************************************
// This file is part of DUNE: Unified Navigation Environment.               *
//                                                                          *
// Commercial Licence Usage                                                 *
// Licencees holding valid commercial DUNE licences may use this file in    *
// accordance with the commercial licence agreement provided with the       *
// Software or, alternatively, in accordance with the terms contained in a  *
// written agreement between you and Faculdade de Engenharia da             *
// Universidade do Porto. For licensing terms, conditions, and further      *
// information contact lsts@fe.up.pt.                                       *
//                                                                          *
// Modified European Union Public Licence - EUPL v.1.1 Usage                *
// Alternatively, this file may be used under the terms of the Modified     *
// EUPL, Version 1.1 only (the "Licence"), appearing in the file LICENCE.md *
// included in the packaging of this file. You may not use this work        *
// except in compliance with the Licence. Unless required by applicable     *
// law or agreed to in writing, software distributed under the Licence is   *
// distributed on an "AS IS" basis, WITHOUT WARRANTIES OR CONDITIONS OF     *
// ANY KIND, either express or implied. See the Licence for the specific    *
// language governing permissions and limitations at                        *
// https://github.com/LSTS/dune/blob/master/LICENCE.md and                  *
// http://ec.europa.eu/idabc/eupl.html.                                     *
//***************************************************************************
// Author: Ricardo Martins                                                  *
//***************************************************************************

// DUNE headers.
#include <DUNE/DUNE.hpp>

// Local headers.
#include "ErrorHandling.hpp"

namespace Sensors
{
  namespace LIMU
  {
    using DUNE_NAMESPACES;

    //! Serial port baud rate.
    static const unsigned c_baud_rate = 115200;
    //! Number of axes.
    static const unsigned c_axes_count = 3;
    //! Power-up delay (s).
    static const double c_power_up_delay = 2.0;
    //! Hard Iron calibration parameter name.
    static const std::string c_hard_iron_param = "Hard-Iron Calibration";
    //! Hard Iron calibration date.
    static const std::string c_calib_time_param = "Last Calibration Time";

    //! Packet identifiers.
    enum PacketIds
    {
      //! Sample data.
      PKT_ID_OUTPUT_DATA  = 1,
      //! Continuous output configuration.
      PKT_ID_OUTPUT_CONF  = 2,
      //! Run self-test.
      PKT_ID_SELF_TEST    = 3,
      //! Hard-iron calibration parameters.
      PKT_ID_HARD_IRON    = 4,
      //! Raw sample data.
      PKT_ID_OUTPUT_RAW   = 5
    };

    //! %Task arguments.
    struct Arguments
    {
      //! Serial port device.
      std::string uart_dev;
      //! Output frequency.
      unsigned output_frq;
      //! Raw data output.
      bool raw_data;
      //! Power channel name.
      std::string pwr_name;
      //! Hard-iron correction factors.
      std::vector<double> hard_iron;
      //! Rotation matrix values.
      std::vector<double> rotation_mx;
      //! Number of seconds without data before reporting an error.
      double timeout_error;
      //! Number of seconds without data before
      //! reporting a failure and restarting.
      double timeout_failure;
      //! Calibration time stamp
      std::string calib_time;
    };

    struct Task: public Tasks::Task
    {
      //! Angular velocity.
      IMC::AngularVelocity m_ang_vel;
      //! Acceleration.
      IMC::Acceleration m_accel;
      //! Delta angles.
      IMC::EulerAnglesDelta m_delt_ang;
      //! Delta velocity.
      IMC::VelocityDelta m_delt_vel;
      //! Euler Angles.
      IMC::EulerAngles m_euler;
      //! Magnetic Field.
      IMC::MagneticField m_magn;
      //! Temperature.
      IMC::Temperature m_temp;
      //! Serial port device.
      SerialPort* m_uart;
      //! Control Interface.
      UCTK::Interface* m_ctl;
      //! UCTK parser.
      UCTK::Parser m_parser;
      //! Scratch frame.
      UCTK::Frame m_frame;
      //! Scratch buffer.
      uint8_t m_buffer[128];
      //! Compass Calibration maneuver entity id.
      unsigned m_calib_eid;
      //! Rotation Matrix to correct mounting position.
      Math::Matrix m_rotation;
      //! Watchdog.
      Counter<double> m_wdog;
      //! Entity state timer.
      Counter<double> m_state_timer;
      //! Error counts.
      ErrorCounts m_err_counts;
      //! Rotated hard-iron calibration parameters.
      double m_hard_iron[c_axes_count];
      //! Sample count.
      size_t m_sample_count;
      //! Faults count.
      size_t m_faults_count;
      //! Timeout count.
      size_t m_timeout_count;
      //! Task arguments.
      Arguments m_args;

      Task(const std::string& name, Tasks::Context& ctx):
        Tasks::Task(name, ctx),
        m_uart(NULL),
        m_ctl(NULL),
        m_state_timer(1.0),
        m_sample_count(0),
        m_faults_count(0),
        m_timeout_count(0)
      {
        // Define configuration parameters.
        param("Serial Port - Device", m_args.uart_dev)
        .defaultValue("")
        .description("Serial port device used to communicate with the sensor");

        param("Power Channel - Name", m_args.pwr_name)
        .defaultValue("")
        .description("Name of the power channel");

        param(c_hard_iron_param, m_args.hard_iron)
        .units(Units::Gauss)
        .size(c_axes_count)
        .description("Hard-Iron calibration parameters");

        param("Output Frequency", m_args.output_frq)
        .units(Units::Hertz)
        .minimumValue("1")
        .maximumValue("127")
        .defaultValue("100")
        .description("Output frequency");

        param("Raw Data", m_args.raw_data)
        .defaultValue("false")
        .description("Set to true to enable raw data output");

        param("Rotation Matrix", m_args.rotation_mx)
        .defaultValue("1, 0, 0, 0, 1, 0, 0, 0, 1")
        .size(9)
        .description("Rotation matrix which is dependent of the mounting position");

        param("Timeout - Error", m_args.timeout_error)
        .defaultValue("3.0")
        .minimumValue("1.0")
        .units(Units::Second)
        .description("Number of seconds without data before reporting an error");

        param("Timeout - Failure", m_args.timeout_failure)
        .defaultValue("6.0")
        .minimumValue("1.0")
        .units(Units::Second)
        .description("Number of seconds without data before restarting task");

        param(c_calib_time_param, m_args.calib_time)
        .description("Date of last successful calibration")
        .visibility(Tasks::Parameter::VISIBILITY_USER)
        .defaultValue("N/A");

        bind<IMC::MagneticField>(this);
      }

      void
      onUpdateParameters(void)
      {
        m_rotation.fill(c_axes_count, c_axes_count, &m_args.rotation_mx[0]);

        // Rotate calibration parameters.
        Math::Matrix data(c_axes_count, 1);
        for (unsigned i = 0; i < c_axes_count; i++)
          data(i) = m_args.hard_iron[i];
        data = transpose(m_rotation) * data;
        for (unsigned i = 0; i < c_axes_count; i++)
          m_hard_iron[i] = data(i);

        if (paramChanged(m_args.timeout_error))
          m_wdog.setTop(m_args.timeout_error);

        if (paramChanged(m_args.hard_iron) || paramChanged(m_args.rotation_mx))
          setHardIronFactors();

        if (paramChanged(m_args.output_frq) || paramChanged(m_args.raw_data))
          setOutputFrequency(m_args.output_frq);
<<<<<<< HEAD
=======

        if (paramChanged(m_args.pwr_name))
        {
          clearPowerChannelNames();
          addPowerChannelName(m_args.pwr_name);
        }
        setPostPowerOnDelay(c_power_up_delay);
>>>>>>> f2907078
      }

      //! Acquire resources.
      void
      onResourceAcquisition(void)
      {
        if (!m_args.pwr_name.empty())
        {
          IMC::PowerChannelControl pcc;
          pcc.name = m_args.pwr_name;
          pcc.op = IMC::PowerChannelControl::PCC_OP_TURN_ON;
          dispatch(pcc);
          Delay::wait(c_power_up_delay);
        }

        try
        {
          m_uart = new SerialPort(m_args.uart_dev, c_baud_rate);
          m_ctl = new UCTK::Interface(m_uart);
          UCTK::FirmwareInfo info = m_ctl->getFirmwareInfo();
          if (info.isDevelopment())
            war(DTR("device is using unstable firmware"));
          else
            inf(DTR("firmware version %u.%u.%u"), info.major,
                info.minor, info.patch);

          return true;
        }
        catch (std::runtime_error& e)
        {
          throw RestartNeeded(DTR(e.what()), 5.0, false);
        }
<<<<<<< HEAD
=======
        
        return false;
>>>>>>> f2907078
      }

      //! Release resources.
      void
      onResourceRelease(void)
      {
        Memory::clear(m_ctl);
        Memory::clear(m_uart);
      }

      //! Initialize resources.
      void
      onResourceInitialization(void)
      {
        setEntityState(IMC::EntityState::ESTA_BOOT, Status::CODE_INIT);
        setHardIronFactors();
        setOutputFrequency(m_args.output_frq);
      }

      void
      consume(const IMC::MagneticField* msg)
      {
        if (getEntityId() != msg->getDestinationEntity())
          return;

        double hi_x = m_args.hard_iron[0] - msg->x;
        double hi_y = m_args.hard_iron[1] - msg->y;

        IMC::EntityParameter hip;
        hip.name = c_hard_iron_param;
        hip.value = String::str("%.4f, %.4f, 0.0", hi_x, hi_y);

        IMC::EntityParameter calt;
        Time::BrokenDown bdt(Time::Clock::getSinceEpochMsec() / 1000);
        calt.name = c_calib_time_param;
        calt.value = String::str("%04u-%02u-%02u %02u:%02u", bdt.year, bdt.month,
                                 bdt.day, bdt.hour, bdt.minutes);

        IMC::SetEntityParameters np;
        np.name = getEntityLabel();
        np.params.push_back(hip);
        np.params.push_back(calt);
        dispatch(np, DF_LOOP_BACK);

        IMC::SaveEntityParameters sp;
        sp.name = getEntityLabel();
        dispatch(sp);
      }

      //! Define sensor output frequency.
      //! @param[in] frequency desired frequency.
      //! @return true if successful, false otherwise.
      void
      setOutputFrequency(uint8_t frequency)
      {
        if (m_ctl == NULL)
          return;

        if (m_args.raw_data)
          frequency |= 0x80;

        UCTK::Frame frame;
        frame.setId(PKT_ID_OUTPUT_CONF);
        frame.setPayloadSize(1);
        frame.set(frequency, 0);

        if (!m_ctl->sendFrame(frame))
          throw RestartNeeded(DTR("failed to configure output frequency"), 5);
      }

      //! Get current Hard-Iron calibration parameters.
      void
      getHardIronFactors(void)
      {
        if (m_ctl == NULL)
          return;

        UCTK::Frame frame;
        frame.setId(PKT_ID_HARD_IRON);
        if (m_ctl->sendFrame(frame))
        {
          if (frame.getPayloadSize() != (c_axes_count * 2))
            throw std::runtime_error(String::str("invalid hard iron size: %u", frame.getPayloadSize()));

          int16_t tmp = 0;
          for (unsigned i = 0; i < c_axes_count; ++i)
          {
            frame.get(tmp, i * 2);
            m_hard_iron[i] = tmp / 10e3;
          }
        }
        else
        {
          throw std::runtime_error("failed to retrieve hard-iron factors");
        }
      }

      //! Set Hard-Iron calibration parameters.
      void
      setHardIronFactors(void)
      {
        if (m_ctl == NULL)
          return;

        double factors[c_axes_count];
        factors[0] = m_hard_iron[0];
        factors[1] = m_hard_iron[1];
        factors[2] = m_hard_iron[2];

        getHardIronFactors();
        if ((std::fabs(factors[0] - m_hard_iron[0]) < 1e-3) &&
            (std::fabs(factors[1] - m_hard_iron[1]) < 1e-3) &&
            (std::fabs(factors[2] - m_hard_iron[2]) < 1e-3))
        {
          spew("no change in hard-iron parameters");
          return;
        }

        UCTK::Frame frame;
        frame.setId(PKT_ID_HARD_IRON);
        frame.setPayloadSize(c_axes_count * 2);
        for (unsigned i = 0; i < c_axes_count; ++i)
          frame.set<int16_t>(static_cast<int16_t>(factors[i] * 10e3), i * 2);

        if (!m_ctl->sendFrame(frame))
          throw RestartNeeded(DTR("failed to set hard-iron correction factors"), 5);

        inf(DTR("new hard-iron calibration parameters: %.4f, %.4f, 0.0"),
            m_args.hard_iron[0],
            m_args.hard_iron[1]);
      }

      //! Decode output data frame.
      //! @param[in] frame data frame.
      void
      decodeOutputData(const UCTK::Frame& frame)
      {
        double imc_tstamp = Clock::getSinceEpoch();
        float tmp = 0;
        uint16_t tmp_u16 = 0;
        Math::Matrix data(c_axes_count, 1);
        const uint8_t* ptr = frame.getPayload();

        // Timestamp.
        ptr += ByteCopy::fromLE(tmp_u16, ptr);
        double dev_tstamp = tmp_u16 / 1024.0;

        // Angular Velocity.
        ptr += extractRotatedVector(ptr, data);
        m_ang_vel.setTimeStamp(imc_tstamp);
        m_ang_vel.x = Angles::radians(data(0));
        m_ang_vel.y = Angles::radians(data(1));
        m_ang_vel.z = Angles::radians(data(2));
        m_ang_vel.time = dev_tstamp;
        dispatch(m_ang_vel, DF_KEEP_TIME);

        // Acceleration.
        ptr += extractRotatedVector(ptr, data);
        m_accel.setTimeStamp(imc_tstamp);
        m_accel.x = data(0);
        m_accel.y = data(1);
        m_accel.z = data(2);
        m_accel.time = dev_tstamp;
        dispatch(m_accel, DF_KEEP_TIME);

        // Delta Angles.
        ptr += extractRotatedVector(ptr, data);
        m_delt_ang.setTimeStamp(imc_tstamp);
        m_delt_ang.x = Angles::radians(data(0));
        m_delt_ang.y = Angles::radians(data(1));
        m_delt_ang.z = Angles::radians(data(2));
        m_delt_ang.time = dev_tstamp;
        dispatch(m_delt_ang, DF_KEEP_TIME);

        // Delta Velocity.
        ptr += extractRotatedVector(ptr, data);
        m_delt_vel.setTimeStamp(imc_tstamp);
        m_delt_vel.x = data(0);
        m_delt_vel.y = data(1);
        m_delt_vel.z = data(2);
        m_delt_vel.time = dev_tstamp;
        dispatch(m_delt_vel, DF_KEEP_TIME);

        // Magnetic Field.
        ptr += extractRotatedVector(ptr, data);
        m_magn.setTimeStamp(imc_tstamp);
        m_magn.x = data(0);
        m_magn.y = data(1);
        m_magn.z = data(2);
        m_magn.time = dev_tstamp;
        dispatch(m_magn, DF_KEEP_TIME);

        // Euler Angles.
        ptr += ByteCopy::fromLE(tmp, ptr);
        data(0) = tmp;
        ptr += ByteCopy::fromLE(tmp, ptr);
        data(1) = tmp;
        ptr += ByteCopy::fromLE(tmp, ptr);
        data(2) = tmp;

        Matrix r(c_axes_count, c_axes_count);
        r = data.toDCM() * transpose(m_rotation);

        m_euler.setTimeStamp(imc_tstamp);
        m_euler.phi = std::atan2(r(2, 1), r(2, 2));
        m_euler.theta = std::asin(-r(2, 0));
        m_euler.psi = std::atan2(r(1, 0), r(0, 0));
        m_euler.psi_magnetic = m_euler.psi;
        m_euler.time = dev_tstamp;
        dispatch(m_euler, DF_KEEP_TIME);

        // Temperature.
        ptr += ByteCopy::fromLE(tmp, ptr);
        m_temp.value = tmp;
        m_temp.setTimeStamp(imc_tstamp);
        dispatch(m_temp, DF_KEEP_TIME);

        // Error flags.
        ptr += ByteCopy::fromLE(tmp_u16, ptr);

        if (tmp_u16 & ERR_FLAG_WDOG_TOUT)
          m_err_counts.increment(ERR_FLAG_WDOG_TOUT);

        if (tmp_u16 & ERR_FLAG_PROC_OVR)
          m_err_counts.increment(ERR_FLAG_PROC_OVR);

        if (tmp_u16 & ERR_FLAG_SENS_OVR)
          m_err_counts.increment(ERR_FLAG_SENS_OVR);

        if (tmp_u16 & ERR_FLAG_SPI_ERR)
          m_err_counts.increment(ERR_FLAG_SPI_ERR);

        m_wdog.reset();
        m_sample_count++;
      }

      //! Decode output raw data.
      //! @param[in] frame raw data.
      void
      decodeOutputRaw(const UCTK::Frame& frame)
      {
        IMC::DevDataBinary data;
        data.value.assign(frame.getPayload(), frame.getPayload() + frame.getPayloadSize());
        dispatch(data);
      }

      //! Decode data frame.
      //! @param[in] frame data frame.
      void
      decode(const UCTK::Frame& frame)
      {
        switch (frame.getId())
        {
          case PKT_ID_OUTPUT_DATA:
            decodeOutputData(frame);
            break;

          case PKT_ID_OUTPUT_RAW:
            decodeOutputRaw(frame);
            break;

          default:
            break;
        }
      }

      //! Read input from sensor.
      void
      readInput(void)
      {
        size_t rv = m_uart->read(m_buffer, sizeof(m_buffer));
        for (size_t i = 0; i < rv; ++i)
        {
          if (m_parser.parse(m_buffer[i], m_frame))
            decode(m_frame);
        }
      }

      uint8_t
      extractRotatedVector(const uint8_t* ptr, Matrix& vector)
      {
        float raw = 0;
        ptr += ByteCopy::fromLE(raw, ptr);
        vector(0) = raw;
        ptr += ByteCopy::fromLE(raw, ptr);
        vector(1) = raw;
        ptr += ByteCopy::fromLE(raw, ptr);
        vector(2) = raw;
        vector = m_rotation * vector;
        return (uint8_t)(c_axes_count * sizeof(float));
      }

      void
      reportEntityState(void)
      {
        if (m_wdog.overflow())
        {
          if (getEntityState() == IMC::EntityState::ESTA_NORMAL)
            m_faults_count++;

          std::string text = String::str(DTR("%0.1f seconds without valid data"),
                                         m_wdog.getElapsed());

          if (m_wdog.getElapsed() >= m_args.timeout_failure)
            throw RestartNeeded(text, 0);
          else
            setEntityState(IMC::EntityState::ESTA_ERROR, text);

          return;
        }

        if (!m_state_timer.overflow())
          return;

        double time_elapsed = m_state_timer.getElapsed();
        double frequency = Math::round(m_sample_count / time_elapsed);

        std::string text = String::str(DTR("active | timeouts: %u | faults: %u | frequency: %u"),
                                       m_timeout_count,
                                       m_faults_count,
                                       (unsigned)frequency);

        setEntityState(IMC::EntityState::ESTA_NORMAL, text);
        m_state_timer.reset();
        m_sample_count = 0;
      }

      void
      onMain(void)
      {
        while (!stopping())
        {
          consumeMessages();

          if (Poll::poll(*m_uart, 1.0))
            readInput();
          else
            m_timeout_count++;

          reportEntityState();
        }
      }
    };
  }
}

DUNE_TASK<|MERGE_RESOLUTION|>--- conflicted
+++ resolved
@@ -216,16 +216,13 @@
 
         if (paramChanged(m_args.output_frq) || paramChanged(m_args.raw_data))
           setOutputFrequency(m_args.output_frq);
-<<<<<<< HEAD
-=======
-
+          
         if (paramChanged(m_args.pwr_name))
         {
           clearPowerChannelNames();
           addPowerChannelName(m_args.pwr_name);
         }
         setPostPowerOnDelay(c_power_up_delay);
->>>>>>> f2907078
       }
 
       //! Acquire resources.
@@ -258,11 +255,8 @@
         {
           throw RestartNeeded(DTR(e.what()), 5.0, false);
         }
-<<<<<<< HEAD
-=======
-        
+
         return false;
->>>>>>> f2907078
       }
 
       //! Release resources.

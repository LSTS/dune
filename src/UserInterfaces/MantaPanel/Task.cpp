--- conflicted
+++ resolved
@@ -333,15 +333,9 @@
       void
       consume(const IMC::Abort* msg)
       {
-<<<<<<< HEAD
         if (msg->getDestination() == getSystemId())
           return;
         
-=======
-        // Because mantas don't need to be aborted...
-        if (msg->getDestination() == getSystemId())
-          return;
->>>>>>> 08ee090e
         requestAbort(resolveSystemId(msg->getDestination()));
       }
 
@@ -419,7 +413,6 @@
             break;
 
           case IMC::TransmissionStatus::TSTAT_SENT:
-<<<<<<< HEAD
             if (m_mode == MODE_SYS_ABORT)
             {
               m_lcd.text = fill("Aborted!");
@@ -433,14 +426,6 @@
 
           case IMC::TransmissionStatus::TSTAT_INPUT_FAILURE:
             m_lcd.text = fill("Timeout/Failure");
-=======
-            m_lcd.text = fill("Sent!");
-            reset();
-            break;
-
-          case IMC::TransmissionStatus::TSTAT_INPUT_FAILURE:
-            m_lcd.text = fill("Failure");
->>>>>>> 08ee090e
             reset();
             break;
 

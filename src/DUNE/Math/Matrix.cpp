//***************************************************************************
// Copyright 2007-2015 Universidade do Porto - Faculdade de Engenharia      *
// Laboratório de Sistemas e Tecnologia Subaquática (LSTS)                  *
//***************************************************************************
// This file is part of DUNE: Unified Navigation Environment.               *
//                                                                          *
// Commercial Licence Usage                                                 *
// Licencees holding valid commercial DUNE licences may use this file in    *
// accordance with the commercial licence agreement provided with the       *
// Software or, alternatively, in accordance with the terms contained in a  *
// written agreement between you and Universidade do Porto. For licensing   *
// terms, conditions, and further information contact lsts@fe.up.pt.        *
//                                                                          *
// European Union Public Licence - EUPL v.1.1 Usage                         *
// Alternatively, this file may be used under the terms of the EUPL,        *
// Version 1.1 only (the "Licence"), appearing in the file LICENCE.md       *
// included in the packaging of this file. You may not use this work        *
// except in compliance with the Licence. Unless required by applicable     *
// law or agreed to in writing, software distributed under the Licence is   *
// distributed on an "AS IS" basis, WITHOUT WARRANTIES OR CONDITIONS OF     *
// ANY KIND, either express or implied. See the Licence for the specific    *
// language governing permissions and limitations at                        *
// http://ec.europa.eu/idabc/eupl.html.                                     *
//***************************************************************************
// Author: Aníbal Matos                                                     *
// Author: Ricardo Martins                                                  *
// Author: Pedro Vaz Teixeira (Attitude rep. functions, enhancements)       *
// Author: Rui Gomes (Matrix concatenation)                                 *
// Author: Eduardo Marques (misc. enhancements)                             *
// Author: Pedro Calado                                                     *
// Author: José Braga                                                       *
//***************************************************************************

// ISO C++ 98 headers.
#include <cstdlib>
#include <cmath>
#include <cstring>
#include <string>
#include <vector>
#include <iostream>
#include <fstream>
#include <cctype>
#include <algorithm>

// DUNE headers.
#include <DUNE/Utils/String.hpp>
#include <DUNE/Math/Matrix.hpp>
#include <DUNE/Math/General.hpp>
#include <DUNE/Parsers/Config.hpp>

#define ALLOCD(count) (double*)std::malloc(sizeof(double) * (count))
#define ALLOCI(count) (int*)std::malloc(sizeof(int) * (count))

namespace DUNE
{
  namespace Math
  {
    //! The value used to test for zero in matrix inversion
    double Matrix::precision = 1e-10;

    Matrix::Matrix(void):
      m_nrows(0),
      m_ncols(0),
      m_size(0),
      m_data(NULL),
      m_counter(NULL)
    { }

    Matrix::Matrix(size_t r, size_t c)
    {
      if (!r || !c)
        throw Error("Invalid dimension!");

      m_nrows = r;
      m_ncols = c;
      m_size = r * c;
      m_data = ALLOCD(m_size + 1);

      m_counter = m_data + m_size;
      *m_counter = 1;
    }

    Matrix::Matrix(size_t r, size_t c, double value)
    {
      if (!r || !c)
        throw Error("Invalid dimension!");

      m_nrows = r;
      m_ncols = c;
      m_size = r * c;
      m_data = ALLOCD(m_size + 1);

      m_counter = m_data + m_size;
      *m_counter = 1;

      fill(value);
    }

    Matrix::Matrix(const Matrix& m)
    {
      m_nrows = m.m_nrows;
      m_ncols = m.m_ncols;
      m_size = m.m_size;

      if (m_size)
      {
        m_data = m.m_data;
        m_counter = m.m_counter;
        ++(*m_counter);
      }
      else
      {
        m_data = NULL;
        m_counter = NULL;
      }
    }

    Matrix::Matrix(double* data, size_t r, size_t c)
    {
      if (!r || !c)
        throw Error("Invalid dimension!");

      m_nrows = r;
      m_ncols = c;
      m_size = r * c;
      m_data = ALLOCD(m_size + 1);

      m_counter = m_data + m_size;
      *m_counter = 1;

      std::memcpy(m_data, data, m_size * sizeof(double));
    }


    Matrix::Matrix(size_t n)
    {
      if (!n)
        throw Error("Invalid dimension!");

      m_nrows = n;
      m_ncols = n;
      m_size = n * n;
      m_data = ALLOCD(m_size + 1);

      m_counter = m_data + m_size;
      *m_counter = 1;

      identity();
    }

    Matrix::Matrix(double* diag, size_t n)
    {
      m_nrows = n;
      m_ncols = n;
      m_size = n * n;
      m_data = ALLOCD(m_size + 1);
      m_counter = m_data + m_size;
      *m_counter = 1;

      fill(0);

      for (size_t i = 0; i < n; i++)
        m_data[i * (n + 1)] = diag[i];
    }

    Matrix::~Matrix(void)
    {
      erase();
    }

    void
    Matrix::erase(void)
    {
      if (m_size != 0 && m_counter != NULL)
      {
        if (--(*m_counter) == 0)
        {
          std::free(m_data);
          m_data = NULL;
          m_counter = NULL;
          m_nrows = 0;
          m_ncols = 0;
          m_size = 0;
        }
      }
    }

    void
    Matrix::split(void)
    {
      if (!m_size)
        return;

      if ( (*m_counter) == 1 )
        return;

      (*m_counter)--;

      double* newdata = ALLOCD(m_size + 1);
      std::memcpy(newdata, m_data, m_size * sizeof(double));
      m_data = newdata;
      m_counter = m_data + m_size;
      *m_counter = 1;
    }

    int
    Matrix::rows(void) const
    {
      return m_nrows;
    }

    int
    Matrix::columns(void) const
    {
      return m_ncols;
    }

    int
    Matrix::size(void) const
    {
      return m_size;
    }

    bool
    Matrix::isSquare(void) const
    {
      return m_nrows == m_ncols;
    }

    bool
    Matrix::isVector(void) const
    {
      return m_nrows == 1 || m_ncols == 1;
    }

    bool
    Matrix::isRowVector(void) const
    {
      return m_nrows == 1;
    }

    bool
    Matrix::isRowVector(size_t c) const
    {
      return m_nrows == 1 && m_ncols == c;
    }

    bool
    Matrix::isColumnVector(void) const
    {
      return m_ncols == 1;
    }

    bool
    Matrix::isColumnVector(size_t r) const
    {
      return m_ncols == 1 && m_nrows == r;
    }

    bool
    Matrix::isEmpty(void) const
    {
      return m_size == 0;
    }

    void
    Matrix::fill(size_t r, size_t c, const double* data)
    {
      // Check if the size of 'data' matches the new m_size
      // to avoid having memcpy copying gibberish
      if ( sizeof(data) != r * c * sizeof(double) )
        throw Error("Matrix input 'data' does not match its size!");

      erase();
      resize(r, c);
      std::memcpy(m_data, data, m_size * sizeof(double));
    }

    void
    Matrix::fill(double x)
    {
      if (isEmpty())
        throw Error("Trying to access an empty matrix!");

      split();

      double* p = m_data;

      for (size_t i = 0; i < m_size; i++)
        *(p++) = x;
    }

    void
    Matrix::identity(void)
    {
      if (isEmpty())
        throw Error("Trying to access an empty matrix!");

      if (m_nrows != m_ncols)
        throw Error("Matrix is not square!");

      fill(0);

      for (size_t i = 0; i < m_nrows; i++)
        m_data[i * (m_nrows + 1)] = 1;
    }

    void
    Matrix::maxLimitValues(double max)
    {
      if (isEmpty())
        throw Error("Trying to access an empty matrix!");

      split();

      double* p = m_data;

      for (size_t i = 0; i < m_size; i++)
      {
        if (*p >= max)
          *p = max;
        p++;
      }
    }

    void
    Matrix::minLimitValues(double min)
    {
      if (isEmpty())
        throw Error("Trying to access an empty matrix!");

      split();

      double* p = m_data;

      for (size_t i = 0; i < m_size; i++)
      {
        if (*p <= min)
          *p = min;
        p++;
      }
    }

    void
    Matrix::trimValues(double min, double max)
    {
      maxLimitValues(max);
      minLimitValues(min);
    }

    void
    Matrix::trimValues(double lim)
    {
      maxLimitValues(lim);
      minLimitValues(- lim);
    }

    Matrix
    Matrix::get(size_t i1, size_t i2, size_t j1, size_t j2) const
    {
      if (isEmpty())
        throw Error("Trying to access an empty matrix!");

      if (i1 > i2 || j1 > j2)
        throw Error("Invalid index!");

      if (i2 >= m_nrows || j2 >= m_ncols)
        throw Error("Invalid index!");

      int r = i2 - i1 + 1;
      int c = j2 - j1 + 1;

      Matrix s(r, c);

      for (int i = 0; i < r; i++)
        for (int j = 0; j < c; j++)
          s.m_data[i * c + j] = m_data[(i1 + i) * m_ncols + j1 + j];

      return s;
    }

    Matrix&
    Matrix::set(size_t i1, size_t i2, size_t j1, size_t j2, const Matrix& m)
    {
      if (isEmpty() || m.isEmpty())
        throw Error("Trying to access an empty matrix!");

      if (i1 > i2 || j1 > j2)
        throw Error("Invalid index!");

      if (i2 >= m_nrows || j2 >= m_ncols)
        throw Error("Invalid index!");

      // If data is already shared: there is nothing to do
<<<<<<< HEAD
      if ((m_data == m.m_data))
=======
      if (m_data == m.m_data)
>>>>>>> 9d7c82ae
        return *this;

      unsigned int r = i2 - i1 + 1;
      unsigned int c = j2 - j1 + 1;

      for (unsigned int i = 0; i < r; i++)
        for (unsigned int j = 0; j < c; j++)
          (*this)(i1 + i, j1 + j) = m.element(i, j);

      return *this;
    }

    Matrix&
    Matrix::blkDiag(const Matrix& mx_in)
    {
      Matrix old = *this;
      Matrix mx_in_ = mx_in;
      resizeAndFill(m_nrows + mx_in_.rows(), m_ncols + mx_in_.columns(), 0);

      if (!old.isEmpty())
        set(0, old.rows() - 1, 0, old.columns() - 1, old);
      set(old.rows(), old.rows() + mx_in_.rows() - 1, old.columns(), old.columns() + mx_in_.columns() - 1, mx_in_);

      return *this;
    }

    Matrix&
    Matrix::vertCat(const Matrix& mx_in)
    {
      if (m_ncols != mx_in.m_ncols && !isEmpty())
        throw Error("Invalid index!");

      Matrix old = *this;
      Matrix mx_in_ = mx_in;
      resizeAndFill(old.rows() + mx_in_.rows(), mx_in_.columns(), 0);

      if (!old.isEmpty())
        set(0, old.rows() - 1, 0, old.columns() - 1, old);
      set(old.rows(), old.rows() + mx_in_.rows() - 1, 0, mx_in_.columns() - 1, mx_in_);

      return *this;
    }

    Matrix&
    Matrix::horzCat(const Matrix& mx_in)
    {
      if (m_nrows != mx_in.m_nrows && !isEmpty())
        throw Error("Invalid index!");

      Matrix old = *this; //  <=> Matrix old(*this);
      Matrix mx_in_ = mx_in;
      resizeAndFill(mx_in_.rows(), m_ncols + mx_in.columns(), 0);

      if (!old.isEmpty())
        set(0, old.rows() - 1, 0, old.columns() - 1, old);
      set(0, mx_in_.rows() - 1, old.columns(), old.columns() + mx_in_.columns() - 1, mx_in_);

      return *this;
    }

    Matrix&
    Matrix::pow(unsigned int n)
    {
      if (m_nrows != m_ncols)
        throw Error("Matrix is not square!");

      Matrix power(m_nrows);

      if (n == 0)
      {
        *this = power;
      }
      else if (n > 1)
      {
        for (unsigned int i = 0; i < n; i++)
          power = power * (*this);
        *this = power;
      }

      return *this;
    }

    void
    Matrix::toFile(const char* path)
    {
      std::ofstream ofs(path);
      ofs << *this;
      ofs.close();
    }

    void
    Matrix::fromFile(const char* path)
    {
      std::ifstream ifs(path);
      ifs >> *this;
      ifs.close();
    }

    Matrix
    Matrix::row(size_t i) const
    {
      return get(i, i, 0, m_ncols - 1);
    }

    Matrix
    Matrix::column(size_t j) const
    {
      return get(0, m_nrows - 1, j, j);
    }

    void
    Matrix::swapColumns(size_t i, size_t j)
    {
      if (i >= m_ncols || j >= m_ncols)
        throw Error("Invalid index!");

      if (i == j)
        return;

      Matrix tmp = this->column(i);
      this->put(0, i, this->column(j));
      this->put(0, j, tmp);
    }

    void
    Matrix::swapRows(size_t i, size_t j)
    {
      if (i >= m_ncols || j >= m_ncols)
        throw Error("Invalid index!");

      if (i == j)
        return;

      Matrix tmp = this->row(i);
      this->put(i, 0, this->row(j));
      this->put(j, 0, tmp);
    }

    void
    Matrix::set_precision(double p)
    {
      if (p > 0)
        precision = p;
    }

    double
    Matrix::get_precision(void)
    {
      return precision;
    }

    void
    Matrix::resize(size_t r, size_t c)
    {
      erase();

      if ((!r && c) || (r && !c))
        throw Error("Invalid dimension!");

      m_nrows = r;
      m_ncols = c;
      m_size = r * c;
      m_data = ALLOCD(m_size + 1);

      m_counter = m_data + m_size;
      *m_counter = 1;
    }

    void
    Matrix::resizeAndKeep(size_t r, size_t c)
    {
      if (r == m_nrows && c == m_ncols)
        return;

      if (!isEmpty())
      {
        if ((!r && c) || (r && !c))
          throw Error("Invalid dimension!");

        // Row and Column values that will be kept.
        int nrows = std::min(m_nrows, r);
        int ncols = std::min(m_ncols, c);

        // Column difference.
        int clm_diff = c - m_ncols;

        // Matrix copy.
        double* newdata =  ALLOCD(m_size + 1);
        std::memcpy(newdata, m_data, m_size * sizeof(double));

        erase();

        m_nrows = r;
        m_ncols = c;
        m_size = r * c;
        m_data = ALLOCD(m_size + 1);

        m_counter = m_data + m_size;
        *m_counter = 1;

        fill(0);

        int itr = 0, icr = 0;
        for (int i = 0; i < nrows; ++i)
        {
          for (int j = 0; j < ncols; ++j)
          {
            m_data[(i * ncols + j) + icr] = newdata[itr];
            ++itr;
          }
          clm_diff > 0 ? icr += clm_diff : itr -= clm_diff;
        }

        std::free(newdata);
      }
      else
      {
        resize(r, c);
      }
    }

    void
    Matrix::resizeAndFill(size_t r, size_t c, double value)
    {
      resize(r, c);
      fill(value);
    }

    void
    Matrix::resize(const Matrix& m)
    {
      resize(m.m_nrows, m.m_ncols);
    }

    double&
    Matrix::operator()(size_t i, size_t j)
    {
      if (isEmpty())
        throw Error("Trying to access an empty matrix!");

      if (i >= m_nrows || j >= m_ncols)
        throw Error("Invalid index!");

      split();

      return m_data[i * m_ncols + j];
    }

    double
    Matrix::operator()(size_t i, size_t j) const
    {
      if (isEmpty())
        throw Error("Trying to access an empty matrix!");

      if (i >= m_nrows || j >= m_ncols)
        throw Error("Invalid index!");

      return m_data[i * m_ncols + j];
    }

    double&
    Matrix::operator()(size_t i)
    {
      if (isEmpty())
        throw Error("Trying to access an empty matrix!");

      if (i >= m_size)
        throw Error("Invalid index!");

      split();

      return m_data[i];
    }

    double
    Matrix::operator()(size_t i) const
    {
      if (isEmpty())
        throw Error("Trying to access an empty matrix!");

      if (i >= m_size)
        throw Error("Invalid index!");

      return m_data[i];
    }

    double
    Matrix::element(size_t i, size_t j) const
    {
      if (isEmpty())
        throw Error("Trying to access an empty matrix!");

      if (i >= m_nrows || j >= m_ncols)
        throw Error("Invalid index!");

      return m_data[i * m_ncols + j];
    }

    double
    Matrix::element(size_t i)
    {
      if (isEmpty())
        throw Error("Trying to access an empty matrix!");

      if (i >= m_size)
        throw Error("Invalid index!");

      return m_data[i];
    }

    void
    Matrix::to_row(void)
    {
      if (!m_size)
        return;

      split();

      m_nrows = 1;
      m_ncols = m_size;
    }

    void
    Matrix::to_column(void)
    {
      if (!m_size)
        return;

      split();

      m_ncols = 1;
      m_nrows = m_size;
    }

    bool
    Matrix::operator==(const Matrix& m) const
    {
      if (m_size != m.m_size)
        return false;

      if (m_nrows != m.m_nrows)
        return false;

      if (m_ncols != m.m_ncols)
        return false;

      if (m_data == NULL)
      {
        if (m.m_data == NULL)
          return true;
        else
          return false;
      }
      else if (m.m_data == NULL)
        return false;

      return std::memcmp(m_data, m.m_data, m_size * sizeof(double)) == 0;
    }

    Matrix&
    Matrix::operator=(const Matrix& m)
    {
      if (m.m_size) // 'b' is valid
      {
        // 'a' is valid and data is already shared: there is nothing to do
        if (m_size && (m_data == m.m_data))
          return *this;

        // 'a' is invalid or data is not shared: "delete" 'a' and increase counter
        erase();

        m_nrows = m.m_nrows;
        m_ncols = m.m_ncols;
        m_size = m.m_size;
        m_data = m.m_data;
        m_counter = m.m_counter;
        (*m_counter)++;

        return *this;
      }
      else  // 'b' is invalid: "delete" 'a' and mark it invalid
      {
        erase();
        m_nrows = m_ncols = m_size = 0;
        return *this;
      }
    }

    Matrix&
    Matrix::operator+=(const Matrix& m)
    {
      if (m_nrows != m.m_nrows || m_ncols != m.m_ncols)
        throw Error("Incompatible dimensions!");

      split();

      double* p1 = m_data;
      double* p2 = m.m_data;

      for (size_t i = 0; i < m_size; i++)
        *(p1++) += *(p2++);

      return *this;
    }

    Matrix&
    Matrix::operator-=(const Matrix& m)
    {
      if (m_nrows != m.m_nrows || m_ncols != m.m_ncols)
        throw Error("Incompatible dimensions!");
      split();

      double* p1 = m_data;
      double* p2 = m.m_data;

      for (size_t i = 0; i < m_size; i++)
        *(p1++) -= *(p2++);

      return *this;
    }

    Matrix&
    Matrix::operator&=(const Matrix& m)
    {
      if (m_nrows != m.m_nrows || m_ncols != m.m_ncols)
        throw Error("Incompatible dimensions!");

      split();

      double* p1 = m_data;
      double* p2 = m.m_data;

      for (size_t i = 0; i < m_size; i++)
        *(p1++) *= *(p2++);

      return *this;
    }

    Matrix&
    Matrix::operator/=(const Matrix& m)
    {
      if (m_nrows != m.m_nrows || m_ncols != m.m_ncols)
        throw Error("Incompatible dimensions!");

      split();

      double* p1 = m_data;
      double* p2 = m.m_data;

      for (size_t i = 0; i < m_size; i++)
        *(p1++) /= *(p2++);

      return *this;
    }

    Matrix
    Matrix::operator-(void)
    {
      if (isEmpty())
        throw Error("Trying to access an empty matrix!");

      Matrix tmp = -1 * *this;
      return tmp;
    }

    Matrix&
    Matrix::operator*=(double x)
    {
      split();

      double* p = m_data;

      for (size_t i = 0; i < m_size; i++)
        *(p++) *= x;

      return *this;
    }

    Matrix&
    Matrix::operator/=(double x)
    {
      split();

      double* p = m_data;

      for (size_t i = 0; i < m_size; i++)
        *(p++) /= x;

      return *this;
    }

    void
    Matrix::put(size_t i, size_t j, const Matrix& a)
    {
      if (a.isEmpty())
        return;

      if (isEmpty())
        throw Error("Trying to access an empty matrix!");

      split();

      size_t r = i + a.m_nrows;
      size_t c = j + a.m_ncols;

      if (r > m_nrows || c > m_ncols)
        throw Error("Invalid dimensions!");

      double* p = a.m_data;

      for (size_t ii = i; ii < r; ii++)
        for (size_t jj = j; jj < c; jj++)
          m_data[ii * m_ncols + jj] = *(p++);

      return;
    }

    Matrix
    Matrix::mminor(size_t i, size_t j) const
    {
      if (isEmpty())
        throw Error("Trying to access an empty matrix!");

      if (m_nrows != m_ncols)
        throw Error("Matrix is not square!");

      if (i >= m_nrows || j >= m_ncols)
        throw Error("Invalid dimensions!");

      Matrix mi;
      size_t n = m_nrows - 1;
      mi.resizeAndFill(n, n, 0.0);
      if (0 == i && 0 == j)
        mi = this->get(1, n, 1, n);
      else if (n == i && n == j)
        mi = this->get(0, n - 1, 0, n - 1);
      else if (0 == i && n == j)
        mi = this->get(1, n, 0, n - 1);
      else if (n == i && 0 == j)
        mi = this->get(0, n - 1, 1, n);
      else if (0 == i)
      {
        mi.put(0, 0, this->get(1, n, 0, j - 1));
        mi.put(0, j, this->get(1, n, j + 1, n));
      }
      else if (0 == j)
      {
        mi.put(0, 0, this->get(0, i - 1, 1, n));
        mi.put(i, 0, this->get(i + 1, n, 1, n));
      }
      else if (n == i)
      {
        mi.put(0, 0, this->get(0, n - 1, 0, j - 1));
        mi.put(0, j, this->get(0, n - 1, j + 1, n));
      }
      else if (n == j)
      {
        mi.put(0, 0, this->get(0, i - 1, 0, n - 1));
        mi.put(i, 0, this->get(i + 1, n, 0, n - 1));
      }
      else
      {
        mi.put(0, 0, this->get(0, i - 1, 0, j - 1));
        mi.put(i, 0, this->get(i + 1, n, 0, j - 1));
        mi.put(0, j, this->get(0, i - 1, j + 1, n));
        mi.put(i, j, this->get(i + 1, n, j + 1, n));
      }

      return mi;
    }

    void
    Matrix::lu(Matrix& L, Matrix& U) const
    {
      if (isEmpty())
        throw Error("Trying to access an empty matrix!");

      if (m_nrows != m_ncols)
        throw Error(" matrix is not square!");

      Matrix A = *this;
      Matrix Lf(m_nrows), dI(m_nrows), P(m_nrows);
      dI = dI + dI;

      for (size_t i = 0; i < m_nrows - 1; i++)
      {
        /*
        // check if pivot == 0
        // if so, try to find a valid pivot
        // if no valid pivot found, matrix isn't invertible (quit)
        // update permutation matrix
        //
        */
        Matrix Lt(m_nrows);
        for (size_t j = i + 1; j < m_nrows; j++)
          Lt(j, i) = -A(j, i) / A(i, i);

        A = Lt * A;
        Lf = Lf * (dI - Lt);
      }

      U = A;
      L = Lf;
    }

    unsigned int
    Matrix::lup(Matrix& L, Matrix& U, Matrix& P) const
    {
      if (isEmpty())
        throw Error("Trying to access an empty matrix!");

      if (m_nrows != m_ncols)
        throw Error(" matrix is not square!");

      unsigned int permutations = 0;
      Matrix A = *this;
      Matrix Lf(m_nrows), dI(m_nrows), Per(m_nrows);
      dI = dI + dI;

      for (size_t i = 0; i < m_nrows - 1; i++)
      {
        if (Matrix::precision >= std::fabs(A(i, i)))
        {
          bool p = 0;
          for (size_t k = i + 1; k < m_nrows; k++)
            if (Matrix::precision >= std::fabs(A(k, i)))
            {
              A.swapRows(i, k);
              Per.swapRows(i, k);
              p = true;
              break;
            }
          if (!p)
            throw Error("Matrix is not invertible!");
          else
            permutations++;
        }

        Matrix Lt(m_nrows); // gaussian matrix
        for (size_t j = i + 1; j < m_nrows; j++)
          Lt(j, i) = -A(j, i) / A(i, i);

        /*
          A = Lt * A;
          Lf = Lf * (dI - Lt);
        */
        A = Lt.multiply(A);
        Lf = Lf.multiply((dI - Lt)); // dI-Lt is the inverse of Lt (gaussian matrix)
      }

      P = Per;
      U = A;
      L = Lf;

      return permutations;
    }

    double
    Matrix::detr(void) const
    {
      if (isEmpty())
        throw Error("Trying to access an empty matrix!");

      if (m_nrows != m_ncols)
        throw Error("Matrix is not square!");

      if (m_nrows == 1)
        return this->element(0, 0);
      else if (m_nrows == 2)
        return this->element(0, 0) * this->element(1, 1) - this->element(1, 0) * this->element(0, 1);
      else if (m_nrows == 3)
        return (this->element(0, 0) * this->element(1, 1) * this->element(2, 2)
                + this->element(0, 1) * this->element(1, 2) * this->element(2, 0)
                + this->element(0, 2) * this->element(1, 0) * this->element(2, 1)
                - this->element(2, 0) * this->element(1, 1) * this->element(0, 2)
                - this->element(2, 1) * this->element(1, 2) * this->element(0, 0)
                - this->element(2, 2) * this->element(1, 0) * this->element(0, 1));
      else
      {
        double d = 0;
        for (size_t j = 0; j < m_ncols; j++)
        {
          d += element(0, j) * std::pow(-1.0, (double)j) * (mminor(0, j)).detr();
        }
        return d;
      }
    }

    double
    Matrix::det(void) const
    {
      if (isEmpty())
        throw Error("Trying to access an empty matrix!");

      if (m_nrows != m_ncols)
        throw Error("Matrix is not square!");

      if (m_nrows == 1)
        return this->element(0, 0);
      else if (m_nrows == 2)
        return this->element(0, 0) * this->element(1, 1) - this->element(1, 0) * this->element(0, 1);
      else if (m_nrows == 3)
        return (this->element(0, 0) * this->element(1, 1) * this->element(2, 2)
                + this->element(0, 1) * this->element(1, 2) * this->element(2, 0)
                + this->element(0, 2) * this->element(1, 0) * this->element(2, 1)
                - this->element(2, 0) * this->element(1, 1) * this->element(0, 2)
                - this->element(2, 1) * this->element(1, 2) * this->element(0, 0)
                - this->element(2, 2) * this->element(1, 0) * this->element(0, 1));
      else
      {
        Matrix L(m_nrows), U(m_nrows), P(m_nrows);
        unsigned int exp = this->lup(L, U, P);
        double dl = 1, du = 1;
        for (size_t i = 0; i < m_nrows; i++)
        {
          // if LUP is implemented using Doolittle's algorithm, dl = 1.
          dl = dl * L(i, i);
          du = du * U(i, i);
        }
        return std::pow(-1.0, (double)exp) * dl * du;
      }
    }

    bool
    Matrix::Sylvester(void) const
    {
      if (isEmpty())
        throw Error("Trying to access an empty matrix!");

      if (m_nrows != m_ncols)
        throw Error("Matrix is not square!");

      if (m_nrows < 1)
        throw Error("Invalid dimensions!");

      Matrix m = *this;

      for (size_t i = m_nrows - 1; i > 0; i--)
      {
        if (m.det() <= 0)
          return false;
        else
          m = m.mminor(i, i);
      }

      return true;
    }

    Matrix
    Matrix::toDCM(void) const
    {
      if (isEmpty())
        throw Error("Trying to access an empty matrix!");

      // quaternion form to DCM
      if (m_nrows == 4 && m_ncols == 1)
      {
        double vals[4] = {element(0, 0), element(1, 0), element(2, 0), element(3, 0)};
        double v[9] =
        {
          vals[0] * vals[0] + vals[1] * vals[1] - vals[2] * vals[2] - vals[3] * vals[3],
          2 * (vals[1] * vals[2] - vals[0] * vals[3]),
          2 * (vals[1] * vals[3] + vals[0] * vals[2]),
          2 * (vals[1] * vals[2] + vals[0] * vals[3]),
          vals[0] * vals[0] - vals[1] * vals[1] + vals[2] * vals[2] - vals[3] * vals[3],
          2 * (vals[2] * vals[3] - vals[0] * vals[1]),
          2 * (vals[1] * vals[3] - vals[0] * vals[2]),
          2 * (vals[2] * vals[3] + vals[0] * vals[1]),
          vals[0] * vals[0] - vals[1] * vals[1] - vals[2] * vals[2] + vals[3] * vals[3]
        };

        return Matrix(v, 3, 3);
      }

      // Euler angles to DCM
      if (m_nrows == 3 && m_ncols == 1)
      {
        double vals[3] = {element(0, 0), element(1, 0), element(2, 0)};
        double cr = std::cos(vals[0]);
        double sr = std::sin(vals[0]);
        double cp = std::cos(vals[1]);
        double sp = std::sin(vals[1]);
        double cy = std::cos(vals[2]);
        double sy = std::sin(vals[2]);

        double rx[9] = {1, 0, 0, 0, cr, sr, 0, -sr, cr};
        double ry[9] = {cp, 0, -sp, 0, 1, 0, sp, 0, cp};
        double rz[9] = {cy, sy, 0, -sy, cy, 0, 0, 0, 1};

        return transpose(Matrix(rx, 3, 3) * Matrix(ry, 3, 3) * Matrix(rz, 3, 3));
      }

      throw Error("source matrix is neither in quaternion or Euler angle form!");
    }

    Matrix
    Matrix::toQuaternion(void) const
    {
      if (isEmpty())
        throw Error("Trying to access an empty matrix!");

      // Euler angles to quaternion
      if (3 == m_nrows && 1 == m_ncols)
      {
        double ea[3] = {element(0, 0), element(1, 0), element(2, 0)};

        double cr = std::cos(ea[0] / 2);
        double sr = std::sin(ea[0] / 2);
        double cp = std::cos(ea[1] / 2);
        double sp = std::sin(ea[1] / 2);
        double cy = std::cos(ea[2] / 2);
        double sy = std::sin(ea[2] / 2);

        double q[4] = {cr* cp * cy + sr * sp * sy, sr * cp * cy - cr * sp * sy, cr * sp * cy + sr * cp * sy, cr * cp * sy - sr * sp * cy};
        return Matrix(q, 4, 1);
      }

      // DCM to quaternion
      if (3 == m_nrows && 3 == m_ncols)
      {
        double q4 = 0.5 * std::sqrt(1 + element(0, 0) + element(1, 1) + element(2, 2));
        double k = 1 / (4 * q4);
        double q[4] =
        {
          k * (element(1, 2) - element(2, 1)),
          k * (element(2, 0) - element(0, 2)),
          k * (element(0, 1) - element(1, 0)),
          q4
        };

        return Matrix(q, 4, 1);
      }

      throw Error("source matrix is neither in quaternion or Euler angle form!");
    }

    Matrix
    Matrix::toEulerAngles(void) const
    {
      if (isEmpty())
        throw Error("Trying to access an empty matrix!");

      // DCM to Euler angles
      if (m_nrows == 3 && m_ncols == 3)
      {
        double k = element(2, 0);

        double ea[3] =
        {
          std::atan2(element(2, 1), element(2, 2)),
          -std::atan(k / std::sqrt(1 - k * k)),
          std::atan2(element(1, 0), element(0, 0))
        };

        return Matrix(ea, 3, 1);
      }

      // quaternion to Euler angles
      if (m_nrows == 4 && m_ncols == 1)
      {
        double q[4] = {element(0, 0), element(1, 0), element(2, 0), element(3, 0)};

        double ea[3] =
        {
          std::atan2(2 * (q[2] * q[3] - q[0] * q[1]), 1 - 2 * (q[1] * q[1] + q[2] * q[2])),
          std::asin(2 * (q[1] * q[3] - q[0] * q[2])),
          std::atan2(2 * (q[1] * q[2] - q[0] * q[3]), 1 - 2 * (q[2] * q[2] + q[3] * q[3]))
        };

        return Matrix(ea, 3, 1);
      }

      throw Error("source matrix is neither in quaternion or Euler angle form!");
    }

    Matrix
    Matrix::expmts(double tol) const
    {
      if (isEmpty())
        throw Error("Trying to access an empty matrix!");

      if (m_nrows != m_ncols)
        throw Error("source matrix is not square!");

      double n2 = norm_p(2);

      unsigned int m = computeNextPowerOfTwo((uint32_t)n2);

      if (m > 1)
      {
        Matrix eA = *this;
        eA *= (1.0 / m);
        eA = eA.expmts(); // scaling

        for (unsigned int i = 1; i < m; i = i << 1)
          eA = eA * eA;  // squaring
        return eA;
      }

      Matrix eA(m_nrows);
      Matrix A(m_nrows);
      n2 = 1;
      double inv_f = 1;
      int i = 0;

      while (true)
      {
        inv_f = inv_f * (1.0 / ++i);
        A = A * (*this);
        eA = eA + inv_f * A;

        double n2b = eA.norm_p(2);

        if (std::fabs(n2b - n2) < tol)
          break;
        n2 = n2b;
      }
      return eA;
    }

    double
    Matrix::norm_p(double p) const
    {
      if (isEmpty())
        throw Error("Trying to access an empty matrix!");

      if (p < 1)
        throw Error("Incompatible value for p!");

      double n = 0;
      for (unsigned int i = 0; i < m_size; i++)
        n += std::pow(std::abs(m_data[i]), p);
      return std::pow(n, 1 / p);
    }

    double
    Matrix::norm_2(void) const
    {
      if (isEmpty())
        throw Error("Trying to access an empty matrix!");

      double n = 0;
      for (unsigned int i = 0; i < m_size; i++)
        n += m_data[i] * m_data[i];
      return std::sqrt(n);
    }

    double
    Matrix::norm_inf(void) const
    {
      if (isEmpty())
        throw Error("Trying to access an empty matrix!");

      double m = 0;
      for (unsigned int i = 0; i < m_size; i++)
        m = std::max(std::abs(m_data[i]), m);

      return m;
    }

    double
    Matrix::median(void) const
    {
      if (isEmpty())
        throw Error("Trying to access an empty matrix!");

      double* p = m_data;
      return DUNE::Math::median(p, m_size);
    }

    double
    Matrix::trace(void) const
    {
      if (isEmpty())
        throw Error("Trying to access an empty matrix!");

      if (!isSquare())
        throw Error("not a square matrix!");

      double v = 0;
      for (size_t i = 0; i < m_nrows; i++)
        v += m_data[i * (m_nrows + 1)];
      return v;
    }

    Matrix
    Matrix::multiply(const Matrix& m2)
    {
      if (isEmpty() || m2.isEmpty())
        throw Error("Trying to access an empty matrix!");

      if (m_ncols != m2.m_nrows)
        throw Matrix::Error("Incompatible dimensions!");

      Matrix s(m_nrows, m2.m_ncols);

      int n = m_nrows;
      int m = m_ncols;
      int r = m2.m_ncols;

      double* m1_p = m_data;

      for (int i = 0; i < n; i++)
      {
        for (int k = 0; k < m; k++)
        {
          double v = *m1_p++; // <-> v = m1(i,k)
          double* m2_p = m2.m_data + k * r;
          double* s_p = s.m_data + i * r;

          // not pretty, but hopefully faster
          if (std::fabs(v) <= precision)
          {
            if (!k)
            {
              for (int j = 0; j < r; j++)
              {
                *s_p = 0;
                s_p++;
              }
            }
          }
          else
            for (int j = 0; j < r; j++)
            {
              if (!k)
                *s_p = 0;
              *s_p += v * (*m2_p); // <-> s(i,j) += m1(i,k) * m2(k,j)
              s_p++;
              m2_p++;
            }
        }
      }
      return s;
    }

    Matrix
    operator+(const Matrix& m1, const Matrix& m2)
    {
      if (m1.isEmpty() || m2.isEmpty())
        throw Matrix::Error("Trying to access an empty matrix!");

      if (m1.m_nrows != m2.m_nrows || m1.m_ncols != m2.m_ncols)
        throw Matrix::Error("Incompatible dimensions!");

      Matrix s(m1.m_nrows, m1.m_ncols);

      int size = s.m_size;
      double* p = s.m_data;
      double* p1 = m1.m_data;
      double* p2 = m2.m_data;

      for (int i = 0; i < size; i++)
        *(p++) = *(p1++) + *(p2++);

      return s;
    }

    Matrix
    operator-(const Matrix& m1, const Matrix& m2)
    {
      if (m1.isEmpty() || m2.isEmpty())
        throw Matrix::Error("Trying to access an empty matrix!");

      if (m1.m_nrows != m2.m_nrows || m1.m_ncols != m2.m_ncols)
        throw Matrix::Error("Incompatible dimensions!");

      Matrix s(m1.m_nrows, m1.m_ncols);

      int size = s.m_size;
      double* p = s.m_data;
      double* p1 = m1.m_data;
      double* p2 = m2.m_data;

      for (int i = 0; i < size; i++)
        *(p++) = *(p1++) - *(p2++);

      return s;
    }

    Matrix
    operator*(const Matrix& m1, const Matrix& m2)
    {
      if (m1.isEmpty() || m2.isEmpty())
        throw Matrix::Error("Trying to access an empty matrix!");

      if (m1.m_ncols != m2.m_nrows)
        throw Matrix::Error("Incompatible dimensions!");

      Matrix s(m1.m_nrows, m2.m_ncols);

      int n = m1.m_nrows;
      int m = m1.m_ncols;
      int r = m2.m_ncols;

      double* m1_p = m1.m_data;

      for (int i = 0; i < n; i++)
      {
        for (int k = 0; k < m; k++)
        {
          double v = *m1_p++; // <-> v = m1(i,k)
          double* m2_p = m2.m_data + k * r;
          double* s_p = s.m_data + i * r;

          for (int j = 0; j < r; j++)
          {
            if (!k)
              *s_p = 0;
            *s_p += v * (*m2_p); // <-> s(i,j) += m1(i,k) * m2(k,j)
            s_p++;
            m2_p++;
          }
        }
      }
      return s;
    }

    Matrix
    operator&(const Matrix& m1, const Matrix& m2)
    {
      if (m1.isEmpty() || m2.isEmpty())
        throw Matrix::Error("Trying to access an empty matrix!");

      if (m1.m_nrows != m2.m_nrows || m1.m_ncols != m2.m_ncols)
        throw Matrix::Error("Incompatible dimensions!");

      Matrix s(m1.m_nrows, m1.m_ncols);

      int size = s.m_size;
      double* p = s.m_data;
      double* p1 = m1.m_data;
      double* p2 = m2.m_data;

      for (int i = 0; i < size; i++)
        *(p++) = *(p1++) * *(p2++);

      return s;
    }

    Matrix
    operator/(const Matrix& a, const Matrix& b)
    {
      if (a.isEmpty() || b.isEmpty())
        throw Matrix::Error("Trying to access an empty matrix!");

      if (a.m_nrows != b.m_nrows || a.m_ncols != b.m_ncols)
        throw Matrix::Error("Incompatible dimensions!");

      Matrix s(a.m_nrows, a.m_ncols);

      int size = s.m_size;
      double* p = s.m_data;
      double* p1 = a.m_data;
      double* p2 = b.m_data;

      for (int i = 0; i < size; i++)
        *(p++) = *(p1++) / *(p2++);

      return s;
    }

    Matrix
    operator*(double x, const Matrix& a)
    {
      Matrix s(a);

      s *= x;

      return s;
    }

    Matrix
    operator*(const Matrix& a, double x)
    {
      Matrix s(a);

      s *= x;

      return s;
    }

    Matrix
    operator/(const Matrix& a, double x)
    {
      Matrix s(a);

      s /= x;

      return s;
    }

    std::ostream&
    operator<<(std::ostream& os, const Matrix& a)
    {
      int n = a.m_nrows;
      int m = a.m_ncols;
      double* p = a.m_data;

      for (int i = 0; i < n; i++)
      {
        for (int j = 0; j < m; j++)
          os << *(p++) << " ";
        os << std::endl;
      }

      return os;
    }

    std::istream&
    operator>>(std::istream& is, Matrix& a)
    {
      std::vector<double> elements;

      while (!is.eof())
      {
        char b;
        b = is.peek();

        if (b == ',')
        {
          is >> b;

          if (elements.size())
          {
            a.vertCat(Matrix(&elements[0], 1, elements.size()));
            elements.clear();
          }
        }
        else if (std::isspace(b))
        {
          // dump character
          char s[1];
          is.read(s, 1);
        }
        else
        {
          double d;
          is >> d;

          elements.push_back(d);

          if (is.eof())
            break;
        }
      }

      if (elements.size())
        a.vertCat(Matrix(&elements[0], 1, elements.size()));

      return is;
    }

    Matrix
    transpose(const Matrix& a)
    {
      if (a.isEmpty())
        throw Matrix::Error("Trying to access an empty matrix!");

      int n = a.m_nrows;
      int m = a.m_ncols;

      Matrix t(m, n);

      for (int i = 0; i < n; i++)
        for (int j = 0; j < m; j++)
          (t.m_data + j * n)[i] = (a.m_data + i * m)[j];

      return t;
    }

    bool
    Matrix::isInvertible(void) const
    {
      if (isEmpty())
        throw Error("Trying to access an empty matrix!");

      if (m_nrows != m_ncols)
        throw Matrix::Error("Inversion of a nonsquare Matrix!");

      int n = m_nrows;
      double* M = ALLOCD(2 * n * n);
      double* p1 = M;
      double* p2 = m_data;

      for (int i = 0; i < n; i++)
      {
        for (int j = 0; j < n; j++)
        {
          *p1 = *p2;
          *(p1 + n) = (i == j) ? 1 : 0;
          p1++;
          p2++;
        }

        p1 += n;
      }

      int rv = upper_triangular_pp(M, n, n + n, Matrix::precision);

      std::free(M);

      return rv == 0;
    }

    Matrix
    inverse_pp(const Matrix& a)
    {
      if (a.isEmpty())
        throw Matrix::Error("Trying to access an empty matrix!");

      if (a.m_nrows != a.m_ncols)
        throw Matrix::Error("Inversion of a nonsquare Matrix!");

      int n = a.m_nrows;
      double* M = ALLOCD(2 * n * n);
      double* p1 = M;
      double* p2 = a.m_data;

      for (int i = 0; i < n; i++)
      {
        for (int j = 0; j < n; j++)
        {
          *p1 = *p2;
          *(p1 + n) = (i == j) ? 1 : 0;
          p1++;
          p2++;
        }
        p1 += n;
      }

      int result = Math::Matrix::upper_triangular_pp(M, n, n + n, Matrix::precision);

      Matrix s(n, n);

      if (result)  // singular Matrix
      {
        std::free(M);
        throw Matrix::Error("Inversion error!");
      }

      p1 = s.m_data;
      p2 = M;
      int n2 = n + n;

      for (int j = 0; j < n; j++)
        for (int i = n - 1; i >= 0; i--)
        {
          double* p = p1 + n * i + j;
          *p = p2[i * n2 + n + j];
          for (int ii = i + 1; ii < n; ii++)
            *p -= p2[n2 * i + ii] * p1[n * ii + j];
          *p /= p2[n2 * i + i];
        }

      std::free(M);
      return s;
    }

    Matrix
    inverse_pp(const Matrix& a, const Matrix& b)
    {
      if (a.isEmpty() || b.isEmpty())
        throw Matrix::Error("Trying to access an empty matrix!");

      if (a.m_nrows != a.m_ncols)
        throw Matrix::Error("Inversion of a nonsquare Matrix!");

      if (a.m_nrows != b.m_nrows)
        throw Matrix::Error("Incompatible dimensions!");

      int n = a.m_nrows;
      int m = b.m_ncols;
      double* M = ALLOCD(n * (n + m));

      double* p1 = M;
      double* p2 = a.m_data;
      double* p3 = b.m_data;
      for (int i = 0; i < n; i++)
      {
        for (int j = 0; j < n; j++)
          *(p1++) = *(p2++);

        for (int j = 0; j < m; j++)
          *(p1++) = *(p3++);
      }

      int result = Math::Matrix::upper_triangular_pp(M, n, n + m, Matrix::precision);

      Matrix s(n, m);

      if (result)  // singular Matrix
      {
        std::free(M);
        throw Matrix::Error("Inversion error!");
      }

      p1 = s.m_data;
      p2 = M;
      int n2 = n + m;

      for (int j = 0; j < m; j++)
        for (int i = n - 1; i >= 0; i--)
        {
          double* p = p1 + m * i + j;
          *p = p2[i * n2 + n + j];
          for (int ii = i + 1; ii < n; ii++)
            *p -= p2[n2 * i + ii] * p1[m * ii + j];
          *p /= p2[n2 * i + i];
        }

      std::free(M);
      return s;
    }

    Matrix
    inverse(const Matrix& a)
    {
      if (a.isEmpty())
        throw Matrix::Error("Trying to access an empty matrix!");

      if (a.m_nrows != a.m_ncols)
        throw Matrix::Error("Inversion of a nonsquare Matrix!");

      int n = a.m_nrows;
      double* M = ALLOCD(2 * n * n);
      int* index = ALLOCI(n);

      double* p1 = M;
      double* p2 = a.m_data;

      for (int i = 0; i < n; i++)
      {
        for (int j = 0; j < n; j++)
        {
          *p1 = *p2;
          *(p1 + n) = (i == j) ? 1 : 0;
          p1++;
          p2++;
        }
        p1 += n;
        index[i] = i;
      }

      int result = Math::Matrix::upper_triangular_tp(M, index, n, n + n, Matrix::precision);

      Matrix s(n, n);

      if (result)  // singular Matrix
      {
        std::free(index);
        std::free(M);
        throw Matrix::Error("Inversion error!");
      }

      p1 = s.m_data;
      p2 = M;
      int n2 = n + n;

      for (int j = 0; j < n; j++)
        for (int i = n - 1; i >= 0; i--)
        {
          double* p = p1 + n * index[i] + j;
          *p = p2[i * n2 + n + j];
          for (int ii = i + 1; ii < n; ii++)
            *p -= p2[n2 * i + ii] * p1[n * index[ii] + j];
          *p /= p2[n2 * i + i];
        }

      std::free(index);
      std::free(M);
      return s;
    }

    Matrix
    inverse(const Matrix& a, const Matrix& b)
    {
      if (a.isEmpty() || b.isEmpty())
        throw Matrix::Error("Trying to access an empty matrix!");

      if (a.m_nrows != a.m_ncols)
        throw Matrix::Error("Inversion of a nonsquare Matrix!");

      if (a.m_nrows != b.m_nrows)
        throw Matrix::Error("Incompatible dimensions!");

      int n = a.m_nrows;
      int m = b.m_ncols;
      double* M = ALLOCD(n * (n + m));
      int* index = ALLOCI(n);

      double* p1 = M;
      double* p2 = a.m_data;
      double* p3 = b.m_data;
      for (int i = 0; i < n; i++)
      {
        for (int j = 0; j < n; j++)
          *(p1++) = *(p2++);
        for (int j = 0; j < m; j++)
          *(p1++) = *(p3++);
        index[i] = i;
      }

      int result = Math::Matrix::upper_triangular_tp(M, index, n, n + m, Matrix::precision);

      Matrix s(n, m);

      if (result)  // singular Matrix
      {
        std::free(index);
        std::free(M);
        throw Matrix::Error("Inversion error!");
      }

      p1 = s.m_data;
      p2 = M;
      int n2 = n + m;

      for (int j = 0; j < m; j++)
        for (int i = n - 1; i >= 0; i--)
        {
          double* p = p1 + m * index[i] + j;
          *p = p2[i * n2 + n + j];
          for (int ii = i + 1; ii < n; ii++)
            *p -= p2[n2 * i + ii] * p1[m * index[ii] + j];
          *p /= p2[n2 * i + i];
        }

      std::free(index);
      std::free(M);
      return s;
    }

    Matrix
    skew(double data[3])
    {
      Matrix m(3, 3, 0.0);
      m(0, 1) = -data[2];
      m(0, 2) = data[1];
      m(1, 0) = data[2];
      m(1, 2) = -data[0];
      m(2, 0) = -data[1];
      m(2, 1) = data[0];

      return m;
    }

    Matrix
    skew(const Matrix& a)
    {
      if (a.isEmpty())
        throw Matrix::Error("Trying to access an empty matrix!");

      if (!((a.m_nrows == 1 && a.m_ncols == 3) || (a.m_nrows == 3 && a.m_ncols == 1)))
        throw Matrix::Error("Matrix must be 3x1 or 1x3 to create a skew symmetrical!");

      double data[3] = {a(0), a(1), a(2)};

      return skew(data);
    }

    Matrix
    inverse_lup(const Matrix& a)
    {
      if (a.isEmpty())
        throw Matrix::Error("Trying to access an empty matrix!");

      if (a.m_nrows != a.m_ncols)
        throw Matrix::Error("Inversion of a nonsquare Matrix!");

      int n = a.m_nrows;

      Matrix L(n);
      Matrix U(n);
      Matrix P(n);

      a.lup(L, U, P);

      double* y = ALLOCD(n);
      double* l = L.m_data;
      double* u = U.m_data;
      double* p = P.m_data;

      Matrix Minv(n, n);
      double* m = Minv.m_data;

      for (int k = 0; k < n; k++)
      {
        for (int j = 0; j < n; j++)
        {
          y[j] = p[j * n + k];

          for (int i = 0; i < j; i++)
            y[j] -= l[j * n + i] * y[i];

          y[j] /= l[j * n + j];
        }

        for (int j = n - 1; j >= 0; j--)
        {
          m[j * n + k] = y[j];
          for (int i = j + 1; i < n; i++)
            m[j * n + k] -= u[j * n + i] * m[i * n + k];

          if (Matrix::precision >= std::fabs(u[j * n + j]))
            throw Matrix::Error("Matrix is not invertible!");
          else
            m[j * n + k] /= u[j * n + j];
        }
      }

      std::free(y);

      return Minv;
    }

    Matrix
    abs(const Matrix& a)
    {
      if (a.isEmpty())
        throw Matrix::Error("Trying to access an empty matrix!");

      Matrix s(a.m_nrows, a.m_ncols);

      for (size_t i = 0; i < a.m_size; i++)
      {
        s.m_data[i] = std::fabs(a.m_data[i]);
      }

      return s;
    }

    double
    max(const Matrix& a)
    {
      if (a.isEmpty())
        throw Matrix::Error("Trying to access an empty matrix!");

      double* p = a.m_data;
      double m = *(p++);
      int size = a.m_size;

      for (int i = 1; i < size; i++)
      {
        double m1;
        if ((m1 = *(p++)) > m)
          m = m1;
      }

      return m;
    }

    double
    min(const Matrix& a)
    {
      if (a.isEmpty())
        throw Matrix::Error("Trying to access an empty matrix!");

      double* p = a.m_data;
      double m = *(p++);
      int size = a.m_size;

      for (int i = 1; i < size; i++)
      {
        double m1;
        if ((m1 = *(p++)) < m)
          m = m1;
      }

      return m;
    }

    double
    sum(const Matrix& a)
    {
      if (a.isEmpty())
        throw Matrix::Error("Trying to access an empty matrix!");

      double* p = a.m_data;
      double s = 0;
      int size = a.m_size;

      for (int i = 0; i < size; i++)
        s += *(p++);

      return s;
    }

    double
    squaresum(const Matrix& a)
    {
      if (a.isEmpty())
        throw Matrix::Error("Trying to access an empty matrix!");

      double* p = a.m_data;
      double ss = 0;
      int size = a.m_size;

      for (int i = 0; i < size; i++)
      {
        double s = *(p++); ss += s * s;
      }

      return ss;
    }

    int
    Matrix::upper_triangular_pp(double* M, int n, int m, double tolerance)
    {
      for (int i = 0; i < n; i++)
      {
        int ii = i;
        double p = std::fabs(M[i * m + i]);

        for (int j = i + 1; j < n; j++)
        {
          double t;

          if ((t = std::fabs(M[j * m + i])) > p)
          {
            p = t;
            ii = j;
          }
        }

        if (p <= tolerance)
          return -1;

        if (i != ii)
          for (int j = i; j < m; j++)
          {
            double t = M[i * m + j];
            M[i * m + j] = M[ii * m + j];
            M[ii * m + j] = t;
          }

        for (ii = i + 1; ii < n; ii++)
        {
          double f = M[ii * m + i] / M[i * m + i];
          for (int j = i + 1; j < m; j++)
            M[ii * m + j] -= f * M[i * m + j];
        }
      }

      return 0;
    }

    int
    Matrix::upper_triangular_tp(double* M, int* index, int n, int m, double tolerance)
    {
      for (int i = 0; i < n; i++)
      {
        int ii = i;
        int jj = i;
        double p = std::fabs(M[i * m + i]);

        for (int k = i; k < n; k++)
          for (int j = i; j < n; j++)
          {
            double t;
            if ((t = std::fabs(M[k * m + j])) > p)
            {
              p = t;
              ii = k;
              jj = j;
            }
          }

        if (p <= tolerance)
          return -1;

        if (i != ii)
          for (int j = i; j < m; j++)
          {
            double t = M[i * m + j];
            M[i * m + j] = M[ii * m + j];
            M[ii * m + j] = t;
          }

        if (i != jj)
        {
          for (int k = 0; k < n; k++)
          {
            double t = M[k * m + i];
            M[k * m + i] = M[k * m + jj];
            M[k * m + jj] = t;
          }

          int k = index[i];
          index[i] = index[jj];
          index[jj] = k;
        }

        for (ii = i + 1; ii < n; ii++)
        {
          double f = M[ii * m + i] / M[i * m + i];
          for (int j = i + 1; j < m; j++)
            M[ii * m + j] -= f * M[i * m + j];
        }
      }

      return 0;
    }

    double
    Matrix::dot(const Matrix& a, const Matrix& b)
    {
      if (a.isEmpty() || a.isEmpty())
        throw Matrix::Error("Trying to access an empty matrix!");

      // Check if a and b are both column vectors or row vectors
      if (!a.isVector() || a.m_nrows != b.m_nrows || a.m_ncols != b.m_ncols)
        throw Error("Invalid arguments for dot product!");

      double v = 0;
      double* pa = a.m_data, * pb = b.m_data, * end = pa + a.m_size;

      while (pa != end)
      {
        v += (*pa) * (*pb);
        ++pa;
        ++pb;
      }

      return v;
    }

    Matrix
    Matrix::cross(const Matrix& a, const Matrix& b)
    {
      if (a.isEmpty() || a.isEmpty())
        throw Matrix::Error("Trying to access an empty matrix!");

      // Check if a and b are both column vectors or row vectors
      if (!a.isVector() || !b.isVector())
        throw Error("unable cross product matrices that are not vectors!");

      if (a.size() != 3 || b.size() != 3)
        throw Error("vectors are not 3D!");

      Matrix v;
      v.resizeAndFill(a.rows(), a.columns(), 0.0);

      v(0) = a(1) * b(2) - a(2) * b(1);
      v(1) = a(2) * b(0) - a(0) * b(2);
      v(2) = a(0) * b(1) - a(1) * b(0);

      return v;
    }

    void
    Matrix::readFromLines(const std::vector<std::string>& clines)
    {
      if (isEmpty())
        throw Error("dimensions of the matrix must be defined first!");

      if (clines.size() != m_nrows)
        throw Error("Invalid number of rows in configuration!");

      std::vector<double> rvalues;

      double* p = m_data;

      for (size_t r = 0; r < clines.size(); ++r)
      {
        // Parse row in configuration line
        DUNE::Utils::String::split(clines[r], " ", rvalues);

        if (rvalues.size() != m_ncols)
          throw Error(Utils::String::str("Invalid number of columns in configuration - row: %d", r));

        for (size_t c = 0; c < m_ncols; ++c)
          *p++ = rvalues[c];
        rvalues.clear();
      }
    }

    void
    Matrix::readFromConfig(DUNE::Parsers::Config& cfg, const std::string& section, const std::string& param)
    {
      // Read configuration lines, each defining a matrix row.
      std::vector<std::string> clines;
      cfg.get(section, param, "", clines);

      this->readFromLines(clines);
    }
  }
}<|MERGE_RESOLUTION|>--- conflicted
+++ resolved
@@ -392,11 +392,7 @@
         throw Error("Invalid index!");
 
       // If data is already shared: there is nothing to do
-<<<<<<< HEAD
-      if ((m_data == m.m_data))
-=======
       if (m_data == m.m_data)
->>>>>>> 9d7c82ae
         return *this;
 
       unsigned int r = i2 - i1 + 1;

//***************************************************************************
// Copyright 2007-2025 Universidade do Porto - Faculdade de Engenharia      *
// Laboratório de Sistemas e Tecnologia Subaquática (LSTS)                  *
//***************************************************************************
// This file is part of DUNE: Unified Navigation Environment.               *
//                                                                          *
// Commercial Licence Usage                                                 *
// Licencees holding valid commercial DUNE licences may use this file in    *
// accordance with the commercial licence agreement provided with the       *
// Software or, alternatively, in accordance with the terms contained in a  *
// written agreement between you and Faculdade de Engenharia da             *
// Universidade do Porto. For licensing terms, conditions, and further      *
// information contact lsts@fe.up.pt.                                       *
//                                                                          *
// Modified European Union Public Licence - EUPL v.1.1 Usage                *
// Alternatively, this file may be used under the terms of the Modified     *
// EUPL, Version 1.1 only (the "Licence"), appearing in the file LICENCE.md *
// included in the packaging of this file. You may not use this work        *
// except in compliance with the Licence. Unless required by applicable     *
// law or agreed to in writing, software distributed under the Licence is   *
// distributed on an "AS IS" basis, WITHOUT WARRANTIES OR CONDITIONS OF     *
// ANY KIND, either express or implied. See the Licence for the specific    *
// language governing permissions and limitations at                        *
// https://github.com/LSTS/dune/blob/master/LICENCE.md and                  *
// http://ec.europa.eu/idabc/eupl.html.                                     *
//***************************************************************************
// Author: Ricardo Martins                                                  *
//***************************************************************************
// Automatically generated.                                                 *
//***************************************************************************
<<<<<<< HEAD
// IMC XML MD5: 6e8033743562af8755e5e0350f6d63ca                            *
=======
// IMC XML MD5: 23a262146c5f6e7c1f5cb7c7d0d41d98                            *
>>>>>>> 8b734f59
//***************************************************************************

#ifndef DUNE_IMC_CONSTANTS_HPP_INCLUDED_
#define DUNE_IMC_CONSTANTS_HPP_INCLUDED_

//! IMC version string.
#define DUNE_IMC_CONST_VERSION "5.4.30"
//! Git repository information.
<<<<<<< HEAD
#define DUNE_IMC_CONST_GIT_INFO "2025-03-25 54a2778  (HEAD -> feature/caravel_merge, origin/feature/caravel_merge)"
//! MD5 sum of XML specification file.
#define DUNE_IMC_CONST_MD5 "6e8033743562af8755e5e0350f6d63ca"
=======
#define DUNE_IMC_CONST_GIT_INFO "2025-08-26 73ce349  (HEAD -> master, origin/master, origin/HEAD)"
//! MD5 sum of XML specification file.
#define DUNE_IMC_CONST_MD5 "23a262146c5f6e7c1f5cb7c7d0d41d98"
>>>>>>> 8b734f59
//! Synchronization number.
#define DUNE_IMC_CONST_SYNC 0xFE54
//! Reversed synchronization number.
#define DUNE_IMC_CONST_SYNC_REV 0x54FE
//! Size of the header in bytes.
#define DUNE_IMC_CONST_HEADER_SIZE 20
//! Size of the footer in bytes.
#define DUNE_IMC_CONST_FOOTER_SIZE 2
//! Identification number of the null message.
#define DUNE_IMC_CONST_NULL_ID 65535
//! Maximum message data size.
#define DUNE_IMC_CONST_MAX_SIZE 65535
//! Unknown entity identifier.
#define DUNE_IMC_CONST_UNK_EID 255
//! System entity identifier.
#define DUNE_IMC_CONST_SYS_EID 0

#endif<|MERGE_RESOLUTION|>--- conflicted
+++ resolved
@@ -28,11 +28,7 @@
 //***************************************************************************
 // Automatically generated.                                                 *
 //***************************************************************************
-<<<<<<< HEAD
-// IMC XML MD5: 6e8033743562af8755e5e0350f6d63ca                            *
-=======
 // IMC XML MD5: 23a262146c5f6e7c1f5cb7c7d0d41d98                            *
->>>>>>> 8b734f59
 //***************************************************************************
 
 #ifndef DUNE_IMC_CONSTANTS_HPP_INCLUDED_
@@ -41,15 +37,9 @@
 //! IMC version string.
 #define DUNE_IMC_CONST_VERSION "5.4.30"
 //! Git repository information.
-<<<<<<< HEAD
-#define DUNE_IMC_CONST_GIT_INFO "2025-03-25 54a2778  (HEAD -> feature/caravel_merge, origin/feature/caravel_merge)"
-//! MD5 sum of XML specification file.
-#define DUNE_IMC_CONST_MD5 "6e8033743562af8755e5e0350f6d63ca"
-=======
 #define DUNE_IMC_CONST_GIT_INFO "2025-08-26 73ce349  (HEAD -> master, origin/master, origin/HEAD)"
 //! MD5 sum of XML specification file.
 #define DUNE_IMC_CONST_MD5 "23a262146c5f6e7c1f5cb7c7d0d41d98"
->>>>>>> 8b734f59
 //! Synchronization number.
 #define DUNE_IMC_CONST_SYNC 0xFE54
 //! Reversed synchronization number.

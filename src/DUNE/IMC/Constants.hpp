//***************************************************************************
// Copyright 2007-2024 Universidade do Porto - Faculdade de Engenharia      *
// Laboratório de Sistemas e Tecnologia Subaquática (LSTS)                  *
//***************************************************************************
// This file is part of DUNE: Unified Navigation Environment.               *
//                                                                          *
// Commercial Licence Usage                                                 *
// Licencees holding valid commercial DUNE licences may use this file in    *
// accordance with the commercial licence agreement provided with the       *
// Software or, alternatively, in accordance with the terms contained in a  *
// written agreement between you and Faculdade de Engenharia da             *
// Universidade do Porto. For licensing terms, conditions, and further      *
// information contact lsts@fe.up.pt.                                       *
//                                                                          *
// Modified European Union Public Licence - EUPL v.1.1 Usage                *
// Alternatively, this file may be used under the terms of the Modified     *
// EUPL, Version 1.1 only (the "Licence"), appearing in the file LICENCE.md *
// included in the packaging of this file. You may not use this work        *
// except in compliance with the Licence. Unless required by applicable     *
// law or agreed to in writing, software distributed under the Licence is   *
// distributed on an "AS IS" basis, WITHOUT WARRANTIES OR CONDITIONS OF     *
// ANY KIND, either express or implied. See the Licence for the specific    *
// language governing permissions and limitations at                        *
// https://github.com/LSTS/dune/blob/master/LICENCE.md and                  *
// http://ec.europa.eu/idabc/eupl.html.                                     *
//***************************************************************************
// Author: Ricardo Martins                                                  *
//***************************************************************************
// Automatically generated.                                                 *
//***************************************************************************
<<<<<<< HEAD
// IMC XML MD5: 3c15430a350255d75629fe352bdc3ac7                            *
=======
// IMC XML MD5: 6347d9defff7438e2a2031366a35e122                            *
>>>>>>> 4af301a9
//***************************************************************************

#ifndef DUNE_IMC_CONSTANTS_HPP_INCLUDED_
#define DUNE_IMC_CONSTANTS_HPP_INCLUDED_

//! IMC version string.
#define DUNE_IMC_CONST_VERSION "5.4.30"
//! Git repository information.
<<<<<<< HEAD
#define DUNE_IMC_CONST_GIT_INFO "2024-01-19 117e873  (HEAD -> feature/transports_mqtt, origin/feature/transports_mqtt)"
//! MD5 sum of XML specification file.
#define DUNE_IMC_CONST_MD5 "3c15430a350255d75629fe352bdc3ac7"
=======
#define DUNE_IMC_CONST_GIT_INFO "2024-11-13 2ce91a0  (HEAD -> master, origin/master, origin/HEAD)"
//! MD5 sum of XML specification file.
#define DUNE_IMC_CONST_MD5 "6347d9defff7438e2a2031366a35e122"
>>>>>>> 4af301a9
//! Synchronization number.
#define DUNE_IMC_CONST_SYNC 0xFE54
//! Reversed synchronization number.
#define DUNE_IMC_CONST_SYNC_REV 0x54FE
//! Size of the header in bytes.
#define DUNE_IMC_CONST_HEADER_SIZE 20
//! Size of the footer in bytes.
#define DUNE_IMC_CONST_FOOTER_SIZE 2
//! Identification number of the null message.
#define DUNE_IMC_CONST_NULL_ID 65535
//! Maximum message data size.
#define DUNE_IMC_CONST_MAX_SIZE 65535
//! Unknown entity identifier.
#define DUNE_IMC_CONST_UNK_EID 255
//! System entity identifier.
#define DUNE_IMC_CONST_SYS_EID 0

#endif<|MERGE_RESOLUTION|>--- conflicted
+++ resolved
@@ -28,11 +28,7 @@
 //***************************************************************************
 // Automatically generated.                                                 *
 //***************************************************************************
-<<<<<<< HEAD
-// IMC XML MD5: 3c15430a350255d75629fe352bdc3ac7                            *
-=======
 // IMC XML MD5: 6347d9defff7438e2a2031366a35e122                            *
->>>>>>> 4af301a9
 //***************************************************************************
 
 #ifndef DUNE_IMC_CONSTANTS_HPP_INCLUDED_
@@ -41,15 +37,9 @@
 //! IMC version string.
 #define DUNE_IMC_CONST_VERSION "5.4.30"
 //! Git repository information.
-<<<<<<< HEAD
-#define DUNE_IMC_CONST_GIT_INFO "2024-01-19 117e873  (HEAD -> feature/transports_mqtt, origin/feature/transports_mqtt)"
-//! MD5 sum of XML specification file.
-#define DUNE_IMC_CONST_MD5 "3c15430a350255d75629fe352bdc3ac7"
-=======
 #define DUNE_IMC_CONST_GIT_INFO "2024-11-13 2ce91a0  (HEAD -> master, origin/master, origin/HEAD)"
 //! MD5 sum of XML specification file.
 #define DUNE_IMC_CONST_MD5 "6347d9defff7438e2a2031366a35e122"
->>>>>>> 4af301a9
 //! Synchronization number.
 #define DUNE_IMC_CONST_SYNC 0xFE54
 //! Reversed synchronization number.

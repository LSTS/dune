//***************************************************************************
// Copyright 2007-2025 Universidade do Porto - Faculdade de Engenharia      *
// Laboratório de Sistemas e Tecnologia Subaquática (LSTS)                  *
//***************************************************************************
// This file is part of DUNE: Unified Navigation Environment.               *
//                                                                          *
// Commercial Licence Usage                                                 *
// Licencees holding valid commercial DUNE licences may use this file in    *
// accordance with the commercial licence agreement provided with the       *
// Software or, alternatively, in accordance with the terms contained in a  *
// written agreement between you and Faculdade de Engenharia da             *
// Universidade do Porto. For licensing terms, conditions, and further      *
// information contact lsts@fe.up.pt.                                       *
//                                                                          *
// Modified European Union Public Licence - EUPL v.1.1 Usage                *
// Alternatively, this file may be used under the terms of the Modified     *
// EUPL, Version 1.1 only (the "Licence"), appearing in the file LICENCE.md *
// included in the packaging of this file. You may not use this work        *
// except in compliance with the Licence. Unless required by applicable     *
// law or agreed to in writing, software distributed under the Licence is   *
// distributed on an "AS IS" basis, WITHOUT WARRANTIES OR CONDITIONS OF     *
// ANY KIND, either express or implied. See the Licence for the specific    *
// language governing permissions and limitations at                        *
// https://github.com/LSTS/dune/blob/master/LICENCE.md and                  *
// http://ec.europa.eu/idabc/eupl.html.                                     *
//***************************************************************************
// Author: Ricardo Martins                                                  *
//***************************************************************************
// Automatically generated.                                                 *
//***************************************************************************
<<<<<<< HEAD
// IMC XML MD5: 971b1d246a2548118d0fee2a17f455a2                            *
=======
// IMC XML MD5: 04ce1d1dac399100b9207708c4b21b88                            *
>>>>>>> 4cfa95c0
//***************************************************************************

#ifndef DUNE_IMC_CONSTANTS_HPP_INCLUDED_
#define DUNE_IMC_CONSTANTS_HPP_INCLUDED_

//! IMC version string.
#define DUNE_IMC_CONST_VERSION "5.4.30"
//! Git repository information.
<<<<<<< HEAD
#define DUNE_IMC_CONST_GIT_INFO "2025-05-21 acbfa1a  (HEAD -> system/lauv300, origin/system/lauv300)"
//! MD5 sum of XML specification file.
#define DUNE_IMC_CONST_MD5 "971b1d246a2548118d0fee2a17f455a2"
=======
#define DUNE_IMC_CONST_GIT_INFO "2025-06-11 a80aad5  (HEAD -> system/caravel, origin/system/caravel)"
//! MD5 sum of XML specification file.
#define DUNE_IMC_CONST_MD5 "04ce1d1dac399100b9207708c4b21b88"
>>>>>>> 4cfa95c0
//! Synchronization number.
#define DUNE_IMC_CONST_SYNC 0xFE54
//! Reversed synchronization number.
#define DUNE_IMC_CONST_SYNC_REV 0x54FE
//! Size of the header in bytes.
#define DUNE_IMC_CONST_HEADER_SIZE 20
//! Size of the footer in bytes.
#define DUNE_IMC_CONST_FOOTER_SIZE 2
//! Identification number of the null message.
#define DUNE_IMC_CONST_NULL_ID 65535
//! Maximum message data size.
#define DUNE_IMC_CONST_MAX_SIZE 65535
//! Unknown entity identifier.
#define DUNE_IMC_CONST_UNK_EID 255
//! System entity identifier.
#define DUNE_IMC_CONST_SYS_EID 0

#endif<|MERGE_RESOLUTION|>--- conflicted
+++ resolved
@@ -28,11 +28,7 @@
 //***************************************************************************
 // Automatically generated.                                                 *
 //***************************************************************************
-<<<<<<< HEAD
-// IMC XML MD5: 971b1d246a2548118d0fee2a17f455a2                            *
-=======
 // IMC XML MD5: 04ce1d1dac399100b9207708c4b21b88                            *
->>>>>>> 4cfa95c0
 //***************************************************************************
 
 #ifndef DUNE_IMC_CONSTANTS_HPP_INCLUDED_
@@ -41,15 +37,9 @@
 //! IMC version string.
 #define DUNE_IMC_CONST_VERSION "5.4.30"
 //! Git repository information.
-<<<<<<< HEAD
-#define DUNE_IMC_CONST_GIT_INFO "2025-05-21 acbfa1a  (HEAD -> system/lauv300, origin/system/lauv300)"
-//! MD5 sum of XML specification file.
-#define DUNE_IMC_CONST_MD5 "971b1d246a2548118d0fee2a17f455a2"
-=======
 #define DUNE_IMC_CONST_GIT_INFO "2025-06-11 a80aad5  (HEAD -> system/caravel, origin/system/caravel)"
 //! MD5 sum of XML specification file.
 #define DUNE_IMC_CONST_MD5 "04ce1d1dac399100b9207708c4b21b88"
->>>>>>> 4cfa95c0
 //! Synchronization number.
 #define DUNE_IMC_CONST_SYNC 0xFE54
 //! Reversed synchronization number.

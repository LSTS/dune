//***************************************************************************
// Copyright 2007-2016 OceanScan - Marine Systems & Technology, Lda.        *
//***************************************************************************
// This file is part of DUNE: Unified Navigation Environment.               *
//                                                                          *
// Commercial Licence Usage                                                 *
// Licencees holding valid commercial DUNE licences may use this file in    *
// accordance with the commercial licence agreement provided with the       *
// Software or, alternatively, in accordance with the terms contained in a  *
// written agreement between you and Universidade do Porto. For licensing   *
// terms, conditions, and further information contact lsts@fe.up.pt.        *
//                                                                          *
// European Union Public Licence - EUPL v.1.1 Usage                         *
// Alternatively, this file may be used under the terms of the EUPL,        *
// Version 1.1 only (the "Licence"), appearing in the file LICENCE.md       *
// included in the packaging of this file. You may not use this work        *
// except in compliance with the Licence. Unless required by applicable     *
// law or agreed to in writing, software distributed under the Licence is   *
// distributed on an "AS IS" basis, WITHOUT WARRANTIES OR CONDITIONS OF     *
// ANY KIND, either express or implied. See the Licence for the specific    *
// language governing permissions and limitations at                        *
// http://ec.europa.eu/idabc/eupl.html.                                     *
//***************************************************************************
// Author: José Braga                                                       *
//***************************************************************************

#ifndef DUNE_NAVIGATION_USBL_TOOLS_HPP_INCLUDED_
#define DUNE_NAVIGATION_USBL_TOOLS_HPP_INCLUDED_

// ISO C++ 98 headers.
#include <string>
#include <vector>

// DUNE headers.
#include <DUNE/Coordinates.hpp>
#include <DUNE/IMC/Definitions.hpp>

namespace DUNE
{
  namespace Navigation
  {
    //! %UsblTools provides converter methods for IMC's USBL messages.
    //!
    //! @author José Braga.
    class UsblTools
    {
    public:
      //! Request frame: start/stop mask.
      static const uint8_t c_mask_start = 0x10;
      //! Request frame: absolute fix mask.
      static const uint8_t c_mask_fix = 0x01;
      //! Request frame: size of frame.Size of frame: request.
      static const uint8_t c_fsize_req = 5;
      //! Node or modem destination identifier mask.
      static const uint8_t c_target_mask = 0x80;
      //! Code placement in received frame messages.
      static const uint8_t c_code = 2;
      //! Minimum time interval between consecutive requests from node.
      static const uint16_t c_requests_interval = 30;
      //! Number of communication timeouts before considering that a system has failed.
      static const uint8_t c_max_comm_timeout = 5;

      enum Codes
      {
        CODE_REQ = 0x00,
        CODE_RPL = c_target_mask,
        CODE_FIX = c_target_mask | 0x01,
        CODE_POS = c_target_mask | 0x02,
        CODE_ANG = c_target_mask | 0x03
      };

      enum RequestIndexes
      {
        REQ_START  = 3,
        REQ_PERIOD = 4
      };

      //! Fix data structure.
      struct Fix
      {
        fp64_t lat;
        fp64_t lon;
        fp32_t z;
        uint8_t z_units;
        fp32_t accuracy;
      };

      //! Position data structure.
      struct Pos
      {
        fp32_t x;
        fp32_t y;
        fp32_t z;
        fp32_t n;
        fp32_t e;
        fp32_t d;
        fp32_t accuracy;
      };

      //! Angles data structure.
      struct Ang
      {
        fp32_t lbearing;
        fp32_t lelevation;
        fp32_t bearing;
        fp32_t elevation;
        fp32_t accuracy;
      };

      //! This method checks if code is intended for nodes or USBL modem.
      //! @param[in] code message code identifier.
      //! @return true if message is for node, false if it's for modem.
      static bool
      toNode(uint8_t code)
      {
        if (code & c_target_mask)
          return true;

        return false;
      }

      static IMC::UsblFixExtended
      toFix(const IMC::UsblPositionExtended& usbl, const IMC::GpsFix& gps)
      {
        return toFix(usbl, gps.lat, gps.lon, gps.height, IMC::Z_HEIGHT);
      }

      static IMC::UsblFixExtended
      toFix(const IMC::UsblPositionExtended& usbl, const IMC::EstimatedState& state)
      {
        double lat, lon;
        Coordinates::toWGS84(state, lat, lon);
        return toFix(usbl, lat, lon, state.depth, IMC::Z_DEPTH);
      }

      static IMC::UsblFixExtended
      toFix(const IMC::UsblPositionExtended& usbl, double lat, double lon, float z, IMC::ZUnits z_units)
      {
        Coordinates::WGS84::displace(usbl.n, usbl.e, &lat, &lon);

        IMC::UsblFixExtended fix;
        fix.target = usbl.target;
        fix.lat = lat;
        fix.lon = lon;
        fix.z_units = z_units;
        fix.accuracy = usbl.accuracy;

        if (z_units == IMC::Z_ALTITUDE)
          fix.z = z - usbl.d;
        else
          fix.z = z + usbl.d;

        return fix;
      }

      //! USBL tools node (that actively requests fixes from USBL modem).
      class Node
      {
      public:
        //! Target arguments.
        struct Arguments
        {
          //! True to enable target request.
          bool enabled;
          //! Period for USBL requests
          uint16_t period;
          //! Get absolute fix.
          bool fix;
          //! Quick mode, without range.
          bool no_range;
        };
        
        //! Usbl modem fix structure
        struct ModemFix
        {
          std::string name;
          double lat;
          double lon;
          float z;
          uint8_t z_units;
        };

        //! Constructor.
        Node(Tasks::Task* task, const Arguments* args):
          m_usbl_alive(false),
          m_wait_reply(false),
          m_args(args),
          m_task(task)
        {
          m_period = m_args->period;
          m_fix = m_args->fix;
          m_no_range = m_args->no_range;

          // in quick mode, we actively ping the modem
          if (m_no_range)
          {
            m_node_timer.setTop(m_period);
          }
          else
          {
            m_node_timer.setTop(c_requests_interval);
            m_comm_timeout_timer.setTop(c_max_comm_timeout * c_requests_interval);
          }
        }

        //! Check if node has anything to request.
        //! @param[out] data frame to be send.
        //! @return true if there's data to be sent, false otherwise.
        bool
        run(std::vector<uint8_t>& data)
        {
          // Quick reply mode.
          if (m_args->enabled && m_args->no_range)
          {
            bool send = encode(data, 0x0000);
            if (m_args->period != m_period)
            {
              m_period = m_args->period;
              m_node_timer.setTop(m_period);
            }
            return send;
          }
          // Check if Usbl modem is dead.
          if(m_usbl_alive && m_comm_timeout_timer.overflow())
          {
            m_usbl_alive = false;
            m_node_timer.setTop(c_requests_interval);
          }

          // Activation or deactivation request.
          if (m_args->enabled != m_usbl_alive)
            return encode(data, m_period);

          // Changed period or reference frame while still alive.
          if (m_args->enabled && m_usbl_alive)
          {
            if (m_args->period != m_period || m_args->fix != m_fix)
              return encode(data, m_args->period);
          }

          return false;
        }

        //! Parse incoming frame.
        //! @param[in] msg received acoustic frame.
        void
        parse(uint16_t imc_src, const IMC::UamRxFrame* msg)
        {
          switch ((uint8_t)msg->data[c_code])
          {
            // Request reply.
            case CODE_RPL:
              if (msg->data[REQ_START] & c_mask_start)
              {
                std::memcpy(&m_period, &msg->data[REQ_PERIOD], sizeof(uint16_t));
                m_fix = msg->data[REQ_START] & c_mask_fix;
                m_usbl_alive = true;
                m_comm_timeout_timer.setTop(c_max_comm_timeout * m_period);
              }
              else
              {
                m_usbl_alive = false;
              }

              m_usbl_name = msg->sys_src;
              break;

            case CODE_FIX:
            {
              UsblTools::Fix fs;
              std::memcpy(&fs, &msg->data[c_code + 1], sizeof(UsblTools::Fix));

              IMC::UsblFixExtended fix;
              fix.setSource(imc_src);
              fix.target = msg->sys_dst;
              fix.lat = fs.lat;
              fix.lon = fs.lon;
              fix.z = fs.z;
              fix.z_units = fs.z_units;
              fix.accuracy = fs.accuracy;

              m_task->dispatch(fix);
              m_comm_timeout_timer.reset();
              break;
            }

            case CODE_POS:
            {
              UsblTools::Pos ps;
              std::memcpy(&ps, &msg->data[c_code + 1], sizeof(UsblTools::Pos));

              IMC::UsblPositionExtended pos;
              pos.setSource(imc_src);
              pos.target = msg->sys_dst;
              pos.x = ps.x;
              pos.y = ps.y;
              pos.z = ps.z;
              pos.n = ps.n;
              pos.e = ps.e;
              pos.d = ps.d;
              pos.accuracy = ps.accuracy;
              
              if(!getFix(msg->sys_src, pos))
                m_task->dispatch(pos);

<<<<<<< HEAD
=======
              m_task->dispatch(pos);
>>>>>>> 5693291c
              m_comm_timeout_timer.reset();
              break;
            }

            case CODE_ANG:
            {
              UsblTools::Ang as;
              std::memcpy(&as, &msg->data[c_code + 1], sizeof(UsblTools::Ang));

              IMC::UsblAnglesExtended ang;
              ang.setSource(imc_src);
              ang.target = msg->sys_dst;
              ang.lbearing = as.lbearing;
              ang.lelevation = as.lelevation;
              ang.bearing = as.bearing;
              ang.elevation = as.elevation;
              ang.accuracy = as.accuracy;

              m_task->dispatch(ang);
              break;
            }
          }
        }
        
        //! Sets a modem fix.
        //! The node will use the modem fix to convert its position into a fix.
        //! param[in] msg The UsblModem message where the modem fix is stored.
        void
        setModemFix(const IMC::UsblModem* msg)
        {
          std::vector<ModemFix>::iterator itr = m_modem_fix.begin();
          for (; itr != m_modem_fix.end(); ++itr)
          {
            // Modem Found
            if (itr->name == msg->target)
            {
              itr->lat = msg->lat;
              itr->lon = msg->lon;
              itr->z = msg->z;
              itr->z_units = msg->z_units;
              return;
            }
          }
          //Modem not found; Add it.
          ModemFix fix;
          fix.name = msg->target;
          fix.lat = msg->lat;
          fix.lon = msg->lon;
          fix.z = msg->z;
          fix.z_units = msg->z_units;
          m_modem_fix.push_back(fix);
        }

      private:
        //! Encode a request to be transmitted by node.
        //! @param[out] data frame to be send.
        //! @return true if there's data to be sent, false otherwise.
        bool
        encode(std::vector<uint8_t>& data, uint16_t period)
        {
          // Do not flood the channel with requests.
          if (!m_node_timer.overflow())
            return false;

          m_node_timer.reset();

          data.resize(c_fsize_req);
          data[c_code - 1] = CODE_REQ;
          data[REQ_START - 1] = 0x00;

          if (m_args->fix)
            data[REQ_START - 1] |= c_mask_fix;

          if (m_args->enabled)
            data[REQ_START - 1] |= c_mask_start;

          std::memcpy(&data[REQ_PERIOD - 1], &period, sizeof(uint16_t));

          return true;
        }
        
        //! Get a fix from a UsblPositionExtended and dispatch it.
        //! param[in] modem  The name of the modem that has sent the position.
        //! param[in] pos    The position stored into a UsblPositionExtended.
        //! True if the fix has been dispatched.
        bool
        getFix(std::string modem, const IMC::UsblPositionExtended &pos)
        {
          std::vector<ModemFix>::iterator itr = m_modem_fix.begin();
          for (; itr != m_modem_fix.end(); ++itr)
          {
            // Modem found
            if (itr->name == modem)
            {
              IMC:: UsblFixExtended fix = toFix(pos, itr->lat, itr->lon,
                                                itr->z, (IMC::ZUnits)itr->z_units);
              m_task->dispatch(fix);
              return true;
            }
          }
          return false;
        }

        //! True if USBL is on.
        bool m_usbl_alive;
        //! True if waiting reply.
        bool m_wait_reply;
        //! USBL system.
        std::string m_usbl_name;
        //! Absolute fix or request relative position.
        bool m_fix;
        //! Quick mode, no range.
        bool m_no_range;
        //! Periodicity.
        uint16_t m_period;
        //! The modem fix list.
        std::vector<ModemFix> m_modem_fix;
        //! Quick modem request timer.
        Time::Counter<double> m_node_timer;
        //! Communication timeout timer.
        Time::Counter<double> m_comm_timeout_timer;
        //! Class arguments.
        const Arguments* m_args;
        //! Pointer to task.
        Tasks::Task* m_task;
      };

      //! USBL tools handler ticket.
      class Target
      {
      public:
        //! Constructor.
        //! @param[in] name target's name.
        //! @param[in] fix absolute fix or relative positioning
        //! @param[in] period target's desired periodicity.
        Target(std::string name, bool fix, uint16_t period):
          m_comm_errors(0)
        {
          m_name = name;
          m_fix = fix;
          m_period = period;
          m_target_timer.setTop(m_period);
        }

        //! Time to track target.
        //! @return true, if timer has overflown.
        bool
        trigger(void)
        {
          if (m_target_timer.overflow())
          {
            m_target_timer.reset();
            return true;
          }

          return false;
        }

        //! Compare name with target name.
        //! @param[in] name name of target.
        //! @return true if target's name is matched.
        bool
        compare(std::string name)
        {
          if (m_name == name)
            return true;

          return false;
        }

        //! Reset variables of target.
        //! @param[in] return absolute fixes or relative position.
        //! @param[in] period desired periodicity.
        void
        reset(bool fix, uint16_t period)
        {
          m_fix = fix;
          m_period = period;
          m_target_timer.setTop(m_period);
<<<<<<< HEAD
          m_comm_errors = 0;
=======
          resetErrors();
>>>>>>> 5693291c
        }

        //! Get target's name.
        //! @return target's name.
        std::string
        getName(void)
        {
          return m_name;
        }

        //! Check if target node wants absolute fix.
        //! @return true if target's wants absolute fix,
        //! false otherwise.
        bool
        wantsFix(void)
        {
          return m_fix;
        }
        
        //! Check if the target node has failed.
        bool
        hasFailed(void)
        {
          if (++m_comm_errors >= c_max_comm_timeout)
            return true;
          return false;
        }

        //! Reset count of errors.
        void
        resetErrors(void)
        {
          m_comm_errors = 0;
        }

        //! Check if the target node has failed.
        //! @return true if target has reached threshold, false otherwise.
        bool
        hasFailed(void)
        {
          if (++m_comm_errors >= c_max_comm_timeout)
            return true;

          return false;
        }

        //! Reset count of errors.
        void
        resetErrors(void)
        {
          m_comm_errors = 0;
        }

      private:
        //! Target name.
        std::string m_name;
        //! Absolute or relative fix.
        bool m_fix;
        //! Periodicity.
        uint16_t m_period;
        //! Number of communication errors
        uint8_t m_comm_errors;
        //! Target's desired period timer.
        Time::Counter<double> m_target_timer;
      };

      //! USBL tools handler.
      class Modem
      {
      public:
        //! Constructor.
        Modem(void)
        { }

        //! This function verifies if we are waiting for the target's reply.
        //! @param[in] name name of the target.
        //! @return true if we are waiting, false otherwise.
        bool
        waitingForSystem(std::string name)
        {
          if (m_system.empty())
            return false;

          if (name == m_system)
            return true;

          return false;
        }

        //! Trigger through all targets.
        //! @param[out] name target's name to be tracked.
        //! @param[in] time to wait for target system's reply.
        //! @return true, if we have a system to track now.
        bool
        run(std::string& name, float time)
        {
          // Do not check any more targets if we are
          // still waiting for a target's reply.
          if (!m_system.empty())
          {
            if (m_modem_wdog.overflow())
            {
<<<<<<< HEAD
              handleTargetCommError(m_system);
=======
              targetFailed(m_system);
>>>>>>> 5693291c
              m_system.clear();
            }
            return false;
          }

          // Iterate and call triggers.
          std::vector<Target>::iterator itr = m_list.begin();
          for (; itr != m_list.end(); ++itr)
          {
            if (itr->trigger())
            {
              // we'll track this system
              m_system = itr->getName();
              name = itr->getName();

              // reset timer.
              m_modem_wdog.setTop(time);
              return true;
            }
          }

          return false;
        }

        //! Get if target's wants an absolute fix.
        //! @return true if target wants an absolute fix,
        //! false if it wants a relative position.
        bool
        wantsFix(std::string name)
        {
          // Iterate through list and add if necessary.
          std::vector<Target>::iterator itr = m_list.begin();
          for (; itr != m_list.end(); ++itr)
          {
            // Same target
            if (itr->compare(name))
              return itr->wantsFix();
          }

          // default is relative positioning to be
          // translated by node.
          return false;
        }

        //! Parse incoming frame.
        //! @param[in] msg received acoustic frame.
        //! @param[out] data frame to be send.
        //! @return true if there's data to be sent, false otherwise.
        bool
        parse(const IMC::UamRxFrame* msg, std::vector<uint8_t>& data)
        {
          if ((uint8_t)msg->data[c_code] == CODE_REQ)
          {
            if (msg->data[REQ_START] & c_mask_start)
            {
              uint16_t period;
              std::memcpy(&period, &msg->data[REQ_PERIOD], sizeof(uint16_t));

              // if period is 0, nothing will be added to scheduler.
              if (!period)
              {
                // remove this system from the target list.
                remove(msg->sys_src);
                // this system is waiting for reply.
                m_system = msg->sys_src;
                return false;
              }

              bool fix = msg->data[REQ_START] & c_mask_fix;
              add(msg->sys_src, fix, period);
            }
            else
            {
              remove(msg->sys_src);
            }

            // reply.
            data.resize(c_fsize_req);
            // no sync byte yet.
            std::memcpy(&data[0], &msg->data[1], c_fsize_req);
            data[c_code - 1] = CODE_RPL;
            return true;
          }

          return false;
        }

        //! Encode USBL fix message to be transmitted.
        //! @param[in] msg pointer to message.
        //! @param[out] data frame to be send.
        //! @return true if there's data to be sent, false otherwise.
        bool
        encode(const IMC::UsblFixExtended* msg, std::vector<uint8_t>& data)
        {
          if (m_system.empty())
            return false;

          if (m_system != msg->target)
            return false;

          data.resize(sizeof(UsblTools::Fix) + 2);

          UsblTools::Fix fix;
          fix.lat = msg->lat;
          fix.lon = msg->lon;
          fix.z = msg->z;
          fix.z_units = msg->z_units;
          fix.accuracy = msg->accuracy;

          data[c_code - 1] = CODE_FIX;
          std::memcpy(&data[c_code], &fix, sizeof(UsblTools::Fix));
<<<<<<< HEAD
          handleTargetCommOk(m_system);
=======
          targetReplied(m_system);
>>>>>>> 5693291c
          m_system.clear();

          return true;
        }

        //! Encode USBL position message to be transmitted.
        //! @param[in] msg pointer to message.
        //! @param[out] data frame to be send.
        //! @return true if there's data to be sent, false otherwise.
        bool
        encode(const IMC::UsblPositionExtended* msg, std::vector<uint8_t>& data)
        {
          if (m_system.empty())
            return false;

          if (m_system != msg->target)
            return false;

          data.resize(sizeof(UsblTools::Pos) + 2);

          UsblTools::Pos pos;
          pos.x = msg->x;
          pos.y = msg->y;
          pos.z = msg->z;
          pos.n = msg->n;
          pos.e = msg->e;
          pos.d = msg->d;
          pos.accuracy = msg->accuracy;

          data[c_code - 1] = CODE_POS;
          std::memcpy(&data[c_code], &pos, sizeof(UsblTools::Pos));
<<<<<<< HEAD
          handleTargetCommOk(m_system);
=======
          targetReplied(m_system);
>>>>>>> 5693291c
          m_system.clear();

          return true;
        }

        //! Encode USBL angles message to be transmitted.
        //! @param[in] msg pointer to message.
        //! @param[out] data frame to be send.
        //! @return true if there's data to be sent, false otherwise.
        bool
        encode(const IMC::UsblAnglesExtended* msg, std::vector<uint8_t>& data)
        {
          // Quick mode
          if (m_system.empty())
            return false;

          if (m_system != msg->target)
            return false;

          data.resize(sizeof(UsblTools::Ang) + 2);

          UsblTools::Ang ang;
          ang.lbearing = msg->lbearing;
          ang.lelevation = msg->lelevation;
          ang.bearing = msg->bearing;
          ang.elevation = msg->elevation;
          ang.accuracy = msg->accuracy;

          data[c_code - 1] = CODE_ANG;
          std::memcpy(&data[c_code], &ang, sizeof(UsblTools::Ang));
          m_system.clear();

          return true;
        }

      private:
        //! Add target to handler.
        //! @param[in] target target's name.
        //! @param[in] fix absolute fix or relative positioning
        //! @param[in] period target's desired periodicity.
        void
        add(std::string name, bool fix, uint16_t period)
        {
          // Iterate through list and add if necessary.
          std::vector<Target>::iterator itr = m_list.begin();
          for (; itr != m_list.end(); ++itr)
          {
            // Same target
            if (itr->compare(name))
            {
              itr->reset(fix, period);
              return;
            }
          }

          m_list.push_back(Target(name, fix, period));
        }

        //! Remove target.
        //! @param[in] target target's name.
        void
        remove(std::string name)
        {
          // Iterate through list and remove target.
          std::vector<Target>::iterator itr = m_list.begin();
          for (; itr != m_list.end(); ++itr)
          {
            // Erase target from list.
            if (itr->compare(name))
            {
              m_list.erase(itr, itr + 1);
              return;
            }
          }
        }

        //! Clear current list of targets.
        void
        clear(void)
        {
          m_list.clear();
        }
        

        //! Handle a successful communication with a target.
        //! @param[in] target target's name.
        void
        handleTargetCommOk(std::string name)
        {
          // Iterate through list and remove if necessary.
          std::vector<Target>::iterator itr = m_list.begin();
          for (; itr != m_list.end(); ++itr)
          {
            // Same target
            if (itr->compare(name))
            {
              itr->resetErrors();
            }
          }
        }

        //! Handle a communication error with a target.
        //! @param[in] target target's name.
        void
        handleTargetCommError(std::string name)
        {
          // Iterate through list and remove if necessary.
          std::vector<Target>::iterator itr = m_list.begin();
          for (; itr != m_list.end(); ++itr)
          {
            // Same target
            if (itr->compare(name))
            {
              // The target has failed
              if(itr->hasFailed())
              {
                m_list.erase(itr, itr + 1);
                return;
              }
            }
          }
        }

        //! Target is alive and replying.
        //! @param[in] name target's name.
        void
        targetReplied(std::string name)
        {
          // Iterate through list and remove if necessary.
          std::vector<Target>::iterator itr = m_list.begin();
          for (; itr != m_list.end(); ++itr)
          {
            // Same target
            if (itr->compare(name))
            {
              itr->resetErrors();
              return;
            }
          }
        }

        //! Target failed to reply.
        //! @param[in] name target's name.
        void
        targetFailed(std::string name)
        {
          // Iterate through list and remove if necessary.
          std::vector<Target>::iterator itr = m_list.begin();
          for (; itr != m_list.end(); ++itr)
          {
            // Same target
            if (itr->compare(name))
            {
              // The target has failed.
              if (itr->hasFailed())
              {
                m_list.erase(itr, itr + 1);
                return;
              }
            }
          }
        }

        //! List of scheduled targets.
        std::vector<Target> m_list;
        //! System waiting for reply.
        std::string m_system;
        //! Maximum amount of time waiting for system's reply.
        Time::Counter<double> m_modem_wdog;
      };
    };
  }
}

#endif<|MERGE_RESOLUTION|>--- conflicted
+++ resolved
@@ -303,10 +303,6 @@
               if(!getFix(msg->sys_src, pos))
                 m_task->dispatch(pos);
 
-<<<<<<< HEAD
-=======
-              m_task->dispatch(pos);
->>>>>>> 5693291c
               m_comm_timeout_timer.reset();
               break;
             }
@@ -486,11 +482,7 @@
           m_fix = fix;
           m_period = period;
           m_target_timer.setTop(m_period);
-<<<<<<< HEAD
-          m_comm_errors = 0;
-=======
           resetErrors();
->>>>>>> 5693291c
         }
 
         //! Get target's name.
@@ -510,22 +502,6 @@
           return m_fix;
         }
         
-        //! Check if the target node has failed.
-        bool
-        hasFailed(void)
-        {
-          if (++m_comm_errors >= c_max_comm_timeout)
-            return true;
-          return false;
-        }
-
-        //! Reset count of errors.
-        void
-        resetErrors(void)
-        {
-          m_comm_errors = 0;
-        }
-
         //! Check if the target node has failed.
         //! @return true if target has reached threshold, false otherwise.
         bool
@@ -593,11 +569,7 @@
           {
             if (m_modem_wdog.overflow())
             {
-<<<<<<< HEAD
-              handleTargetCommError(m_system);
-=======
               targetFailed(m_system);
->>>>>>> 5693291c
               m_system.clear();
             }
             return false;
@@ -709,11 +681,7 @@
 
           data[c_code - 1] = CODE_FIX;
           std::memcpy(&data[c_code], &fix, sizeof(UsblTools::Fix));
-<<<<<<< HEAD
-          handleTargetCommOk(m_system);
-=======
           targetReplied(m_system);
->>>>>>> 5693291c
           m_system.clear();
 
           return true;
@@ -745,11 +713,7 @@
 
           data[c_code - 1] = CODE_POS;
           std::memcpy(&data[c_code], &pos, sizeof(UsblTools::Pos));
-<<<<<<< HEAD
-          handleTargetCommOk(m_system);
-=======
           targetReplied(m_system);
->>>>>>> 5693291c
           m_system.clear();
 
           return true;
@@ -831,46 +795,6 @@
         clear(void)
         {
           m_list.clear();
-        }
-        
-
-        //! Handle a successful communication with a target.
-        //! @param[in] target target's name.
-        void
-        handleTargetCommOk(std::string name)
-        {
-          // Iterate through list and remove if necessary.
-          std::vector<Target>::iterator itr = m_list.begin();
-          for (; itr != m_list.end(); ++itr)
-          {
-            // Same target
-            if (itr->compare(name))
-            {
-              itr->resetErrors();
-            }
-          }
-        }
-
-        //! Handle a communication error with a target.
-        //! @param[in] target target's name.
-        void
-        handleTargetCommError(std::string name)
-        {
-          // Iterate through list and remove if necessary.
-          std::vector<Target>::iterator itr = m_list.begin();
-          for (; itr != m_list.end(); ++itr)
-          {
-            // Same target
-            if (itr->compare(name))
-            {
-              // The target has failed
-              if(itr->hasFailed())
-              {
-                m_list.erase(itr, itr + 1);
-                return;
-              }
-            }
-          }
         }
 
         //! Target is alive and replying.

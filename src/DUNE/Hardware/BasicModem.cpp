--- conflicted
+++ resolved
@@ -259,11 +259,7 @@
     BasicModem::readLine(void)
     {
       Time::Counter<double> timer(getTimeout());
-<<<<<<< HEAD
-      IO::Poll::poll(*m_handle, 0.1);
-=======
       //IO::Poll::poll(*m_handle, 0.1);
->>>>>>> 4cfa95c0
       return readLine(timer);
     }
 
@@ -299,11 +295,7 @@
         m_line.push_back(c);
 
         //!@fixme: concurrency hazard.
-<<<<<<< HEAD
-        Concurrency::ScopedMutex l(m_mutex); // Protect shared resource
-=======
         //Concurrency::ScopedMutex l(m_mutex); // Protect shared resource
->>>>>>> 4cfa95c0
         if (c == m_line_term_in[m_line_term_idx])
         {
           ++m_line_term_idx;

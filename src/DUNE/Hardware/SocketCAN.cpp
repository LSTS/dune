//***************************************************************************
// Copyright 2007-2025 Universidade do Porto - Faculdade de Engenharia      *
// Laboratório de Sistemas e Tecnologia Subaquática (LSTS)                  *
//***************************************************************************
// This file is part of DUNE: Unified Navigation Environment.               *
//                                                                          *
// Commercial Licence Usage                                                 *
// Licencees holding valid commercial DUNE licences may use this file in    *
// accordance with the commercial licence agreement provided with the       *
// Software or, alternatively, in accordance with the terms contained in a  *
// written agreement between you and Faculdade de Engenharia da             *
// Universidade do Porto. For licensing terms, conditions, and further      *
// information contact lsts@fe.up.pt.                                       *
//                                                                          *
// Modified European Union Public Licence - EUPL v.1.1 Usage                *
// Alternatively, this file may be used under the terms of the Modified     *
// EUPL, Version 1.1 only (the "Licence"), appearing in the file LICENCE.md *
// included in the packaging of this file. You may not use this work        *
// except in compliance with the Licence. Unless required by applicable     *
// law or agreed to in writing, software distributed under the Licence is   *
// distributed on an "AS IS" basis, WITHOUT WARRANTIES OR CONDITIONS OF     *
// ANY KIND, either express or implied. See the Licence for the specific    *
// language governing permissions and limitations at                        *
// https://github.com/LSTS/dune/blob/master/LICENCE.md and                  *
// http://ec.europa.eu/idabc/eupl.html.                                     *
//***************************************************************************
// Author: Nikolai Lauvås (NTNU, Department of Engineering Cybernetics)     *
//***************************************************************************

// ISO C++ 98 headers.
#include <string>
#include <sstream>
#include <cstring>
#include <stdexcept>
#include <iomanip>

// DUNE headers.
#include <DUNE/System/Error.hpp>
#include <DUNE/Streams/Terminal.hpp>
#include <DUNE/Hardware/SocketCAN.hpp>

#if defined(DUNE_OS_LINUX)
// CAN interface haders.
#  include <linux/can.h>
#  include <linux/can/raw.h>
#  include <net/if.h>
#  include <sys/ioctl.h>

#  include <termios.h>

#  include <sys/socket.h>
#  include <sys/types.h>
#  include <unistd.h>
#endif

#define CAN_SFF_MASK 0x000007FFU // standard frame format (SFF) 
#define CAN_EFF_MASK 0x1FFFFFFFU // extended frame format (EFF) 

namespace DUNE
{
  namespace Hardware
  {
    SocketCAN::SocketCAN(const std::string& can_dev, can_frame_t frame_type)
    {
#if defined(DUNE_OS_LINUX)
      can_frame_type = frame_type;
      m_can_socket = ::socket(PF_CAN, SOCK_RAW, CAN_RAW);
    if (m_can_socket < 0) {
          throw Error("Error while opening socket for CANbus", System::Error::getLastMessage()); //TODO: Check
      }

      int enable, rc;
      switch(can_frame_type) {
        case CAN_BASIC_SFF:
            break;
            case CAN_BASIC_EFF:
        break;
        case CAN_FD:
          enable = 1;
          rc = ::setsockopt(m_can_socket, SOL_CAN_RAW, CAN_RAW_FD_FRAMES, &enable, sizeof (enable));
          if (rc == -1)
            throw Error("Failed to enable FD frames", System::Error::getLastMessage()); //TODO: Check
        break;
        default:
          throw Error("Frame type not recognized", System::Error::getLastMessage());
      }
      
      std::strncpy(m_ifr.ifr_name, can_dev.c_str(), IFNAMSIZ - 1);


      if(::ioctl(m_can_socket, SIOCGIFFLAGS, &m_ifr) < 0) {
          throw Error("Could not read SIOCGIFFLAGS with ioctl", System::Error::getLastMessage());
      }
      if ( !(m_ifr.ifr_flags & IFF_UP) ) {
          throw Error("CAN network is down", System::Error::getLastMessage());
      }

      // Get the index of the network interface
      if (::ioctl(m_can_socket, SIOCGIFINDEX, &m_ifr) == -1)
        throw Error("Coult not get interface index with ioctl", System::Error::getLastMessage());

      // Bind the socket to the network interface
      m_addr.can_family = AF_CAN;
      m_addr.can_ifindex = m_ifr.ifr_ifindex;
      rc = ::bind(m_can_socket, reinterpret_cast<struct sockaddr*> (&m_addr), sizeof (m_addr));

      if (rc == -1)
        throw Error("Could not bind CAN socket", System::Error::getLastMessage()); //TODO: Check

#else
      throw Error("Could not bind CAN socket", "Unimplemented");
#endif
 }

    //! Serial port destructor.
    SocketCAN::~SocketCAN(void)
    {
#if defined(DUNE_OS_LINUX)
      if (::close(m_can_socket) == -1)
        DUNE_WRN("Could not close CAN port %s", System::Error::getLastMessage().c_str());
#endif
    }
    
    void SocketCAN::setTXID(uint32_t id) {
#if defined(DUNE_OS_LINUX)
      cantxid = id | CAN_EFF_FLAG; // TODO: Check if similar for SFF(CAN_SFF_FLAG does not exist)
#endif
    }

    uint32_t SocketCAN::getRXID() {
#if defined(DUNE_OS_LINUX)
      switch(can_frame_type) {
        case CAN_BASIC_SFF:
          return canrxid & CAN_SFF_MASK; // TODO: Check for SFF
        break;
        case CAN_BASIC_EFF:
          return canrxid & CAN_EFF_MASK;
        break;
        case CAN_FD:
          return canrxid & CAN_EFF_MASK;
        break;
        default:
          throw Error("Frame type not recognized", System::Error::getLastMessage());
      }
      return 0;
#else
      throw Error("Could not complete", "Unimplemented");
#endif
    }
    
    size_t SocketCAN::readHexString(char* bfr, size_t length) {
#if defined(DUNE_OS_LINUX)
    	size_t readSize = readString(bfr, length);
        std::stringstream ss;
        ss << std::internal // fill between the prefix and the number
        << std::setfill('0') << std::uppercase; // fill with 0s
        ss << std::hex << std::setw(8) << int(getRXID()) << "#";
        
        for(size_t i=0; i < readSize; i++) {
          ss << std::hex << std::setw(2) << int(bfr[i]);
        }
        std::string out = ss.str();
        strncpy(bfr, out.c_str(), out.length()+1); // +1 because of '\0 added in c_str'

      return out.length()+1;
#else
    throw Error("Could not complete", "Unimplemented");
#endif
    }

    size_t
    SocketCAN::doWrite(const uint8_t* bfr, size_t size) { // TODO: Add exceptions
#if defined(DUNE_OS_LINUX)
      switch(can_frame_type) {
        case CAN_BASIC_SFF:
        case CAN_BASIC_EFF:
          struct can_frame frame;
          frame.can_dlc = size;
          frame.can_id = cantxid;
          memcpy(frame.data, bfr, size);
<<<<<<< HEAD
          if (::write(m_can_socket, &frame, CAN_MTU) == -1)
              throw Error("Write failed", System::Error::getLastMessage());
=======
          if(::write(m_can_socket, &frame, CAN_MTU) < 0)
            throw Error("Failed to write CAN frame", System::Error::getLastMessage());
>>>>>>> 472131d5
        break;
        case CAN_FD:
          struct canfd_frame fdframe;
          fdframe.len = size;
          fdframe.can_id = cantxid;
          memcpy(fdframe.data, bfr, size);
<<<<<<< HEAD
          if (::write(m_can_socket, &fdframe, CANFD_MTU) == -1)
              throw Error("Write failed", System::Error::getLastMessage());
=======
          if(::write(m_can_socket, &fdframe, CANFD_MTU) < 0)
            throw Error("Failed to write CAN frame", System::Error::getLastMessage());
>>>>>>> 472131d5
        break;
        default:
          throw Error("Frame type not recognized", System::Error::getLastMessage());
      }
      return size;
#else
      throw Error("Could not complete", "Unimplemented");
#endif
    }

    size_t
    SocketCAN::doRead(uint8_t* bfr, size_t size) { //TODO: Add timeout
#if defined(DUNE_OS_LINUX)
      int numBytes;
      switch(can_frame_type) {
        case CAN_BASIC_EFF:
        case CAN_BASIC_SFF:
          struct can_frame frame;
          numBytes = ::read(m_can_socket, &frame, CAN_MTU);
          if(numBytes) {
            for(uint8_t i=0; i<frame.can_dlc && i<size; i++) {
              bfr[i] = frame.data[i];
            }
            canrxid = frame.can_id;
            return frame.can_dlc;
          }
        break;
        case CAN_FD:
          struct canfd_frame fdframe;
          numBytes = ::read(m_can_socket, &fdframe, CANFD_MTU);
          if(numBytes) {
            for(uint8_t i=0; i<fdframe.len && i<size; i++) {
              bfr[i] = fdframe.data[i];
            }
            canrxid = fdframe.can_id;
            return fdframe.len;
          }
        break;
        default:
          throw Error("Frame type not recognized", System::Error::getLastMessage());
      }
      return 0; //Should never be reached
#else
      throw Error("Could not complete", "Unimplemented");
#endif
    }

    //! Flush input buffer, discarding all of it's contents.
    void
    SocketCAN::doFlushInput(void) {
#if defined(DUNE_OS_LINUX)
        tcflush(m_can_socket, TCIFLUSH); //Probably does not work, untested
#else
        throw Error("Could not complete", "Unimplemented");
#endif
    }

    //! Flush output buffer, aborting output.
    void
    SocketCAN::doFlushOutput(void) {
#if defined(DUNE_OS_LINUX)
        tcflush(m_can_socket, TCOFLUSH); //Probably does not work, untested
#else
        throw Error("Could not complete", "Unimplemented");
#endif
    }

    //! Flush both input and output buffers.
    void
    SocketCAN::doFlush(void) {
#if defined(DUNE_OS_LINUX)
        tcflush(m_can_socket, TCIOFLUSH); //Probably does not work, untested
#else
        throw Error("Could not complete", "Unimplemented");
#endif
    }
  }
}
<|MERGE_RESOLUTION|>--- conflicted
+++ resolved
@@ -178,26 +178,16 @@
           frame.can_dlc = size;
           frame.can_id = cantxid;
           memcpy(frame.data, bfr, size);
-<<<<<<< HEAD
-          if (::write(m_can_socket, &frame, CAN_MTU) == -1)
-              throw Error("Write failed", System::Error::getLastMessage());
-=======
           if(::write(m_can_socket, &frame, CAN_MTU) < 0)
             throw Error("Failed to write CAN frame", System::Error::getLastMessage());
->>>>>>> 472131d5
         break;
         case CAN_FD:
           struct canfd_frame fdframe;
           fdframe.len = size;
           fdframe.can_id = cantxid;
           memcpy(fdframe.data, bfr, size);
-<<<<<<< HEAD
-          if (::write(m_can_socket, &fdframe, CANFD_MTU) == -1)
-              throw Error("Write failed", System::Error::getLastMessage());
-=======
           if(::write(m_can_socket, &fdframe, CANFD_MTU) < 0)
             throw Error("Failed to write CAN frame", System::Error::getLastMessage());
->>>>>>> 472131d5
         break;
         default:
           throw Error("Frame type not recognized", System::Error::getLastMessage());

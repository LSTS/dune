//***************************************************************************
// Copyright 2007-2024 Universidade do Porto - Faculdade de Engenharia      *
// Laboratório de Sistemas e Tecnologia Subaquática (LSTS)                  *
//***************************************************************************
// This file is part of DUNE: Unified Navigation Environment.               *
//                                                                          *
// Commercial Licence Usage                                                 *
// Licencees holding valid commercial DUNE licences may use this file in    *
// accordance with the commercial licence agreement provided with the       *
// Software or, alternatively, in accordance with the terms contained in a  *
// written agreement between you and Faculdade de Engenharia da             *
// Universidade do Porto. For licensing terms, conditions, and further      *
// information contact lsts@fe.up.pt.                                       *
//                                                                          *
// Modified European Union Public Licence - EUPL v.1.1 Usage                *
// Alternatively, this file may be used under the terms of the Modified     *
// EUPL, Version 1.1 only (the "Licence"), appearing in the file LICENCE.md *
// included in the packaging of this file. You may not use this work        *
// except in compliance with the Licence. Unless required by applicable     *
// law or agreed to in writing, software distributed under the Licence is   *
// distributed on an "AS IS" basis, WITHOUT WARRANTIES OR CONDITIONS OF     *
// ANY KIND, either express or implied. See the Licence for the specific    *
// language governing permissions and limitations at                        *
// https://github.com/LSTS/dune/blob/master/LICENCE.md and                  *
// http://ec.europa.eu/idabc/eupl.html.                                     *
//***************************************************************************
// Author: Nikolai Lauvås (NTNU, Department of Engineering Cybernetics)     *
//***************************************************************************

// ISO C++ 98 headers.
#include <string>
#include <sstream>
#include <cstring>
#include <stdexcept>
#include <iomanip>

// DUNE headers.
#include <DUNE/System/Error.hpp>
#include <DUNE/Streams/Terminal.hpp>
#include <DUNE/Hardware/SocketCAN.hpp>

#if defined(DUNE_OS_LINUX)
// CAN interface haders.
#  include <linux/can.h>
#  include <linux/can/raw.h>
#  include <net/if.h>
#  include <sys/ioctl.h>

#  include <termios.h>

#  include <sys/socket.h>
#  include <sys/types.h>
#  include <unistd.h>
#endif

#define CAN_SFF_MASK 0x000007FFU // standard frame format (SFF) 
#define CAN_EFF_MASK 0x1FFFFFFFU // extended frame format (EFF) 

namespace DUNE
{
  namespace Hardware
  {
    SocketCAN::SocketCAN(const std::string& can_dev, can_frame_t frame_type)
    {
#if defined(DUNE_OS_LINUX)
      can_frame_type = frame_type;
      m_can_socket = ::socket(PF_CAN, SOCK_RAW, CAN_RAW);
    if (m_can_socket < 0) {
          throw Error("Error while opening socket for CANbus", System::Error::getLastMessage()); //TODO: Check
      }

      int enable, rc;
      switch(can_frame_type) {
        case CAN_BASIC_SFF:
            break;
            case CAN_BASIC_EFF:
        break;
        case CAN_FD:
          enable = 1;
          rc = ::setsockopt(m_can_socket, SOL_CAN_RAW, CAN_RAW_FD_FRAMES, &enable, sizeof (enable));
          if (rc == -1)
            throw Error("Failed to enable FD frames", System::Error::getLastMessage()); //TODO: Check
        break;
        default:
          throw Error("Frame type not recognized", System::Error::getLastMessage());
      }
      
      std::strncpy(m_ifr.ifr_name, can_dev.c_str(), IFNAMSIZ - 1);


      if(::ioctl(m_can_socket, SIOCGIFFLAGS, &m_ifr) < 0) {
          throw Error("Could not read SIOCGIFFLAGS with ioctl", System::Error::getLastMessage());
      }
      if ( !(m_ifr.ifr_flags & IFF_UP) ) {
          throw Error("CAN network is down", System::Error::getLastMessage());
      }

      // Get the index of the network interface
      if (::ioctl(m_can_socket, SIOCGIFINDEX, &m_ifr) == -1)
        throw Error("Coult not get interface index with ioctl", System::Error::getLastMessage());

      // Bind the socket to the network interface
      m_addr.can_family = AF_CAN;
      m_addr.can_ifindex = m_ifr.ifr_ifindex;
      rc = ::bind(m_can_socket, reinterpret_cast<struct sockaddr*> (&m_addr), sizeof (m_addr));

      if (rc == -1)
        throw Error("Could not bind CAN socket", System::Error::getLastMessage()); //TODO: Check

#else
      throw Error("Could not bind CAN socket", "Unimplemented");
#endif
 }

    //! Serial port destructor.
    SocketCAN::~SocketCAN(void)
    {
#if defined(DUNE_OS_LINUX)
      if (::close(m_can_socket) == -1)
        DUNE_WRN("Could not close CAN port %s", System::Error::getLastMessage().c_str());
#endif
    }
    
    void SocketCAN::setTXID(uint32_t id) {
#if defined(DUNE_OS_LINUX)
      cantxid = id | CAN_EFF_FLAG; // TODO: Check if similar for SFF(CAN_SFF_FLAG does not exist)
#endif
    }

    uint32_t SocketCAN::getRXID() {
#if defined(DUNE_OS_LINUX)
      switch(can_frame_type) {
        case CAN_BASIC_SFF:
          return canrxid & CAN_SFF_MASK; // TODO: Check for SFF
        break;
        case CAN_BASIC_EFF:
          return canrxid & CAN_EFF_MASK;
        break;
        case CAN_FD:
          return canrxid & CAN_EFF_MASK;
        break;
        default:
          throw Error("Frame type not recognized", System::Error::getLastMessage());
      }
      return 0;
#else
      throw Error("Could not complete", "Unimplemented");
#endif
    }
    
    size_t SocketCAN::readHexString(char* bfr, size_t length) {
#if defined(DUNE_OS_LINUX)
    	size_t readSize = readString(bfr, length);
        std::stringstream ss;
        ss << std::internal // fill between the prefix and the number
        << std::setfill('0') << std::uppercase; // fill with 0s
        ss << std::hex << std::setw(8) << int(getRXID()) << "#";
        
        for(size_t i=0; i < readSize; i++) {
          ss << std::hex << std::setw(2) << int(bfr[i]);
        }
        std::string out = ss.str();
        strncpy(bfr, out.c_str(), out.length()+1); // +1 because of '\0 added in c_str'

      return out.length()+1;
#else
    throw Error("Could not complete", "Unimplemented");
#endif
    }

    size_t
    SocketCAN::doWrite(const uint8_t* bfr, size_t size) { // TODO: Add exceptions
#if defined(DUNE_OS_LINUX)
      ssize_t bytes_written;
      switch(can_frame_type) {
        case CAN_BASIC_SFF:
        case CAN_BASIC_EFF:
          struct can_frame frame;
          frame.can_dlc = size;
          frame.can_id = cantxid;
          memcpy(frame.data, bfr, size);
<<<<<<< HEAD
          if (::write(m_can_socket, &frame, CAN_MTU) == -1)
              throw Error("Write failed", System::Error::getLastMessage());
=======
          bytes_written = ::write(m_can_socket, &frame, CAN_MTU);
>>>>>>> a4035977
        break;
        case CAN_FD:
          struct canfd_frame fdframe;
          fdframe.len = size;
          fdframe.can_id = cantxid;
          memcpy(fdframe.data, bfr, size);
<<<<<<< HEAD
          if (::write(m_can_socket, &fdframe, CANFD_MTU) == -1)
              throw Error("Write failed", System::Error::getLastMessage());
=======
          bytes_written = ::write(m_can_socket, &fdframe, CANFD_MTU);
>>>>>>> a4035977
        break;
        default:
          throw Error("Frame type not recognized", System::Error::getLastMessage());
      }
      (void)bytes_written;
      return size;
#else
      throw Error("Could not complete", "Unimplemented");
#endif
    }

    size_t
    SocketCAN::doRead(uint8_t* bfr, size_t size) { //TODO: Add timeout
#if defined(DUNE_OS_LINUX)
      int numBytes;
      switch(can_frame_type) {
        case CAN_BASIC_EFF:
        case CAN_BASIC_SFF:
          struct can_frame frame;
          numBytes = ::read(m_can_socket, &frame, CAN_MTU);
          if(numBytes) {
            for(uint8_t i=0; i<frame.can_dlc && i<size; i++) {
              bfr[i] = frame.data[i];
            }
            canrxid = frame.can_id;
            return frame.can_dlc;
          }
        break;
        case CAN_FD:
          struct canfd_frame fdframe;
          numBytes = ::read(m_can_socket, &fdframe, CANFD_MTU);
          if(numBytes) {
            for(uint8_t i=0; i<fdframe.len && i<size; i++) {
              bfr[i] = fdframe.data[i];
            }
            canrxid = fdframe.can_id;
            return fdframe.len;
          }
        break;
        default:
          throw Error("Frame type not recognized", System::Error::getLastMessage());
      }
      return 0; //Should never be reached
#else
      throw Error("Could not complete", "Unimplemented");
#endif
    }

    //! Flush input buffer, discarding all of it's contents.
    void
    SocketCAN::doFlushInput(void) {
#if defined(DUNE_OS_LINUX)
        tcflush(m_can_socket, TCIFLUSH); //Probably does not work, untested
#else
        throw Error("Could not complete", "Unimplemented");
#endif
    }

    //! Flush output buffer, aborting output.
    void
    SocketCAN::doFlushOutput(void) {
#if defined(DUNE_OS_LINUX)
        tcflush(m_can_socket, TCOFLUSH); //Probably does not work, untested
#else
        throw Error("Could not complete", "Unimplemented");
#endif
    }

    //! Flush both input and output buffers.
    void
    SocketCAN::doFlush(void) {
#if defined(DUNE_OS_LINUX)
        tcflush(m_can_socket, TCIOFLUSH); //Probably does not work, untested
#else
        throw Error("Could not complete", "Unimplemented");
#endif
    }
  }
}
<|MERGE_RESOLUTION|>--- conflicted
+++ resolved
@@ -171,7 +171,6 @@
     size_t
     SocketCAN::doWrite(const uint8_t* bfr, size_t size) { // TODO: Add exceptions
 #if defined(DUNE_OS_LINUX)
-      ssize_t bytes_written;
       switch(can_frame_type) {
         case CAN_BASIC_SFF:
         case CAN_BASIC_EFF:
@@ -179,24 +178,16 @@
           frame.can_dlc = size;
           frame.can_id = cantxid;
           memcpy(frame.data, bfr, size);
-<<<<<<< HEAD
           if (::write(m_can_socket, &frame, CAN_MTU) == -1)
               throw Error("Write failed", System::Error::getLastMessage());
-=======
-          bytes_written = ::write(m_can_socket, &frame, CAN_MTU);
->>>>>>> a4035977
         break;
         case CAN_FD:
           struct canfd_frame fdframe;
           fdframe.len = size;
           fdframe.can_id = cantxid;
           memcpy(fdframe.data, bfr, size);
-<<<<<<< HEAD
           if (::write(m_can_socket, &fdframe, CANFD_MTU) == -1)
               throw Error("Write failed", System::Error::getLastMessage());
-=======
-          bytes_written = ::write(m_can_socket, &fdframe, CANFD_MTU);
->>>>>>> a4035977
         break;
         default:
           throw Error("Frame type not recognized", System::Error::getLastMessage());

--- conflicted
+++ resolved
@@ -41,17 +41,12 @@
 
     //! Log file prefix.
     static const char* c_log_prefix = "Data_";
-<<<<<<< HEAD
-
-    BasicDeviceDriver::BasicDeviceDriver(const std::string& name, Tasks::Context& ctx):
-=======
     //! Sample Time Duration.
     static const char* c_sample_time_duration = "Sample Time Duration";
     //! Periodicity of Data Sampling.
     static const char* c_periodicity_data_sampling = "Periodicity of Data Sampling";
 
     BasicDeviceDriver::BasicDeviceDriver( const std::string &name, Tasks::Context &ctx ):
->>>>>>> 8b734f59
       Tasks::Task(name, ctx),
       m_sm_state(SM_IDLE),
       m_wait_msg_timeout(0.0),
@@ -64,15 +59,6 @@
       m_timeout_count(0),
       m_restart(false),
       m_restart_delay(0.0),
-<<<<<<< HEAD
-      m_read_period(0.0),
-      m_uri()
-    {
-      param("Restart Needed", m_bdd_args.restart_needed)
-      .defaultValue("false")
-      .description("Flag to restart driver after activation fail.");
-
-=======
       m_uri(),
       m_honours_conf_samp(false),
       m_is_sampling(false),
@@ -85,6 +71,10 @@
                   Tasks::Parameter::VISIBILITY_DEVELOPER, 
                   true);
 
+      param("Restart Needed", m_bdd_args.restart_needed)
+      .defaultValue("false")
+      .description("Flag to restart driver after activation fail.");
+
       param("Power Channel - Names", m_bdd_args.pwr_channels)
       .defaultValue("")
       .description("Device's power channels");
@@ -104,8 +94,6 @@
       .defaultValue("0.0")
       .description("Delay after powering up the device");
 
-      m_restart_needed = true;
->>>>>>> 8b734f59
       bind<IMC::EstimatedState>(this);
       bind<IMC::LoggingControl>(this);
       bind<IMC::PowerChannelState>(this);
@@ -348,11 +336,7 @@
     }
 
     IO::Handle*
-<<<<<<< HEAD
     BasicDeviceDriver::openDeviceHandle(const std::string& device, bool canonicalInput)
-=======
-    BasicDeviceDriver::openDeviceHandle(const std::string &device, bool canonicalInput)
->>>>>>> 8b734f59
     {
       IO::Handle *handle = openSocketTCP(device);
       if (handle == nullptr)
@@ -365,11 +349,7 @@
     }
 
     IO::Handle*
-<<<<<<< HEAD
     BasicDeviceDriver::openUART(const std::string& device, bool canonicalInput)
-=======
-    BasicDeviceDriver::openUART(const std::string &device, bool canonicalInput)
->>>>>>> 8b734f59
     {
       char uart[128] = {0};
       unsigned baud = 0;

--- conflicted
+++ resolved
@@ -262,8 +262,6 @@
             lc.name = m_log_name;
             lc.op = LoggingControl::COP_REQUEST_START;
             dispatch(lc);
-<<<<<<< HEAD
-=======
           }
 
           void
@@ -273,7 +271,6 @@
             pcc.name = "SPOT_C";
             pcc.op = IMC::PowerChannelControl::PCC_OP_TOGGLE;
             dispatch(pcc);
->>>>>>> 8b734f59
           }
 
           void
